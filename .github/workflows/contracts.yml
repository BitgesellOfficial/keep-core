name: Solidity

on:
  push:
    branches:
      - main
    paths:
      - "solidity/**"
      - "!solidity/dashboard/**"
  pull_request:
  workflow_dispatch:
    inputs:
      environment:
        description: 'Environment for workflow execution'
        required: false
        default: 'dev'
      upstream_builds:
        description: 'Upstream builds'
        required: false
      upstream_ref:
        description: 'Git reference to checkout (e.g. branch name)'
        required: false
        default: 'main'

jobs:
  contracts-detect-changes:
    runs-on: ubuntu-latest
    outputs:
      path-filter: ${{ steps.filter.outputs.path-filter }}
    steps:
      - uses: actions/checkout@v2
        if: github.event_name == 'pull_request'

      - uses: dorny/paths-filter@v2
        if: github.event_name == 'pull_request'
        id: filter
        with:
          filters: |
            path-filter:
              - './solidity/!(dashboard)/**'

  contracts-build-and-test:
    needs: contracts-detect-changes
    if: |
      github.event_name != 'pull_request'
        || needs.contracts-detect-changes.outputs.path-filter == 'true'
    runs-on: ubuntu-latest
    defaults:
      run:
        working-directory: ./solidity
    steps:
      - uses: actions/checkout@v2

      - uses: actions/setup-node@v2
        with:
          node-version: "12.x"

      - name: Cache node modules
        uses: actions/cache@v2
        env:
          cache-name: cache-solidity-node-modules
        with:
          path: ~/.npm # npm cache files are stored in `~/.npm` on Linux/macOS
          key: ${{ runner.os }}-build-${{ env.cache-name }}-${{ hashFiles('**/package-lock.json') }}
          restore-keys: |
            ${{ runner.os }}-build-${{ env.cache-name }}-
            ${{ runner.os }}-build-
            ${{ runner.os }}-
            
      - name: Install dependencies
        run: npm ci

      - name: Build solidity contracts
        run: npm run compile

      - name: Run tests
        run: npm run test

  contracts-lint:
    needs: contracts-detect-changes
    if: |
      github.event_name == 'push'
        || needs.contracts-detect-changes.outputs.path-filter == 'true'
    runs-on: ubuntu-latest
    defaults:
      run:
        working-directory: ./solidity
    steps:
      - uses: actions/checkout@v2

      - uses: actions/setup-node@v2
        with:
          node-version: "12.x"

      - name: Cache node modules
        uses: actions/cache@v2
        env:
          cache-name: cache-solidity-node-modules
        with:
          path: ~/.npm # npm cache files are stored in `~/.npm` on Linux/macOS
          key: ${{ runner.os }}-build-${{ env.cache-name }}-${{ hashFiles('**/package-lock.json') }}
          restore-keys: |
            ${{ runner.os }}-build-${{ env.cache-name }}-
            ${{ runner.os }}-build-
            ${{ runner.os }}-

      - name: Install dependencies
        run: npm ci

      - name: Lint
        run: npm run lint

  contracts-migrate-and-publish:
    needs: [contracts-build-and-test]
    if: github.event_name == 'workflow_dispatch'
    runs-on: ubuntu-latest
    defaults:
      run:
        working-directory: ./solidity
    outputs:
      version: ${{ steps.npm-version-bump.outputs.version }}
    steps:
      - uses: actions/checkout@v2

      - name: Load environment variables
        uses: keep-network/load-env-variables@v1
        with:
          environment: ${{ github.event.inputs.environment }}

      - uses: actions/setup-node@v2
        with:
          node-version: "12.x"

      - name: Cache node modules
        uses: actions/cache@v2
        env:
          cache-name: cache-solidity-node-modules
        with:
          path: ~/.npm # npm cache files are stored in `~/.npm` on Linux/macOS
          key: ${{ runner.os }}-build-${{ env.cache-name }}-${{ hashFiles('**/package-lock.json') }}
          restore-keys: |
            ${{ runner.os }}-build-${{ env.cache-name }}-
            ${{ runner.os }}-build-
            ${{ runner.os }}-

      - name: Install dependencies
        run: npm ci
      
      - name: Migrate contracts on Ethereum
        if: github.event.inputs.environment != 'alfajores'
        env:
          CHAIN_API_URL: ${{ secrets.KEEP_TEST_ETH_HOSTNAME }}
          CONTRACT_OWNER_ACCOUNT_PRIVATE_KEY: |
            ${{ secrets.KEEP_TEST_ETH_CONTRACT_OWNER_PRIVATE_KEY }}
        run: npx truffle migrate --reset --network $TRUFFLE_NETWORK

      - name: Migrate contracts on Celo
        if: github.event.inputs.environment == 'alfajores'
        env:
          CHAIN_API_URL: ${{ secrets.KEEP_TEST_CELO_HOSTNAME }}
          CONTRACT_OWNER_ACCOUNT_PRIVATE_KEY: |
            ${{ secrets.KEEP_TEST_CELO_CONTRACT_OWNER_PRIVATE_KEY }}
        run: npx truffle migrate --reset --network $TRUFFLE_NETWORK
      
      - name: Copy artifacts
        run: |
          mkdir -p artifacts
          cp -r build/contracts/* artifacts/

      - name: Bump up package version
        id: npm-version-bump
        uses: keep-network/npm-version-bump@v2
        with:
          work-dir: ./solidity
          environment: ${{ github.event.inputs.environment }}
          branch: ${{ github.ref }}
          commit: ${{ github.sha }}

      - name: Push contracts to Tenderly
        if: github.event.inputs.environment == 'ropsten'
        # TODO: once below action gets tagged replace `@main` with `@v1`
        uses: keep-network/tenderly-push-action@main
        continue-on-error: true
        with:
          working-directory: ./solidity
          tenderly-token: ${{ secrets.TENDERLY_TOKEN }}
          tenderly-project: thesis/keep-test
          eth-network-id: ${{ env.NETWORK_ID }}
          github-project-name: keep-core
          version-tag: ${{ steps.npm-version-bump.outputs.version }}

      - name: Publish to npm
        run: |
          echo //registry.npmjs.org/:_authToken=${{ secrets.NPM_TOKEN }} > .npmrc
          npm publish --access=public

      - name: Upload keep-core contracts for initcontainer build
        uses: actions/upload-artifact@v2
        with:
          name: Contracts
          path: ./solidity/build/contracts/*

  contracts-build-and-publish-initcontainer:
    needs: [contracts-migrate-and-publish]
    if: needs.contracts-migrate-and-publish.result == 'success'
    runs-on: ubuntu-latest
    steps:
      - uses: actions/checkout@v2

      - name: Load environment variables
        uses: keep-network/load-env-variables@v1
        with:
          environment: ${{ github.event.inputs.environment }}

      - name: Download migrated contracts artifacts
        uses: actions/download-artifact@v2
        with:
          name: Contracts
          path: ./infrastructure/kube/templates/keep-client/initcontainer/provision-keep-client/

      - name: Set up Docker Buildx
        uses: docker/setup-buildx-action@v1

      - name: Cache Docker layers
        uses: actions/cache@v2
        with:
          path: /tmp/.buildx-cache
          key: ${{ runner.os }}-buildx-${{ github.sha }}
          restore-keys: |
            ${{ runner.os }}-buildx-

      - name: Login to Google Container Registry
        uses: docker/login-action@v1
        with:
          registry: ${{ env.GCR_REGISTRY_URL }}
          username: _json_key
          password: ${{ secrets.KEEP_TEST_GCR_JSON_KEY }}

      - name: Build and publish initcontainer
        uses: docker/build-push-action@v2
        env:
          IMAGE_NAME: initcontainer-provision-keep-client-${{ env.CHAIN }}
        with:
          context: ./infrastructure/kube/templates/keep-client/initcontainer/provision-keep-client/
          # GCR image should be named according to following convention:
          # HOSTNAME/PROJECT-ID/IMAGE:TAG
          # We don't use TAG yet, will be added at later stages of work on RFC-18.
          tags: ${{ env.GCR_REGISTRY_URL }}/${{ env.GOOGLE_PROJECT_ID }}/${{ env.IMAGE_NAME }}
          labels: |
            revision=${{ github.sha }}
          push: true
          cache-from: type=local,src=/tmp/.buildx-cache
          cache-to: type=local,dest=/tmp/.buildx-cache-new
      
      - name: Notify CI about completion of the workflow
        uses: keep-network/notify-workflow-completed@v1
        env:
          GITHUB_TOKEN: ${{ secrets.CI_GITHUB_TOKEN }}
        with:
          module: "github.com/keep-network/keep-core/solidity"
          url: https://github.com/${{ github.repository }}/actions/runs/${{ github.run_id }}
          environment: ${{ github.event.inputs.environment }}
          upstream_builds: ${{ github.event.inputs.upstream_builds }}
          upstream_ref: ${{ github.event.inputs.upstream_ref }}
<<<<<<< HEAD
          version: ${{ needs.contracts-migrate-and-publish-ethereum.outputs.version }}

      - # Temp fix - move cache instead of copying (added below step and
        # modified value of `cache-to`).
        # https://github.com/docker/build-push-action/issues/252
        # https://github.com/moby/buildkit/issues/1896
        # Without the change some jobs were failing with `no space left on device`
        name: Move cache
        run: |
          rm -rf /tmp/.buildx-cache
          mv /tmp/.buildx-cache-new /tmp/.buildx-cache

  contracts-migrate-and-publish-celo:
    needs: [contracts-build-and-test]
    if: github.event_name == 'workflow_dispatch'
    environment: keep-test # line can be deleted once we'll no longer use environment protection
    runs-on: ubuntu-latest
    defaults:
      run:
        working-directory: ./solidity
    steps:
      - uses: actions/checkout@v2

      - name: Load environment variables
        uses: keep-network/load-env-variables@v1
        with:
          # TODO: Consider passing of `environment` input instead of using 
          # hardcoded value. Would require some rework in action's code or
          # in config files.
          environment: 'alfajores'

      - uses: actions/setup-node@v2
        with:
          node-version: "12.x"

      - name: Cache node modules
        uses: actions/cache@v2
        env:
          cache-name: cache-solidity-node-modules
        with:
          path: ~/.npm # npm cache files are stored in `~/.npm` on Linux/macOS
          key: ${{ runner.os }}-build-${{ env.cache-name }}-${{ hashFiles('**/package-lock.json') }}
          restore-keys: |
            ${{ runner.os }}-build-${{ env.cache-name }}-
            ${{ runner.os }}-build-
            ${{ runner.os }}-

      - name: Install dependencies
        run: npm ci

      - name: Migrate contracts
        env:
          CONTRACT_OWNER_CELO_ACCOUNT_PRIVATE_KEY: |
            ${{ secrets.KEEP_TEST_CELO_CONTRACT_OWNER_PRIVATE_KEY }}
        run: npx truffle migrate --reset --network $TRUFFLE_NETWORK

      # TODO: Add copy to `artifacts` dir and NPM publish steps once it's clear
      # how artifacts should be tagged. Once that's done, no longer publish
      # contracts to GC Bucket.

      - uses: google-github-actions/setup-gcloud@v0.2.0
        with:
          project_id: ${{ env.GOOGLE_PROJECT_ID }}
          service_account_key: ${{ secrets.KEEP_TEST_GCR_JSON_KEY }}

      - name: Upload contract data
        run: |
          cd build/contracts
          gsutil -m cp * gs://${{ env.CONTRACT_DATA_BUCKET }}/keep-core-celo
=======
          version: ${{ needs.contracts-migrate-and-publish.outputs.version }}
>>>>>>> ceaa6295
<|MERGE_RESOLUTION|>--- conflicted
+++ resolved
@@ -262,8 +262,7 @@
           environment: ${{ github.event.inputs.environment }}
           upstream_builds: ${{ github.event.inputs.upstream_builds }}
           upstream_ref: ${{ github.event.inputs.upstream_ref }}
-<<<<<<< HEAD
-          version: ${{ needs.contracts-migrate-and-publish-ethereum.outputs.version }}
+          version: ${{ needs.contracts-migrate-and-publish.outputs.version }}
 
       - # Temp fix - move cache instead of copying (added below step and
         # modified value of `cache-to`).
@@ -273,65 +272,4 @@
         name: Move cache
         run: |
           rm -rf /tmp/.buildx-cache
-          mv /tmp/.buildx-cache-new /tmp/.buildx-cache
-
-  contracts-migrate-and-publish-celo:
-    needs: [contracts-build-and-test]
-    if: github.event_name == 'workflow_dispatch'
-    environment: keep-test # line can be deleted once we'll no longer use environment protection
-    runs-on: ubuntu-latest
-    defaults:
-      run:
-        working-directory: ./solidity
-    steps:
-      - uses: actions/checkout@v2
-
-      - name: Load environment variables
-        uses: keep-network/load-env-variables@v1
-        with:
-          # TODO: Consider passing of `environment` input instead of using 
-          # hardcoded value. Would require some rework in action's code or
-          # in config files.
-          environment: 'alfajores'
-
-      - uses: actions/setup-node@v2
-        with:
-          node-version: "12.x"
-
-      - name: Cache node modules
-        uses: actions/cache@v2
-        env:
-          cache-name: cache-solidity-node-modules
-        with:
-          path: ~/.npm # npm cache files are stored in `~/.npm` on Linux/macOS
-          key: ${{ runner.os }}-build-${{ env.cache-name }}-${{ hashFiles('**/package-lock.json') }}
-          restore-keys: |
-            ${{ runner.os }}-build-${{ env.cache-name }}-
-            ${{ runner.os }}-build-
-            ${{ runner.os }}-
-
-      - name: Install dependencies
-        run: npm ci
-
-      - name: Migrate contracts
-        env:
-          CONTRACT_OWNER_CELO_ACCOUNT_PRIVATE_KEY: |
-            ${{ secrets.KEEP_TEST_CELO_CONTRACT_OWNER_PRIVATE_KEY }}
-        run: npx truffle migrate --reset --network $TRUFFLE_NETWORK
-
-      # TODO: Add copy to `artifacts` dir and NPM publish steps once it's clear
-      # how artifacts should be tagged. Once that's done, no longer publish
-      # contracts to GC Bucket.
-
-      - uses: google-github-actions/setup-gcloud@v0.2.0
-        with:
-          project_id: ${{ env.GOOGLE_PROJECT_ID }}
-          service_account_key: ${{ secrets.KEEP_TEST_GCR_JSON_KEY }}
-
-      - name: Upload contract data
-        run: |
-          cd build/contracts
-          gsutil -m cp * gs://${{ env.CONTRACT_DATA_BUCKET }}/keep-core-celo
-=======
-          version: ${{ needs.contracts-migrate-and-publish.outputs.version }}
->>>>>>> ceaa6295
+          mv /tmp/.buildx-cache-new /tmp/.buildx-cache