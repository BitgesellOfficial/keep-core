name: Token Dashboard / Testnet

on:
  push:
    branches:
     - main
    paths:
      - "solidity/dashboard/**"
  pull_request:
  workflow_dispatch:
    inputs:
      environment:
        description: 'Environment for workflow execution'
        required: false
        default: 'dev'
      upstream_builds:
        description: 'Upstream builds'
        required: false
      upstream_ref:
        description: 'Git reference to checkout (e.g. branch name)'
        required: false
        default: 'main'

jobs:
  dashboard-detect-changes:
    runs-on: ubuntu-latest
    outputs:
      path-filter: ${{ steps.filter.outputs.path-filter }}
    steps:
      - uses: actions/checkout@v2
        if: github.event_name == 'pull_request'

      - uses: dorny/paths-filter@v2
        if: github.event_name == 'pull_request'
        id: filter
        with:
          filters: |
            path-filter:
              - './solidity/dashboard/**'

  dashboard-build-and-publish:
    needs: dashboard-detect-changes
    if: |
      github.event_name != 'pull_request'
        || needs.dashboard-detect-changes.outputs.path-filter == 'true'
    runs-on: ubuntu-latest
    defaults:
      run:
        working-directory: ./solidity/dashboard
    steps:
      - uses: actions/checkout@v2

      - name: Load environment variables
        uses: keep-network/load-env-variables@v1
        with:
          # TODO: Consider passing of `environment` input instead of using 
          # hardcoded value. Would require some rework in action's code or
          # in config files.
          environment: 'ropsten'

      - uses: actions/setup-node@v2
        with:
          node-version: "12.x"

      - name: Cache Global NPM Cache
        uses: actions/cache@v2
        env:
          cache-name: cache-global-npm-cache
        with:
          path: ~/.npm # npm cache files are stored in `~/.npm` on Linux/macOS
          key: ${{ runner.os }}-build-${{ env.cache-name }}-${{ hashFiles('**/package-lock.json') }}
          restore-keys: |
            ${{ runner.os }}-build-${{ env.cache-name }}-
            ${{ runner.os }}-build-
            ${{ runner.os }}-

      - name: Resolve latest contracts
        if: github.event_name != 'workflow_dispatch'
        run: |
            npm update \
              @keep-network/keep-core \
              @keep-network/keep-ecdsa \
              @keep-network/tbtc \
              @keep-network/coverage-pools

      - name: Get upstream packages' versions
        if: github.event_name == 'workflow_dispatch'
        uses: keep-network/upstream-builds-query@v1
        id: upstream-builds-query
        with:
          upstream-builds: ${{ github.event.inputs.upstream_builds }}
          query: |
<<<<<<< HEAD
            keep-core-contracts-version = github.com/keep-network/keep-core/solidity#version
            keep-ecdsa-contracts-version = github.com/keep-network/keep-ecdsa/solidity#version
            tbtc-contracts-version = github.com/keep-network/tbtc/solidity#version
=======
            keep-core-solidity-version = github.com/keep-network/keep-core/solidity#version
            keep-ecdsa-solidity-version = github.com/keep-network/keep-ecdsa/solidity#version
            tbtc-solidity-version = github.com/keep-network/tbtc/solidity#version
            coverage-pools-version = github.com/keep-network/coverage-pools#version
>>>>>>> b535d9f6

      - name: Resolve latest contracts
        if: github.event_name == 'workflow_dispatch'
        run: |
            npm install --save-exact \
<<<<<<< HEAD
              @keep-network/keep-core@${{ steps.upstream-builds-query.outputs.keep-core-contracts-version }} \
              @keep-network/keep-ecdsa@${{ steps.upstream-builds-query.outputs.keep-ecdsa-contracts-version }} \
              @keep-network/tbtc@${{ steps.upstream-builds-query.outputs.tbtc-contracts-version }}
=======
              @keep-network/keep-core@${{ steps.upstream-builds-query.outputs.keep-core-solidity-version }} \
              @keep-network/keep-ecdsa@${{ steps.upstream-builds-query.outputs.keep-ecdsa-solidity-version }} \
              @keep-network/tbtc@${{ steps.upstream-builds-query.outputs.tbtc-solidity-version }} \
              @keep-network/coverage-pools@${{ steps.upstream-builds-query.outputs.coverage-pools-version }}
>>>>>>> b535d9f6

      - name: Set up Docker Buildx
        uses: docker/setup-buildx-action@v1

      - name: Cache Docker layers
        uses: actions/cache@v2
        with:
          path: /tmp/.buildx-cache
          key: ${{ runner.os }}-buildx-${{ github.sha }}
          restore-keys: |
            ${{ runner.os }}-buildx-

      - name: Login to Google Container Registry
        if: github.event_name == 'workflow_dispatch'
        uses: docker/login-action@v1
        with:
          registry: ${{ env.GCR_REGISTRY_URL }}
          username: _json_key
          password: ${{ secrets.KEEP_TEST_GCR_JSON_KEY }}

      - name: Build and publish Keep Token Dashboard image
        uses: docker/build-push-action@v2
        env:
          IMAGE_NAME: 'keep-dapp-token-dashboard'
        with:
          context: ./solidity/dashboard/
          # GCR image should be named according to following convention:
          # HOSTNAME/PROJECT-ID/IMAGE:TAG
          # We don't use TAG yet, will be added at later stages of work on RFC-18.
          tags: ${{ env.GCR_REGISTRY_URL }}/${{ env.GOOGLE_PROJECT_ID }}/${{ env.IMAGE_NAME }}
          labels: revision=${{ github.sha }}
          push: ${{ github.event_name == 'workflow_dispatch' }}
          cache-from: type=local,src=/tmp/.buildx-cache
          cache-to: type=local,dest=/tmp/.buildx-cache-new
      
      - name: Notify CI about completion of the workflow
        if: github.event_name == 'workflow_dispatch'
        uses: keep-network/notify-workflow-completed@v1
        env:
          GITHUB_TOKEN: ${{ secrets.CI_GITHUB_TOKEN }}
        with:
          module: "github.com/keep-network/keep-core/dashboard"
          url: https://github.com/${{ github.repository }}/actions/runs/${{ github.run_id }}
          environment: ${{ github.event.inputs.environment }}
          upstream_builds: ${{ github.event.inputs.upstream_builds }}
          upstream_ref: ${{ github.event.inputs.upstream_ref }}
          version: ${{ github.sha }}

      - # Temp fix - move cache instead of copying (added below step and
        # modified value of `cache-to`).
        # https://github.com/docker/build-push-action/issues/252
        # https://github.com/moby/buildkit/issues/1896
        # Without the change some jobs were failing with `no space left on device`
        name: Move cache
        run: |
          rm -rf /tmp/.buildx-cache
          mv /tmp/.buildx-cache-new /tmp/.buildx-cache<|MERGE_RESOLUTION|>--- conflicted
+++ resolved
@@ -90,31 +90,19 @@
         with:
           upstream-builds: ${{ github.event.inputs.upstream_builds }}
           query: |
-<<<<<<< HEAD
             keep-core-contracts-version = github.com/keep-network/keep-core/solidity#version
             keep-ecdsa-contracts-version = github.com/keep-network/keep-ecdsa/solidity#version
             tbtc-contracts-version = github.com/keep-network/tbtc/solidity#version
-=======
-            keep-core-solidity-version = github.com/keep-network/keep-core/solidity#version
-            keep-ecdsa-solidity-version = github.com/keep-network/keep-ecdsa/solidity#version
-            tbtc-solidity-version = github.com/keep-network/tbtc/solidity#version
             coverage-pools-version = github.com/keep-network/coverage-pools#version
->>>>>>> b535d9f6
 
       - name: Resolve latest contracts
         if: github.event_name == 'workflow_dispatch'
         run: |
             npm install --save-exact \
-<<<<<<< HEAD
               @keep-network/keep-core@${{ steps.upstream-builds-query.outputs.keep-core-contracts-version }} \
               @keep-network/keep-ecdsa@${{ steps.upstream-builds-query.outputs.keep-ecdsa-contracts-version }} \
-              @keep-network/tbtc@${{ steps.upstream-builds-query.outputs.tbtc-contracts-version }}
-=======
-              @keep-network/keep-core@${{ steps.upstream-builds-query.outputs.keep-core-solidity-version }} \
-              @keep-network/keep-ecdsa@${{ steps.upstream-builds-query.outputs.keep-ecdsa-solidity-version }} \
-              @keep-network/tbtc@${{ steps.upstream-builds-query.outputs.tbtc-solidity-version }} \
+              @keep-network/tbtc@${{ steps.upstream-builds-query.outputs.tbtc-contracts-version }} \
               @keep-network/coverage-pools@${{ steps.upstream-builds-query.outputs.coverage-pools-version }}
->>>>>>> b535d9f6
 
       - name: Set up Docker Buildx
         uses: docker/setup-buildx-action@v1
