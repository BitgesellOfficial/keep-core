--- conflicted
+++ resolved
@@ -10,14 +10,12 @@
 [[projects]]
   branch = "master"
   name = "github.com/agl/ed25519"
-  packages = [".","edwards25519","extra25519"]
+  packages = [
+    ".",
+    "edwards25519",
+    "extra25519"
+  ]
   revision = "5312a61534124124185d41f09206b9fef1d88403"
-
-[[projects]]
-  branch = "master"
-  name = "github.com/aristanetworks/goarista"
-  packages = ["monotime"]
-  revision = "4b9133d8ba77cab2812e147080198080b65b19b2"
 
 [[projects]]
   branch = "master"
@@ -38,23 +36,13 @@
   source = "https://github.com/keep-network/go-dfinity-crypto.git"
 
 [[projects]]
-  branch = "master"
-  name = "github.com/docker/spdystream"
-  packages = [".","spdy"]
-  revision = "bc6354cbbc295e925e4c611ffe90c1f287ee54db"
-
-[[projects]]
   name = "github.com/ethereum/go-ethereum"
-<<<<<<< HEAD
   packages = [
     "common/hexutil",
     "log",
     "p2p/netutil",
     "rpc"
   ]
-=======
-  packages = [".","accounts","accounts/abi","accounts/abi/bind","accounts/keystore","common","common/hexutil","common/math","common/mclock","core/types","crypto","crypto/randentropy","crypto/secp256k1","crypto/sha3","ethdb","event","log","metrics","p2p/netutil","params","rlp","rpc","trie"]
->>>>>>> dcbdd1a1
   revision = "eae63c511ceafab14b92e274c1b18bf1700e2d3d"
   version = "v1.8.10"
 
@@ -72,33 +60,12 @@
 
 [[projects]]
   name = "github.com/gogo/protobuf"
-  packages = ["io","proto","sortkeys"]
+  packages = [
+    "io",
+    "proto"
+  ]
   revision = "1adfc126b41513cc696b209667c8656ea7aac67c"
   version = "v1.0.0"
-
-[[projects]]
-  branch = "master"
-  name = "github.com/golang/snappy"
-  packages = ["."]
-  revision = "2e65f85255dbc3072edf28d6b5b8efc472979f5a"
-
-[[projects]]
-  name = "github.com/gorilla/websocket"
-  packages = ["."]
-  revision = "ea4d1f681babbce9545c9c5f3d5194a789c89f5b"
-  version = "v1.2.0"
-
-[[projects]]
-  branch = "master"
-  name = "github.com/gxed/GoEndian"
-  packages = ["."]
-  revision = "0f5c6873267e5abf306ffcdfcfa4bf77517ef4a7"
-
-[[projects]]
-  branch = "master"
-  name = "github.com/gxed/eventfd"
-  packages = ["."]
-  revision = "80a92cca79a8041496ccc9dd773fcb52a57ec6f9"
 
 [[projects]]
   branch = "master"
@@ -109,19 +76,26 @@
 [[projects]]
   branch = "master"
   name = "github.com/huin/goupnp"
-  packages = [".","dcps/internetgateway1","dcps/internetgateway2","httpu","scpd","soap","ssdp"]
+  packages = [
+    ".",
+    "dcps/internetgateway1",
+    "dcps/internetgateway2",
+    "httpu",
+    "scpd",
+    "soap",
+    "ssdp"
+  ]
   revision = "1395d1447324cbea88d249fbfcfd70ea878fdfca"
 
 [[projects]]
   branch = "master"
-  name = "github.com/ipfs/go-ipfs-util"
-  packages = ["."]
-  revision = "9ed527918c2f20abdf0adfab0553cd87db34f656"
-
-[[projects]]
-  branch = "master"
   name = "github.com/ipfs/go-log"
-  packages = [".","tracer","tracer/wire","writer"]
+  packages = [
+    ".",
+    "tracer",
+    "tracer/wire",
+    "writer"
+  ]
   revision = "b9df188d0fae32d69c1a519fa81741668a12f55a"
 
 [[projects]]
@@ -138,25 +112,27 @@
 
 [[projects]]
   branch = "master"
-  name = "github.com/jbenet/go-temp-err-catcher"
-  packages = ["."]
-  revision = "aac704a3f4f27190b4ccc05f303a4931fd1241ff"
-
-[[projects]]
-  branch = "master"
   name = "github.com/jbenet/goprocess"
-  packages = [".","context","periodic","ratelimit"]
+  packages = [
+    ".",
+    "context",
+    "periodic",
+    "ratelimit"
+  ]
   revision = "b497e2f366b8624394fb2e89c10ab607bebdde0b"
 
 [[projects]]
   branch = "master"
   name = "github.com/libp2p/go-addr-util"
   packages = ["."]
-  revision = "3bd34419494fb7f15182ddd19a5d92ac017a27c6"
+  revision = "2bd89519d84aaf575b479702cf4563d80b9bae16"
 
 [[projects]]
   name = "github.com/libp2p/go-floodsub"
-  packages = [".","pb"]
+  packages = [
+    ".",
+    "pb"
+  ]
   revision = "10eaec55ad0fe58b2fb77cbaf01a3760eb8c211b"
 
 [[projects]]
@@ -168,66 +144,32 @@
 [[projects]]
   branch = "master"
   name = "github.com/libp2p/go-libp2p"
-<<<<<<< HEAD
   packages = [
     "p2p/host/basic",
     "p2p/protocol/identify",
     "p2p/protocol/identify/pb"
   ]
-  revision = "df9099969cf0ea33d3e0696d9e348f0894872f95"
-=======
-  packages = ["p2p/host/basic","p2p/protocol/identify","p2p/protocol/identify/pb"]
-  revision = "268a4c92d9475dbed4eee55511c4d954cef93eac"
->>>>>>> dcbdd1a1
-
-[[projects]]
-  branch = "master"
-  name = "github.com/libp2p/go-libp2p-circuit"
-<<<<<<< HEAD
+  revision = "67729bdc47e3157c9fc568d86690b8321fba639a"
+
+[[projects]]
+  name = "github.com/libp2p/go-libp2p-crypto"
   packages = [
     ".",
     "pb"
   ]
-  revision = "8ced07ca7202de63ba64eed3ba67dfd01532b79a"
-=======
-  packages = [".","pb"]
-  revision = "3413b1cb6ea15a413f4983cfce9cb4e5196827e4"
->>>>>>> dcbdd1a1
-
-[[projects]]
-  branch = "master"
-  name = "github.com/libp2p/go-libp2p-conn"
-  packages = ["."]
-  revision = "59730d1697a807f7c8d2844759a51804152137f5"
-
-[[projects]]
-  name = "github.com/libp2p/go-libp2p-crypto"
-  packages = [".","pb"]
   revision = "18915b5467c77ad8c07a35328c2cab468667a4e8"
 
 [[projects]]
   branch = "master"
   name = "github.com/libp2p/go-libp2p-host"
   packages = ["."]
-  revision = "a6fadcfa851dde7fc3f0a2efd150a80790b01d79"
-
-[[projects]]
-  branch = "master"
-  name = "github.com/libp2p/go-libp2p-interface-conn"
-  packages = ["."]
-  revision = "47718f905cc3ccd621b65fc106c521555c4040d3"
+  revision = "94662a6775187d81187330fb96e5c8cf8189206f"
 
 [[projects]]
   branch = "master"
   name = "github.com/libp2p/go-libp2p-interface-connmgr"
   packages = ["."]
-  revision = "d00fbee4d35c7b5fdbd12499f673a236c6303865"
-
-[[projects]]
-  branch = "master"
-  name = "github.com/libp2p/go-libp2p-interface-pnet"
-  packages = ["."]
-  revision = "c6acc383ec0b7b98112971df590d6702885ca821"
+  revision = "6337cd2d80d62a676a82961d755224b97f721447"
 
 [[projects]]
   branch = "master"
@@ -238,29 +180,35 @@
 [[projects]]
   branch = "master"
   name = "github.com/libp2p/go-libp2p-metrics"
-  packages = [".","conn","stream"]
-  revision = "2b4a2757a26649c9a603519647cc9d4478ade5c6"
+  packages = ["."]
+  revision = "0027ab26a369f023228f1395a29d580e81db9705"
 
 [[projects]]
   branch = "master"
   name = "github.com/libp2p/go-libp2p-nat"
   packages = ["."]
-  revision = "d090f00e553d1b6582e1ec829608a8a9bbf262e1"
+  revision = "5b5df57eae0cf60777bb37e4280cb587daf51e82"
 
 [[projects]]
   branch = "master"
   name = "github.com/libp2p/go-libp2p-net"
   packages = ["."]
-  revision = "70a8d93f2d8c33b5c1a5f6cc4d2aea21663a264c"
+  revision = "4fa8c21b6feaa10bb299c691ccdbcc9351ec2d5d"
 
 [[projects]]
   name = "github.com/libp2p/go-libp2p-peer"
-  packages = [".","test"]
+  packages = [
+    ".",
+    "test"
+  ]
   revision = "aa0e03e559bde9d4749ad8e38595e15a6fe808fa"
 
 [[projects]]
   name = "github.com/libp2p/go-libp2p-peerstore"
-  packages = [".","addr"]
+  packages = [
+    ".",
+    "addr"
+  ]
   revision = "7ac092e7f77f5bda1cb6e4ef95efbe911e97db41"
 
 [[projects]]
@@ -271,55 +219,21 @@
 
 [[projects]]
   branch = "master"
-  name = "github.com/libp2p/go-libp2p-secio"
-  packages = [".","pb"]
-  revision = "146b7055645501f741c5644d4a3d207614f08899"
-
-[[projects]]
-  branch = "master"
   name = "github.com/libp2p/go-libp2p-swarm"
   packages = ["."]
-<<<<<<< HEAD
-  revision = "71cf33149d5c3996c1a26b26f0802eae4f399bc8"
-=======
-  revision = "61b5b8cdafcbe749c4e535e17246b23a7d12a22a"
->>>>>>> dcbdd1a1
+  revision = "da01184afe4c67bec58c5e73f3350ad80b624c0d"
 
 [[projects]]
   branch = "master"
   name = "github.com/libp2p/go-libp2p-transport"
   packages = ["."]
-  revision = "49533464477a869fee537c8cc3fcee286aa8bdcd"
+  revision = "e4d6a1ade96c99fb35dfa2dcc54e136b4dae9a77"
 
 [[projects]]
   branch = "master"
   name = "github.com/libp2p/go-maddr-filter"
   packages = ["."]
-  revision = "3c9947befbb92277cc5f85057d387097debc4139"
-
-[[projects]]
-  branch = "master"
-  name = "github.com/libp2p/go-msgio"
-  packages = [".","mpool"]
-  revision = "d82125c9907e1365775356505f14277d47dfd4d6"
-
-[[projects]]
-  branch = "master"
-  name = "github.com/libp2p/go-peerstream"
-  packages = ["."]
-  revision = "2679b7430e519fc39f9cfbb0c7b7d016705b4ce1"
-
-[[projects]]
-  branch = "master"
-  name = "github.com/libp2p/go-reuseport"
-  packages = [".","poll","singlepoll"]
-  revision = "15a1cd37f0502f3b2eccb6d71a7958edda314633"
-
-[[projects]]
-  branch = "master"
-  name = "github.com/libp2p/go-sockaddr"
-  packages = ["net"]
-  revision = "f3e9f73a53d14d8257cb9da3d83dda07bbd8b2fe"
+  revision = "5969fc79c0a704bc3cf82ca9c681096899b7b503"
 
 [[projects]]
   branch = "master"
@@ -329,21 +243,9 @@
 
 [[projects]]
   branch = "master"
-  name = "github.com/libp2p/go-tcp-transport"
-  packages = ["."]
-  revision = "2852032418949429c7d683502e7ea9bff2e951e7"
-
-[[projects]]
-  branch = "master"
   name = "github.com/libp2p/go-testutil"
   packages = ["."]
   revision = "51c69c669440bdbaeb3bedd55e76c4f8a3079492"
-
-[[projects]]
-  branch = "master"
-  name = "github.com/libp2p/go-ws-transport"
-  packages = ["."]
-  revision = "2c20090616127904f706139653cd40ecac600227"
 
 [[projects]]
   name = "github.com/mattn/go-colorable"
@@ -390,7 +292,7 @@
   branch = "master"
   name = "github.com/multiformats/go-multiaddr-net"
   packages = ["."]
-  revision = "97d80565f68c5df715e6ba59c2f6a03d1fc33aaf"
+  revision = "418f115760977e713cebdaa5378511713964df76"
 
 [[projects]]
   name = "github.com/multiformats/go-multihash"
@@ -405,23 +307,15 @@
 
 [[projects]]
   name = "github.com/opentracing/opentracing-go"
-  packages = [".","ext","log"]
+  packages = [
+    ".",
+    "ext",
+    "log"
+  ]
   revision = "1949ddbfd147afd4d964a9f00b24eb291e0e7c38"
   version = "v1.0.2"
 
 [[projects]]
-  name = "github.com/pborman/uuid"
-  packages = ["."]
-  revision = "e790cca94e6cc75c7064b1332e63811d4aae1a53"
-  version = "v1.1"
-
-[[projects]]
-  branch = "master"
-  name = "github.com/rjeczalik/notify"
-  packages = ["."]
-  revision = "d152f3ce359a5464dc41e84a8919fc67e55bbbf0"
-
-[[projects]]
   name = "github.com/rs/cors"
   packages = ["."]
   revision = "ca016a06a5753f8ba03029c0aa5e54afb1bf713f"
@@ -439,12 +333,6 @@
   version = "v1.1"
 
 [[projects]]
-  branch = "master"
-  name = "github.com/syndtr/goleveldb"
-  packages = ["leveldb","leveldb/cache","leveldb/comparer","leveldb/errors","leveldb/filter","leveldb/iterator","leveldb/journal","leveldb/memdb","leveldb/opt","leveldb/storage","leveldb/table","leveldb/util"]
-  revision = "5d6fca44a948d2be89a9702de7717f0168403d3d"
-
-[[projects]]
   name = "github.com/urfave/cli"
   packages = ["."]
   revision = "8e01ec4cd3e2d84ab2fe90d8210528ffbb06d8ff"
@@ -470,12 +358,6 @@
 
 [[projects]]
   branch = "master"
-  name = "github.com/whyrusleeping/go-smux-spdystream"
-  packages = ["."]
-  revision = "a6182ff2a058b177f3dc7513fe198e6002f7be78"
-
-[[projects]]
-  branch = "master"
   name = "github.com/whyrusleeping/go-smux-yamux"
   packages = ["."]
   revision = "eac25f3e2d47aae211e457e7664b52634c95eea8"
@@ -507,23 +389,16 @@
 [[projects]]
   branch = "master"
   name = "golang.org/x/crypto"
-<<<<<<< HEAD
   packages = [
     "blake2s",
-    "blowfish",
     "sha3",
     "ssh/terminal"
   ]
-  revision = "5ba7f63082460102a45837dbd1827e10f9479ac0"
-=======
-  packages = ["blake2s","blowfish","pbkdf2","scrypt","sha3","ssh/terminal"]
-  revision = "df8d4716b3472e4a531c33cedbe537dae921a1a9"
->>>>>>> dcbdd1a1
+  revision = "b47b1587369238182299fe4dad77d05b8b461e06"
 
 [[projects]]
   branch = "master"
   name = "golang.org/x/net"
-<<<<<<< HEAD
   packages = [
     "context",
     "html",
@@ -531,48 +406,47 @@
     "html/charset",
     "websocket"
   ]
-=======
-  packages = ["context","html","html/atom","html/charset","websocket"]
->>>>>>> dcbdd1a1
   revision = "1e491301e022f8f977054da4c2d852decd59571f"
 
 [[projects]]
   branch = "master"
   name = "golang.org/x/sys"
-<<<<<<< HEAD
   packages = [
     "cpu",
     "unix",
     "windows"
   ]
-=======
-  packages = ["cpu","unix","windows"]
->>>>>>> dcbdd1a1
-  revision = "c11f84a56e43e20a78cee75a7c034031ecf57d1f"
+  revision = "bc2ef10f1b658ea907736406814a6187b49ea3ec"
 
 [[projects]]
   name = "golang.org/x/text"
-  packages = ["encoding","encoding/charmap","encoding/htmlindex","encoding/internal","encoding/internal/identifier","encoding/japanese","encoding/korean","encoding/simplifiedchinese","encoding/traditionalchinese","encoding/unicode","internal/gen","internal/tag","internal/utf8internal","language","runes","transform","unicode/cldr"]
+  packages = [
+    "encoding",
+    "encoding/charmap",
+    "encoding/htmlindex",
+    "encoding/internal",
+    "encoding/internal/identifier",
+    "encoding/japanese",
+    "encoding/korean",
+    "encoding/simplifiedchinese",
+    "encoding/traditionalchinese",
+    "encoding/unicode",
+    "internal/gen",
+    "internal/tag",
+    "internal/utf8internal",
+    "language",
+    "runes",
+    "transform",
+    "unicode/cldr"
+  ]
   revision = "f21a4dfb5e38f5895301dc265a8def02365cc3d0"
   version = "v0.3.0"
 
 [[projects]]
-  branch = "master"
-  name = "golang.org/x/tools"
-  packages = ["go/ast/astutil","imports","internal/fastwalk"]
-  revision = "a5b4c53f6e8bdcafa95a94671bf2d1203365858b"
-
-[[projects]]
   name = "gopkg.in/fatih/set.v0"
   packages = ["."]
   revision = "57907de300222151a123d29255ed17f5ed43fad3"
   version = "v0.1.0"
-
-[[projects]]
-  branch = "v2"
-  name = "gopkg.in/karalabe/cookiejar.v2"
-  packages = ["collections/prque"]
-  revision = "8dcd6a7f4951f6ff3ee9cbb919a06d8925822e57"
 
 [[projects]]
   branch = "v2"
@@ -583,6 +457,6 @@
 [solve-meta]
   analyzer-name = "dep"
   analyzer-version = 1
-  inputs-digest = "e21ac15e2543785312a26812eb8122f77d46b7c7ad303fec8f13e6fe587f87da"
+  inputs-digest = "110cddc4869d247e56dcfeac87d94c2d620e81ea61fdc270fadccbe0a2394954"
   solver-name = "gps-cdcl"
   solver-version = 1