--- conflicted
+++ resolved
@@ -798,10 +798,6 @@
 [solve-meta]
   analyzer-name = "dep"
   analyzer-version = 1
-<<<<<<< HEAD
-  inputs-digest = "645deaf0420edf1597853b0372be7989319d8703215a0a9384beeb017c1f1970"
-=======
   inputs-digest = "ccfedd66f8b4635d6bb8e912b0d657916981d7acdf444b11fe31678db62a6171"
->>>>>>> 4499423e
   solver-name = "gps-cdcl"
   solver-version = 1