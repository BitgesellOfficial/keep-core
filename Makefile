# environment is used as a tag of the npm packages for contracts artifacts. If
# not overwritten it defaults to `development`.
environment = development

# Build with contract packages published to the NPM registry and tagged `development`.
development:
	make all environment=development

# Build with contract packages published to the NPM registry and tagged `goerli`.
goerli:
	make all environment=goerli

# TODO: Mainnet packages have not been published yet.
# Build with contract packages published to the NPM registry and tagged `mainnet`.
# mainnet:
# 	make all environment=mainnet

<<<<<<< HEAD
=======
# Build with contract packages deployed locally.
>>>>>>> a1dff16d
local:
	make all environment=local

all: get_artifacts generate build cmd-help

modules := beacon \
	ecdsa \
	threshold \
	tbtc

# Required by get_npm_package function.
npm_beacon_package := @keep-network/random-beacon
npm_ecdsa_package := @keep-network/ecdsa
npm_threshold_package := @threshold-network/solidity-contracts
npm_tbtc_package := @keep-network/tbtc-v2

# Required by get_local_package function. The paths can be overwritten when calling
# the make command, e.g.:
#   make local local_threshold_path=/other/path/threshold
local_beacon_path := ./solidity/random-beacon
local_ecdsa_path := ./solidity/ecdsa
local_threshold_path := ../../threshold-network/solidity-contracts
local_tbtc_path := ../tbtc-v2/solidity

# Working directory where contracts artifacts should be stored.
contracts_dir := tmp/contracts

# It requires npm of at least 7.x version to support `pack-destination` flag.
define get_npm_package
$(eval npm_package_name := $(npm_$(1)_package))
$(eval npm_package_tag := $(2))
$(eval destination_dir := ${contracts_dir}/${npm_package_tag}/${npm_package_name})
@rm -rf ${destination_dir}
@mkdir -p ${destination_dir}
@npm pack --silent \
	--pack-destination=${destination_dir} \
	$(shell npm view ${npm_package_name}@${npm_package_tag} _id) \
	| xargs -I{} tar -zxf ${destination_dir}/{} -C ${destination_dir} --strip-components 1 package/artifacts
$(info Downloaded NPM package ${npm_package_name}@${npm_package_tag} to ${contracts_dir})
endef

define get_local_package
$(eval module := $(1))
$(eval local_solidity_path := $(local_$(module)_path))
$(eval npm_package_name := $(npm_$(module)_package))
$(eval destination_dir := ${contracts_dir}/local/${npm_package_name})
@[ -d "$(local_solidity_path)" ] || { echo "$(module) path [$(local_solidity_path)] does not exist!"; exit 1; }
@rm -rf ${destination_dir}
@mkdir -p ${destination_dir}
$(info Fetching local package ${module} from path ${local_solidity_path})
rsync -a $(local_solidity_path)/deployments/development/ ${destination_dir}/artifacts
endef

get_artifacts:
ifeq ($(environment), local)
	$(foreach module,$(modules),$(call get_local_package,$(module)))
else
	$(foreach module,$(modules),$(call get_npm_package,$(module),$(environment)))
endif

generate:
	$(info Running Go code generator)
	go generate ./...

build:
	$(info Building Go code)
	go build -o keep-client -a . 

cmd-help: build
	@echo '$$ keep-client start --help' > docs/development/cmd-help
	./keep-client start --help >> docs/development/cmd-help

.PHONY: all development goerli download_artifacts generate build cmd-help<|MERGE_RESOLUTION|>--- conflicted
+++ resolved
@@ -15,10 +15,7 @@
 # mainnet:
 # 	make all environment=mainnet
 
-<<<<<<< HEAD
-=======
 # Build with contract packages deployed locally.
->>>>>>> a1dff16d
 local:
 	make all environment=local
 
