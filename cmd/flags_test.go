--- conflicted
+++ resolved
@@ -6,11 +6,8 @@
 	"math/big"
 	"os"
 	"reflect"
-<<<<<<< HEAD
 	"runtime"
-=======
 	"strings"
->>>>>>> 12d95983
 	"testing"
 	"time"
 
