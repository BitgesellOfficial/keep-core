--- conflicted
+++ resolved
@@ -152,11 +152,8 @@
 		tbtcKeyStorePersistence,
 		scheduler,
 		clientConfig.Tbtc,
-<<<<<<< HEAD
+		registry,
 		monitorPool,
-=======
-		registry,
->>>>>>> 4df3f432
 	)
 	if err != nil {
 		return fmt.Errorf("error initializing TBTC: [%v]", err)
