pragma solidity ^0.4.24;

import "openzeppelin-solidity/contracts/ownership/Ownable.sol";
import "./EternalStorage.sol";
import "./KeepRandomBeaconImplV1.sol";


contract KeepGroupImplV1 is Ownable, EternalStorage {

    event GroupExistsEvent(bytes32 groupPubKey, bool exists);
    event GroupStartedEvent(bytes32 groupPubKey);
    event GroupCompleteEvent(bytes32 groupPubKey);
    event GroupErrorCode(uint8 code);

    bytes32 private constant esKeepGroupImplV1 = keccak256("KeepGroupImplV1");
    bytes32 private constant esKeepRandomBeaconAddress = keccak256("keepRandomBeaconAddress");
    bytes32 private constant esGroupThreshold = keccak256("groupThreshold");
    bytes32 private constant esGroupSize = keccak256("groupSize");
    bytes32 private constant esGroupsCount = keccak256("groupsCount");
    bytes32 private constant esGroupIndexToGroupPubKey = keccak256("groupIndexToGroupPubKey");
    bytes32 private constant esMemberIndexToMemberPubKey = keccak256("memberIndexToMemberPubKey");
    bytes32 private constant esGroupExists = keccak256("groupExists");
    bytes32 private constant esGroupComplete = keccak256("groupComplete");
    bytes32 private constant esMembersCount = keccak256("membersCount");
    bytes32 private constant esGroup = keccak256("group");
    bytes32 private constant esListOfGroupMemberIDs = keccak256("listOfGroupMemberIDs");
    bytes32 private constant esNoOfListOfGroupMemberIDs = keccak256("noOfListOfGroupMemberIDs");

    /**
     * @dev Prevent receiving ether without explicitly calling a function.
     */
    function() public payable {
        revert("Can not call contract without explicitly calling a function.");
    }

    /**
     * @dev Initialize Keep Group implementation contract with a linked Keep Random Beacon contract.
     * @param _keepRandomBeaconAddress Address of Keep Random Beacon that will be linked to this contract.
     * @param _groupThreshold Max number of bad members in a group that we can detect as well as “number
     * of good members needed to produce a relay entry”.
     * @param _groupSize Minimum number of members in a group - to form a group.
     */
    function initialize(uint256 _groupThreshold, uint256 _groupSize, address _keepRandomBeaconAddress) public onlyOwner {
<<<<<<< HEAD
        require(!initialized(), "Contract is already initialized.");
        require(_keepRandomBeaconAddress != address(0x0), "Random Beacon address can't be zero.");
        boolStorage[keccak256("KeepGroupImplV1")] = true;
        addressStorage[keccak256("keepRandomBeaconAddress")] = _keepRandomBeaconAddress;
        uintStorage[keccak256("groupThreshold")] = _groupThreshold;
        uintStorage[keccak256("groupSize")] = _groupSize;
        uintStorage[keccak256("groupsCount")] = 0;
=======
        require(!initialized(), "Contract has already been initialized.");
        require(_keepRandomBeaconAddress != address(0x0), "Invalid 0 address for KeepRandomBeacon passed.");
        boolStorage[esKeepGroupImplV1] = true;
        addressStorage[esKeepRandomBeaconAddress] = _keepRandomBeaconAddress;
        uintStorage[esGroupThreshold] = _groupThreshold;
        uintStorage[esGroupSize] = _groupSize;
        uintStorage[esGroupsCount] = 0;
>>>>>>> 75ab53d3
    }

    /**
     * @dev Allows owner to change the groupSize and Threshold.
     */
	function setGroupSizeThreshold ( uint256 _groupSize, uint256 _groupThreshold ) public onlyOwner {
        uintStorage[esGroupThreshold] = _groupThreshold;
        uintStorage[esGroupSize] = _groupSize;
	}

    /**
     * @dev Checks if this contract is initialized.
     */
    function initialized() public view returns (bool) {
        return boolStorage[esKeepGroupImplV1];
    }

    /**
     * @dev Gets the threshold size for groups.
     */
    function groupThreshold() public view returns(uint256) {
        return uintStorage[esGroupThreshold];
    }

    /**
     * @dev Gets the minimum number of members in a group.
     */
    function groupSize() public view returns(uint256) {
        return uintStorage[esGroupSize];
    }

    /**
     * @dev Gets number of active groups.
     */
    function numberOfGroups() public view returns(uint256) {
        return uintStorage[esGroupsCount];
    }

    /**
     * @dev Gets public key of a group.
     * @param _groupIndex Index number of a group.
     */
    function getGroupPubKey(uint256 _groupIndex) public view returns(bytes32) {
        return bytes32UintStorageMap[esGroupIndexToGroupPubKey][_groupIndex];
    }

    /**
     * @dev Gets group index number.
     * @param _groupPubKey Group public key.
     */
    function getGroupIndex(bytes32 _groupPubKey) public view returns(uint) {
        for (uint i = 0; i < uintStorage[esGroupsCount]; i++) {
            if (bytes32UintStorageMap[esGroupIndexToGroupPubKey][i] == _groupPubKey) {
                return i;
            }
        }
        revert("Group index is not found.");
    }

    /**
     * @dev Gets member public key with group and member index numbers.
     * @param _groupIndex Index number of a group.
     * @param _memberIndex Index number of a member.
     */
    function getGroupMemberPubKey(uint256 _groupIndex, uint256 _memberIndex) public view returns(bytes32) {
        return bytes32bytes32UintStorageMap[esMemberIndexToMemberPubKey][keccak256(abi.encodePacked(_memberIndex, uint256(getGroupPubKey(_groupIndex))))];
    }

    /**
     * @dev Emits events with group status, whether it exists or not.
     * @param _groupPubKey Group public key.
     */
    function emitEventGroupExists(bytes32 _groupPubKey) public {
        if (boolUintStorageMap2[esGroupExists][_groupPubKey]) {
            emit GroupExistsEvent(_groupPubKey, true);
        } else {
            emit GroupExistsEvent(_groupPubKey, false);
        }
    }

    /**
     * @dev Creates a new group with provided public key.
     * @param _groupPubKey Group public key.
     * @return True if group was created, false otherwise.
     */
    function createGroup(bytes32 _groupPubKey) public returns(bool) {

        if (boolUintStorageMap2[esGroupExists][_groupPubKey] == true) {
            emit GroupErrorCode(20);
            return false;
        }

        boolUintStorageMap2[esGroupExists][_groupPubKey] = true;
        boolUintStorageMap2[esGroupComplete][_groupPubKey] = false;
        uintBytes32StorageMap[esMembersCount][_groupPubKey] = 0;

        uint256 lastIndex = uintStorage[esGroupsCount];
        bytes32UintStorageMap[esGroupIndexToGroupPubKey][lastIndex] = _groupPubKey;
        uintStorage[esGroupsCount]++;

        emit GroupStartedEvent(_groupPubKey);
        return true;
    }

    /**
     * @dev Removes a group and the list of its members. Last group public
     * key is moved into the released index and the total group list count
     * is reduced accordingly.
     * @param _groupPubKey Group public key.
     * @return True if group was removed, false otherwise.
     */
    function dissolveGroup(bytes32 _groupPubKey) public onlyOwner returns(bool) {

        if (boolUintStorageMap2[esGroupExists][_groupPubKey] != true) {
            emit GroupErrorCode(10);
            return false;
        }

        for (uint i = 0; i < uintBytes32StorageMap[esMembersCount][_groupPubKey]; i++) {
            delete bytes32bytes32UintStorageMap[esMemberIndexToMemberPubKey][keccak256(abi.encodePacked( i, uint256(_groupPubKey)))];
        }

        delete uintBytes32StorageMap[esMembersCount][_groupPubKey];
        delete boolUintStorageMap2[esGroupExists][_groupPubKey];
        delete boolUintStorageMap2[esGroupComplete][_groupPubKey];

        uint _groupIndex = getGroupIndex(_groupPubKey);
        delete bytes32UintStorageMap[esGroupIndexToGroupPubKey][_groupIndex];

        // Get last group _groupPubKey and move it into released index
        uint lastIndex = uintStorage[esGroupsCount];
        bytes32 lastGroup = bytes32Storage[esGroupIndexToGroupPubKey][lastIndex];
        bytes32UintStorageMap[esGroup][_groupIndex] = lastGroup;
        uintStorage[esGroupsCount]--;
    }

    /**
     * @dev Checks if member is part of the group.
     * @param _groupPubKey Group public key.
     * @param _memberPubKey Member public key.
     * @return True if member is part of the group, false otherwise.
     */
    function isMember(bytes32 _groupPubKey, bytes32 _memberPubKey) public view returns(bool) {
        for (uint i = 0; i < uintBytes32StorageMap[esMembersCount][_groupPubKey]; i++) {
            if (bytes32bytes32UintStorageMap[esMemberIndexToMemberPubKey][keccak256(abi.encodePacked( i , uint256(_groupPubKey)))] == _memberPubKey) {		// Problem again xyzzy
                return true;
            }
        }
        return false;
    }

    // Temporary Code for Milestone 1 follows

    event OnStakerAdded(uint32 index, bytes32 groupMemberID);
    bytes32[] listOfGroupMemberIDs; 

    /**
     * @dev Testing for M1 - create a staker.
     * @param _groupMemberID the ID of the member that is being added.
     */
    function addStaker(bytes32 _groupMemberID) public onlyOwner {
<<<<<<< HEAD
        // TODO save some info at this point - this is only for use in Milestone 1 and will
        // not need to be added to the "forever" storage.
        listOfGroupMemberIDs.push(_groupMemberID);
        uint32 index = uint32(listOfGroupMemberIDs.length - 1);
        emit OnStakerAdded(index, _groupMemberID);
    }
=======

		// TODO save some info at this point - this is only for use in Milestone 1.
		listOfGroupMemberIDs.push( _groupMemberID );
		uint32 index = uint32(listOfGroupMemberIDs.length - 1);
    	emit OnStakerAdded( index, _groupMemberID );
	}

>>>>>>> 75ab53d3

    /**
     * @dev Testing for M1 - return true if the staker at _index is _groupMemberID
     * @param _index Index where to find the member.
     * @param _groupMemberID the ID of the member that is being tested for.
     */
    function isGroupMemberStaker(uint32 _index, bytes32 _groupMemberID) public view returns (bool) {
<<<<<<< HEAD
        require(_index >= 0 && _index < listOfGroupMemberIDs.length, "Index must be within the length of Group member's array.");
        return (listOfGroupMemberIDs[_index] == _groupMemberID);
=======
        require( _index >= 0 && _index < listOfGroupMemberIDs.length, "Index out of range." );
        return ( listOfGroupMemberIDs[_index] == _groupMemberID );
>>>>>>> 75ab53d3
    }

    /**
     * @dev Testing for M1 - return the groupMemberID for the _index staker.
     * @param _index Index where to add the member.
     */
<<<<<<< HEAD
    function getStaker(uint32 _index) public view returns (bytes32) {
        require(_index >= 0 && _index < listOfGroupMemberIDs.length, "Index must be within the length of Group member's array.");
        return (listOfGroupMemberIDs[_index]);
=======
    function getStaker(uint32 _index) public view returns ( bytes32 ) {
        require( _index >= 0 && _index < listOfGroupMemberIDs.length, "Index out of range." );
        return ( listOfGroupMemberIDs[_index] );
>>>>>>> 75ab53d3
    }

    /**
     * @dev Testing for M1 - return the number of stakers
     */
    function getNStaker() public view returns (uint256) {
        return (listOfGroupMemberIDs.length);
    }

    /**
     * @dev Testing for M1 - for testing - reset the array to 0 length.
     */
    function resetStaker() public onlyOwner {
        delete(listOfGroupMemberIDs);
    }

}<|MERGE_RESOLUTION|>--- conflicted
+++ resolved
@@ -41,32 +41,22 @@
      * @param _groupSize Minimum number of members in a group - to form a group.
      */
     function initialize(uint256 _groupThreshold, uint256 _groupSize, address _keepRandomBeaconAddress) public onlyOwner {
-<<<<<<< HEAD
         require(!initialized(), "Contract is already initialized.");
         require(_keepRandomBeaconAddress != address(0x0), "Random Beacon address can't be zero.");
-        boolStorage[keccak256("KeepGroupImplV1")] = true;
-        addressStorage[keccak256("keepRandomBeaconAddress")] = _keepRandomBeaconAddress;
-        uintStorage[keccak256("groupThreshold")] = _groupThreshold;
-        uintStorage[keccak256("groupSize")] = _groupSize;
-        uintStorage[keccak256("groupsCount")] = 0;
-=======
-        require(!initialized(), "Contract has already been initialized.");
-        require(_keepRandomBeaconAddress != address(0x0), "Invalid 0 address for KeepRandomBeacon passed.");
         boolStorage[esKeepGroupImplV1] = true;
         addressStorage[esKeepRandomBeaconAddress] = _keepRandomBeaconAddress;
         uintStorage[esGroupThreshold] = _groupThreshold;
         uintStorage[esGroupSize] = _groupSize;
         uintStorage[esGroupsCount] = 0;
->>>>>>> 75ab53d3
     }
 
     /**
      * @dev Allows owner to change the groupSize and Threshold.
      */
-	function setGroupSizeThreshold ( uint256 _groupSize, uint256 _groupThreshold ) public onlyOwner {
+    function setGroupSizeThreshold ( uint256 _groupSize, uint256 _groupThreshold ) public onlyOwner {
         uintStorage[esGroupThreshold] = _groupThreshold;
         uintStorage[esGroupSize] = _groupSize;
-	}
+    }
 
     /**
      * @dev Checks if this contract is initialized.
@@ -123,7 +113,8 @@
      * @param _memberIndex Index number of a member.
      */
     function getGroupMemberPubKey(uint256 _groupIndex, uint256 _memberIndex) public view returns(bytes32) {
-        return bytes32bytes32UintStorageMap[esMemberIndexToMemberPubKey][keccak256(abi.encodePacked(_memberIndex, uint256(getGroupPubKey(_groupIndex))))];
+        return bytes32bytes32UintStorageMap[esMemberIndexToMemberPubKey][keccak256(
+            abi.encodePacked(_memberIndex, uint256(getGroupPubKey(_groupIndex))))];
     }
 
     /**
@@ -177,7 +168,7 @@
         }
 
         for (uint i = 0; i < uintBytes32StorageMap[esMembersCount][_groupPubKey]; i++) {
-            delete bytes32bytes32UintStorageMap[esMemberIndexToMemberPubKey][keccak256(abi.encodePacked( i, uint256(_groupPubKey)))];
+            delete bytes32bytes32UintStorageMap[esMemberIndexToMemberPubKey][keccak256(abi.encodePacked(i, uint256(_groupPubKey)))];
         }
 
         delete uintBytes32StorageMap[esMembersCount][_groupPubKey];
@@ -202,7 +193,8 @@
      */
     function isMember(bytes32 _groupPubKey, bytes32 _memberPubKey) public view returns(bool) {
         for (uint i = 0; i < uintBytes32StorageMap[esMembersCount][_groupPubKey]; i++) {
-            if (bytes32bytes32UintStorageMap[esMemberIndexToMemberPubKey][keccak256(abi.encodePacked( i , uint256(_groupPubKey)))] == _memberPubKey) {		// Problem again xyzzy
+            if (bytes32bytes32UintStorageMap[esMemberIndexToMemberPubKey][keccak256(
+                abi.encodePacked(i, uint256(_groupPubKey)))] == _memberPubKey) {
                 return true;
             }
         }
@@ -219,22 +211,12 @@
      * @param _groupMemberID the ID of the member that is being added.
      */
     function addStaker(bytes32 _groupMemberID) public onlyOwner {
-<<<<<<< HEAD
         // TODO save some info at this point - this is only for use in Milestone 1 and will
         // not need to be added to the "forever" storage.
         listOfGroupMemberIDs.push(_groupMemberID);
         uint32 index = uint32(listOfGroupMemberIDs.length - 1);
         emit OnStakerAdded(index, _groupMemberID);
     }
-=======
-
-		// TODO save some info at this point - this is only for use in Milestone 1.
-		listOfGroupMemberIDs.push( _groupMemberID );
-		uint32 index = uint32(listOfGroupMemberIDs.length - 1);
-    	emit OnStakerAdded( index, _groupMemberID );
-	}
-
->>>>>>> 75ab53d3
 
     /**
      * @dev Testing for M1 - return true if the staker at _index is _groupMemberID
@@ -242,28 +224,17 @@
      * @param _groupMemberID the ID of the member that is being tested for.
      */
     function isGroupMemberStaker(uint32 _index, bytes32 _groupMemberID) public view returns (bool) {
-<<<<<<< HEAD
         require(_index >= 0 && _index < listOfGroupMemberIDs.length, "Index must be within the length of Group member's array.");
         return (listOfGroupMemberIDs[_index] == _groupMemberID);
-=======
-        require( _index >= 0 && _index < listOfGroupMemberIDs.length, "Index out of range." );
-        return ( listOfGroupMemberIDs[_index] == _groupMemberID );
->>>>>>> 75ab53d3
     }
 
     /**
      * @dev Testing for M1 - return the groupMemberID for the _index staker.
      * @param _index Index where to add the member.
      */
-<<<<<<< HEAD
     function getStaker(uint32 _index) public view returns (bytes32) {
         require(_index >= 0 && _index < listOfGroupMemberIDs.length, "Index must be within the length of Group member's array.");
         return (listOfGroupMemberIDs[_index]);
-=======
-    function getStaker(uint32 _index) public view returns ( bytes32 ) {
-        require( _index >= 0 && _index < listOfGroupMemberIDs.length, "Index out of range." );
-        return ( listOfGroupMemberIDs[_index] );
->>>>>>> 75ab53d3
     }
 
     /**
