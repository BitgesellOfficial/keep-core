pragma solidity ^0.5.4;

import "openzeppelin-solidity/contracts/ownership/Ownable.sol";
import "openzeppelin-solidity/contracts/math/SafeMath.sol";
import "./StakingProxy.sol";
import "./TokenStaking.sol";
import "./utils/UintArrayUtils.sol";
import "./utils/AddressArrayUtils.sol";
import "solidity-bytes-utils/contracts/BytesLib.sol";


contract KeepGroupImplV1 is Ownable {

    using SafeMath for uint256;
    using BytesLib for bytes;

    event OnGroupRegistered(bytes groupPubKey);

    struct DkgResult {
        bytes groupPubKey;
        bytes disqualified;
        bytes inactive;
    }

    // TODO: Rename to DkgResultSubmittedEvent
    // TODO: Add memberIndex
    event DkgResultPublishedEvent(uint256 requestId, bytes groupPubKey); 

    uint256 internal _groupThreshold;
    uint256 internal _groupSize;
    uint256 internal _minStake;
    address internal _stakingProxy;
    address internal _randomBeacon;

    uint256 internal _timeoutInitial;
    uint256 internal _timeoutSubmission;
    uint256 internal _timeoutChallenge;
    uint256 internal _submissionStart;

    uint256 internal _resultPublicationBlockStep;
    
    uint256 internal _randomBeaconValue;

    uint256[] internal _tickets;
    bytes[] internal _submissions;

    mapping (uint256 => DkgResult) internal _requestIdToDkgResult;
    mapping (uint256 => bool) internal _dkgResultPublished;
    mapping (bytes => uint256) internal _submissionVotes;
    mapping (address => mapping (bytes => bool)) internal _hasVoted;

    struct Proof {
        address sender;
        uint256 stakerValue;
        uint256 virtualStakerIndex;
    }

    mapping(uint256 => Proof) internal _proofs;

    // _numberOfActiveGroups is the minimal number of groups that should not
    // expired to protect the minimal network throughput
    uint256 internal _numberOfActiveGroups;
 
    // _groupExpirationTimeout is the time in block after which a group expires
    uint256 internal _groupExpirationTimeout;
 
    // _expiredOffset is pointing to the first active group, it is also the
    // expired groups counter
    uint256 internal _expiredOffset = 0;

    struct Group {
        bytes groupPubKey;
        uint registrationBlockHeight;
    }

    Group[] internal _groups;
    mapping (bytes => address[]) internal _groupMembers;

    mapping (string => bool) internal _initialized;

    /**
     * @dev Triggers the selection process of a new candidate group.
     */
    function runGroupSelection(uint256 randomBeaconValue) public {
        require(msg.sender == _randomBeacon);
        cleanup();
        _submissionStart = block.number;
        _randomBeaconValue = randomBeaconValue;
    }

    // TODO: replace with a secure authorization protocol (addressed in RFC 4).
    address internal _stakingContract;

    function authorizeStakingContract(address stakingContract) public onlyOwner {
        _stakingContract = stakingContract;
    }

    /**
     * @dev Submit ticket to request to participate in a new candidate group.
     * @param ticketValue Result of a pseudorandom function with input values of
     * random beacon output, staker-specific 'stakerValue' and virtualStakerIndex.
     * @param stakerValue Staker-specific value. Currently uint representation of staker address.
     * @param virtualStakerIndex Number within a range of 1 to staker's weight.
     */
    function submitTicket(
        uint256 ticketValue,
        uint256 stakerValue,
        uint256 virtualStakerIndex
    ) public {

        if (block.number > _submissionStart + _timeoutSubmission) {
            revert("Ticket submission period is over.");
        }

        // Invalid tickets are rejected and their senders penalized.
        if (!cheapCheck(msg.sender, stakerValue, virtualStakerIndex)) {
            // TODO: replace with a secure authorization protocol (addressed in RFC 4).
            TokenStaking stakingContract = TokenStaking(_stakingContract);
            stakingContract.authorizedTransferFrom(msg.sender, address(this), _minStake);
        } else {
            _tickets.push(ticketValue);
            _proofs[ticketValue] = Proof(msg.sender, stakerValue, virtualStakerIndex);
        }
    }

    /**
     * @dev Gets submitted tickets in ascending order.
     */
    function orderedTickets() public view returns (uint256[] memory) {
        return UintArrayUtils.sort(_tickets);
    }

    /**
     * @dev Gets selected tickets in ascending order.
     */
    function selectedTickets() public view returns (uint256[] memory) {

        require(
            block.number >= _submissionStart + _timeoutChallenge,
            "Ticket submission challenge period must be over."
        );

        uint256[] memory ordered = orderedTickets();
        uint256[] memory selected = new uint256[](_groupSize);

        for (uint i = 0; i < _groupSize; i++) {
            selected[i] = ordered[i];
        }

        return selected;
    }

    /**
     * @dev Gets participants ordered by their lowest-valued ticket.
     */
    function orderedParticipants() public view returns (address[] memory) {

        uint256[] memory ordered = orderedTickets();
        address[] memory participants = new address[](ordered.length);

        for (uint i = 0; i < ordered.length; i++) {
            Proof memory proof = _proofs[ordered[i]];
            participants[i] = proof.sender;
        }

        return participants;
    }

    /**
     * @dev Gets selected participants in ascending order of their tickets.
     */
    function selectedParticipants() public view returns (address[] memory) {

        require(
            block.number >= _submissionStart + _timeoutChallenge,
            "Ticket submission challenge period must be over."
        );

        uint256[] memory ordered = orderedTickets();
        address[] memory selected = new address[](_groupSize);

        for (uint i = 0; i < _groupSize; i++) {
            Proof memory proof = _proofs[ordered[i]];
            selected[i] = proof.sender;
        }

        return selected;
    }

    /**
     * @dev Gets ticket proof.
     */
    function getTicketProof(uint256 ticketValue) public view returns (address, uint256, uint256) {
        return (
            _proofs[ticketValue].sender,
            _proofs[ticketValue].stakerValue,
            _proofs[ticketValue].virtualStakerIndex
        );
    }

    /**
     * @dev Performs surface-level validation of the ticket.
     * @param staker Address of the staker.
     * @param stakerValue Staker-specific value. Currently uint representation of staker address.
     * @param virtualStakerIndex Number within a range of 1 to staker's weight.
     */
    function cheapCheck(
        address staker,
        uint256 stakerValue,
        uint256 virtualStakerIndex
    ) public view returns(bool) {
        bool isVirtualStakerIndexValid = virtualStakerIndex > 0 && virtualStakerIndex <= stakingWeight(staker);
        bool isStakerValueValid = uint256(staker) == stakerValue;
        return isVirtualStakerIndexValid && isStakerValueValid;
    }

    /**
     * @dev Performs full verification of the ticket.
     * @param staker Address of the staker.
     * @param ticketValue Result of a pseudorandom function with input values of
     * random beacon output, staker-specific 'stakerValue' and virtualStakerIndex.
     * @param stakerValue Staker-specific value. Currently uint representation of staker address.
     * @param virtualStakerIndex Number within a range of 1 to staker's weight.
     */
    function costlyCheck(
        address staker,
        uint256 ticketValue,
        uint256 stakerValue,
        uint256 virtualStakerIndex
    ) public view returns(bool) {
        bool passedCheapCheck = cheapCheck(staker, stakerValue, virtualStakerIndex);
        uint256 expected = uint256(keccak256(abi.encodePacked(_randomBeaconValue, stakerValue, virtualStakerIndex)));
        return passedCheapCheck && ticketValue == expected;
    }

    /**
     * @dev Submits result of DKG protocol. It is on-chain part of phase 14 of the protocol.
     * @param index claimed index of the staker. We pass this for gas efficiency purposes.
     * @param requestId Relay request ID assosciated with DKG protocol execution.
     * @param groupPubKey Group public key generated as a result of protocol execution.
     * @param disqualified bytes representing disqualified group members; 1 at the specific index
     * means that the member has been disqualified. Indexes reflect positions of members in the
     * group, as outputted by the group selection protocol.
     * @param inactive bytes representing inactive group members; 1 at the specific index means
     * that the member has been marked as inactive. Indexes reflect positions of members in the
     * group, as outputted by the group selection protocol.
     * @param signatures concatenation of signer resultHashes collected off-chain. Ordering matters.
     * @param membersIndex are the indices of members corresponding to each signature.
     */
    function submitDkgResult(
        uint256 index,
        uint256 requestId,
        bytes memory groupPubKey,
        bytes memory disqualified,
        bytes memory inactive,
        bytes memory signatures,
        uint[] memory membersIndex
    ) public {
        require(
            block.number > _submissionStart + _timeoutChallenge,
            "Ticket submission challenge period must be over."
        );

        require(
            _tickets.length >= _groupSize,
            "There should be enough valid tickets submitted to form a group."
        );

        // TODO: This is just a temporary implementation for the sake of
        // development of the off-chain part.

        _requestIdToDkgResult[requestId] = DkgResult(groupPubKey, disqualified, inactive);
        _dkgResultPublished[requestId] = true;
  
        emit DkgResultPublishedEvent(requestId, groupPubKey);

        _groups.push(Group(groupPubKey, block.number));

        address[] memory members = orderedParticipants();
        for (uint i = 0; i < _groupSize; i++) {
            _groupMembers[groupPubKey].push(members[i]);
        }

        emit OnGroupRegistered(groupPubKey);
    }

    /**
     * @dev Checks if DKG protocol result has been already published for the
     * specific relay request ID associated with the protocol execution. 
     */
    function isDkgResultSubmitted(uint256 requestId) public view returns(bool) {
        return _dkgResultPublished[requestId];
    }

    /*
     * @dev receives vote for provided resultHash.
     * @param index the claimed index of the user.
     * @param resultHash Hash of DKG result to vote for
     */
    function voteOnDkgResult(
        uint256 requestId,
        uint256 memberIndex,
        bytes32 resultHash
    ) public {
        // TODO: Implement
    }

<<<<<<< HEAD
    // Legacy code moved from Random Beacon contract		
    // TODO: refactor according to the Phase 14		
    function submitGroupPublicKey(bytes memory groupPublicKey, uint256 requestID) public {

        // TODO: Remove this section once dispute logic is implemented,
        // implement conflict resolution logic described in Phase 14,
        // make sure only valid members are stored.
        _groups.push(Group(groupPublicKey, block.number));
        address[] memory members = orderedParticipants();
        if (members.length > 0) {
            for (uint i = 0; i < _groupSize; i++) {
                _groupMembers[groupPublicKey].push(members[i]);
            }
        }
        emit OnGroupRegistered(groupPublicKey);
        emit SubmitGroupPublicKeyEvent(groupPublicKey, requestID);
    }		

=======
>>>>>>> 72d06539
    /**
     * @dev Prevent receiving ether without explicitly calling a function.
     */
    function() external payable {
        revert("Can not call contract without explicitly calling a function.");
    }

    /**
     * @dev Initialize Keep Group implementation contract with a linked Staking proxy contract.
     * @param stakingProxy Address of a staking proxy contract that will be linked to this contract.
     * @param randomBeacon Address of a random beacon contract that will be linked to this contract.
     * @param minStake Minimum amount in KEEP that allows KEEP network client to participate in a group.
     * @param groupSize Size of a group in the threshold relay.
     * @param groupThreshold Minimum number of interacting group members needed to produce a relay entry.
     * @param timeoutInitial Timeout in blocks after the initial ticket submission is finished.
     * @param timeoutSubmission Timeout in blocks after the reactive ticket submission is finished.
     * @param timeoutChallenge Timeout in blocks after the period where tickets can be challenged is finished.
<<<<<<< HEAD
     * @param numberOfActiveGroups is the minimal number of groups that cannot be marked as expired.
     * @param groupExpirationTimeout is the time in block after which a group expires.
=======
     * @param resultPublicationBlockStep Time in blocks after which member with 
     * the given index is eligible to submit DKG result.
>>>>>>> 72d06539
     */
    function initialize(
        address stakingProxy,
        address randomBeacon,
        uint256 minStake,
        uint256 groupThreshold,
        uint256 groupSize,
        uint256 timeoutInitial,
        uint256 timeoutSubmission,
        uint256 timeoutChallenge,
<<<<<<< HEAD
        uint256 groupExpirationTimeout,
        uint256 numberOfActiveGroups
=======
        uint256 resultPublicationBlockStep
>>>>>>> 72d06539
    ) public onlyOwner {
        require(!initialized(), "Contract is already initialized.");
        require(stakingProxy != address(0x0), "Staking proxy address can't be zero.");
        _initialized["KeepGroupImplV1"] = true;
        _stakingProxy = stakingProxy;
        _randomBeacon = randomBeacon;
        _minStake = minStake;
        _groupSize = groupSize;
        _groupThreshold = groupThreshold;
        _timeoutInitial = timeoutInitial;
        _timeoutSubmission = timeoutSubmission;
        _timeoutChallenge = timeoutChallenge;
<<<<<<< HEAD
        _groupExpirationTimeout = groupExpirationTimeout;
        _numberOfActiveGroups = numberOfActiveGroups;
=======
        _resultPublicationBlockStep = resultPublicationBlockStep;
>>>>>>> 72d06539
    }

    /**
     * @dev Checks that the specified user has enough stake.
     * @param staker Specifies the identity of the staker.
     * @return True if staked enough to participate in the group, false otherwise.
     */
    function hasMinimumStake(address staker) public view returns(bool) {
        return StakingProxy(_stakingProxy).balanceOf(staker) >= _minStake;
    }

    /**
     * @dev Gets staking weight.
     * @param staker Specifies the identity of the staker.
     * @return Number of how many virtual stakers can staker represent.
     */
    function stakingWeight(address staker) public view returns(uint256) {
        return StakingProxy(_stakingProxy).balanceOf(staker)/_minStake;
    }

    /**
     * @dev Set the minimum amount of KEEP that allows a Keep network client to participate in a group.
     * @param minStake Amount in KEEP.
     */
    function setMinimumStake(uint256 minStake) public onlyOwner {
        _minStake = minStake;
    }

    /**
     * @dev Get the minimum amount in KEEP that allows KEEP network client to participate in a group.
     */
    function minimumStake() public view returns(uint256) {
        return _minStake;
    }

    /**
     * @dev Allows owner to change the groupSize.
     */
    function setGroupSize(uint256 groupSize) public onlyOwner {
        _groupSize = groupSize;
    }

    /**
     * @dev ticketInitialSubmissionTimeout is the duration (in blocks) the
     * staker has to submit tickets that fall under the natural threshold
     * to satisfy the initial ticket timeout (see group selection, phase 2a).
     */
    function ticketInitialSubmissionTimeout() public view returns (uint256) {
        return _timeoutInitial;
    }

    /**
     * @dev ticketReactiveSubmissionTimeout is the duration (in blocks) the
     * staker has to submit any tickets that did not fall under the natural
     * threshold. This final chance to submit tickets is called reactive
     * ticket submission (defined in the group selection algorithm, 2b).
     */
    function ticketReactiveSubmissionTimeout() public view returns (uint256) {
        return _timeoutSubmission;
    }

    /**
     * @dev ticketChallengeTimeout is the duration (in blocks) the staker
     * has to submit any challenges for tickets that fail any checks.
     */
    function ticketChallengeTimeout() public view returns (uint256) {
        return _timeoutChallenge;
    }

    /**
     * @dev resultPublicationBlockStep is the duration (in blocks) after which
     * member with the given index is eligible to submit DKG result.
     */
    function resultPublicationBlockStep() public view returns (uint256) {
        return _resultPublicationBlockStep;
    }

    /**
     * @dev ticketSubmissionStartBlock block number at which current group
     * selection started.
     */
    function ticketSubmissionStartBlock() public view returns (uint256) {
        return _submissionStart;
    }

    /**
     * @dev Return total number of all tokens issued.
     */
    function tokenSupply() public pure returns (uint256) {
        return (10**9) * (10**18);
    }

    /**
     * @dev Return natural threshold, the value N virtual stakers' tickets would be expected
     * to fall below if the tokens were optimally staked, and the tickets' values were evenly 
     * distributed in the domain of the pseudorandom function.
     */
    function naturalThreshold() public view returns (uint256) {
        uint256 space = 2**256-1; // Space consisting of all possible tickets.
        return _groupSize.mul(space.div(tokenSupply().div(_minStake)));
    }

    /**
     * @dev Checks if this contract is initialized.
     */
    function initialized() public view returns (bool) {
        return _initialized["KeepGroupImplV1"];
    }

    /**
     * @dev Gets size of a group in the threshold relay.
     */
    function groupSize() public view returns(uint256) {
        return _groupSize;
    }

    /**
     * @dev Gets number of interacting group members needed to produce a relay entry.
    */
    function groupThreshold() public view returns(uint256) {
        return _groupThreshold;
    }

    /**
     * @dev Adds a new group based on groupPublicKey.
     * @param groupPublicKey is the identifier of the newly created group.
     */
    function groupAdd(bytes memory groupPublicKey) public {
        _groups.push(Group(groupPublicKey, block.number));
        address[] memory members = orderedParticipants();
        if (members.length > 0) {
            for (uint i = 0; i < _groupSize; i++) {
                _groupMembers[groupPublicKey].push(members[i]);
            }
        }
    }

    /**
     * @dev Gets number of active groups.
     */
    function numberOfGroups() public view returns(uint256) {
        return _groups.length - _expiredOffset;
    }

    /**
     * @dev Returns public key of a group from active groups using modulo operator.
     * @param previousEntry Previous random beacon value.
     */
    function selectGroup(uint256 previousEntry) public returns(bytes memory) {
        uint256 activeGroupsNumber = _groups.length - _expiredOffset;
        uint256 selectedGroup = previousEntry % activeGroupsNumber;

    /**
     * We selected a group based on the information about expired groups offset
     * from the previous call of the function. Now we need to check whether the
     * selected group did not expire in the meantime. To do that, we compare its
     * registration block height and group expiration timeout against the
     * current block number. If the group has expired we move the expired groups
     * offset to the position of the selected expired group and we try to select
     * the next group knowing that all groups before the one previously selected
     * are expired and should not be taken into account. We do this until we
     * find an active group or until we reach the minimum active groups
     * threshold.
     *
     * This approach is more efficient than traversing all groups one by one
     * starting from the previous value of expired groups offset since we can
     * mark expired groups in batches, in a fewer number of steps.
     */
        while (_groups[_expiredOffset + selectedGroup].registrationBlockHeight + _groupExpirationTimeout < block.number) {
            if (activeGroupsNumber > _numberOfActiveGroups) {
                if (selectedGroup == 0) {
                    _expiredOffset++;
                    activeGroupsNumber--;
                } else {
                    _expiredOffset += selectedGroup;
                    activeGroupsNumber -= selectedGroup;
                }
                selectedGroup = previousEntry % activeGroupsNumber;
            } else break;
        }

        return _groups[_expiredOffset + selectedGroup].groupPubKey;
    }

    /**
     * @dev Gets version of the current implementation.
    */
    function version() public pure returns (string memory) {
        return "V1";
    }

    /**
     * @dev Cleanup data of previous group selection.
     */
    function cleanup() private {

        for (uint i = 0; i < _tickets.length; i++) {
            delete _proofs[_tickets[i]];
        }

        delete _tickets;

        // TODO: cleanup DkgResults
    }

}<|MERGE_RESOLUTION|>--- conflicted
+++ resolved
@@ -305,27 +305,6 @@
         // TODO: Implement
     }
 
-<<<<<<< HEAD
-    // Legacy code moved from Random Beacon contract		
-    // TODO: refactor according to the Phase 14		
-    function submitGroupPublicKey(bytes memory groupPublicKey, uint256 requestID) public {
-
-        // TODO: Remove this section once dispute logic is implemented,
-        // implement conflict resolution logic described in Phase 14,
-        // make sure only valid members are stored.
-        _groups.push(Group(groupPublicKey, block.number));
-        address[] memory members = orderedParticipants();
-        if (members.length > 0) {
-            for (uint i = 0; i < _groupSize; i++) {
-                _groupMembers[groupPublicKey].push(members[i]);
-            }
-        }
-        emit OnGroupRegistered(groupPublicKey);
-        emit SubmitGroupPublicKeyEvent(groupPublicKey, requestID);
-    }		
-
-=======
->>>>>>> 72d06539
     /**
      * @dev Prevent receiving ether without explicitly calling a function.
      */
@@ -343,13 +322,10 @@
      * @param timeoutInitial Timeout in blocks after the initial ticket submission is finished.
      * @param timeoutSubmission Timeout in blocks after the reactive ticket submission is finished.
      * @param timeoutChallenge Timeout in blocks after the period where tickets can be challenged is finished.
-<<<<<<< HEAD
+     * @param resultPublicationBlockStep Time in blocks after which member with 
+     * the given index is eligible to submit DKG result.
      * @param numberOfActiveGroups is the minimal number of groups that cannot be marked as expired.
      * @param groupExpirationTimeout is the time in block after which a group expires.
-=======
-     * @param resultPublicationBlockStep Time in blocks after which member with 
-     * the given index is eligible to submit DKG result.
->>>>>>> 72d06539
      */
     function initialize(
         address stakingProxy,
@@ -360,12 +336,9 @@
         uint256 timeoutInitial,
         uint256 timeoutSubmission,
         uint256 timeoutChallenge,
-<<<<<<< HEAD
-        uint256 groupExpirationTimeout,
-        uint256 numberOfActiveGroups
-=======
-        uint256 resultPublicationBlockStep
->>>>>>> 72d06539
+        uint256 resultPublicationBlockStep,
+        uint256 numberOfActiveGroups,
+        uint256 groupExpirationTimeout
     ) public onlyOwner {
         require(!initialized(), "Contract is already initialized.");
         require(stakingProxy != address(0x0), "Staking proxy address can't be zero.");
@@ -377,13 +350,10 @@
         _groupThreshold = groupThreshold;
         _timeoutInitial = timeoutInitial;
         _timeoutSubmission = timeoutSubmission;
-        _timeoutChallenge = timeoutChallenge;
-<<<<<<< HEAD
+        _timeoutChallenge = timeoutChallenge;    
+        _resultPublicationBlockStep = resultPublicationBlockStep;
+        _numberOfActiveGroups = numberOfActiveGroups;
         _groupExpirationTimeout = groupExpirationTimeout;
-        _numberOfActiveGroups = numberOfActiveGroups;
-=======
-        _resultPublicationBlockStep = resultPublicationBlockStep;
->>>>>>> 72d06539
     }
 
     /**
