import React from 'react'
import withWeb3Context from './WithWeb3Context'
import { displayAmount } from '../utils'

export const ContractsDataContext = React.createContext({})

class ContractsDataContextProvider extends React.Component {
  constructor(props) {
    super(props)
    this.state = {
      isTokenHolder: false,
      isOperator: false,
      isOperatorOfStakedTokenGrant: false,
      tokenBalance: '',
      stakedGrant: '',
      stakeOwner: '',
      grantBalance: '',
      grantStakeBalance: '',
      contractsDataIsFetching: true,
    }
  }

  componentDidMount() {
    this.getContractsInfo()
  }

  componentDidUpdate(prevProps) {
    if (prevProps.web3.yourAddress !== this.props.web3.yourAddress || this.areContractsChanged(prevProps)) {
      this.getContractsInfo()
    }
  }

    areContractsChanged = (prevProps) => {
      const { web3 } = this.props
      const tokenAddress = web3.token.options.address
      const stakingAddress = web3.stakingContract.options.address
      const grantAddress = web3.grantContract.options.address

      return tokenAddress !== prevProps.web3.token.options.address ||
            stakingAddress !== prevProps.web3.stakingContract.options.address ||
            grantAddress !== prevProps.web3.grantContract.options.address
    }

    getContractsInfo = async () => {
<<<<<<< HEAD
        const { web3: { token, stakingContract, grantContract, yourAddress, changeDefaultContract, utils } } = this.props;
        if(!token.options.address || !stakingContract.options.address || !grantContract.options.address || !yourAddress)
            return;
        try {
            this.setState({ contractsDataIsFetching: true })
            const tokenBalance = new utils.BN(await token.methods.balanceOf(yourAddress).call());
            const stakeOwner = await stakingContract.methods.ownerOf(yourAddress).call();
            const grantBalance = await grantContract.methods.balanceOf(yourAddress).call()
            const grantStakeBalance = displayAmount(await grantContract.methods.stakeBalanceOf(yourAddress).call(), 18, 3)
            
            let isTokenHolder = tokenBalance.gt(new utils.BN(0));
            let isOperator = stakeOwner !== "0x0000000000000000000000000000000000000000" && utils.toChecksumAddress(yourAddress) !== utils.toChecksumAddress(stakeOwner)
        
            // Check if your account is an operator for a staked Token Grant.
            let stakedGrant
            let isOperatorOfStakedTokenGrant
            let stakedGrantByOperator = await grantContract.methods.grantStakes(yourAddress).call()
        
            if (stakedGrantByOperator.stakingContract === stakingContract.address) {
                isOperatorOfStakedTokenGrant = true
                stakedGrant = await grantContract.methods.grants(stakedGrantByOperator.grantId.toString()).call()
                changeDefaultContract(grantContract);
            }
            
            this.setState({
                isOperator,
                isTokenHolder,
                isOperatorOfStakedTokenGrant,
                tokenBalance,
                grantBalance,
                grantStakeBalance,
                stakedGrant,
                stakeOwner,
                contractsDataIsFetching: false
            })
        } catch(error) {
            console.log('error', error)
            this.setState({ contractsDataIsFetching: false })
=======
      const { web3: { token, stakingContract, grantContract, yourAddress, changeDefaultContract, utils } } = this.props
      if (!token.options.address || !stakingContract.options.address || !grantContract.options.address) {
        return
      }
      try {
        this.setState({ contractsDataIsFetching: true })
        const tokenBalance = new utils.BN(await token.methods.balanceOf(yourAddress).call())
        const stakeOwner = await stakingContract.methods.ownerOf(yourAddress).call()
        const grantBalance = await grantContract.methods.balanceOf(yourAddress).call()
        const grantStakeBalance = displayAmount(await grantContract.methods.stakeBalanceOf(yourAddress).call(), 18, 3)

        const isTokenHolder = tokenBalance.gt(new utils.BN(0))
        const isOperator = stakeOwner !== '0x0000000000000000000000000000000000000000' && utils.toChecksumAddress(yourAddress) !== utils.toChecksumAddress(stakeOwner)

        // Check if your account is an operator for a staked Token Grant.
        let stakedGrant
        let isOperatorOfStakedTokenGrant
        const stakedGrantByOperator = await grantContract.methods.grantStakes(yourAddress).call()

        if (stakedGrantByOperator.stakingContract === stakingContract.address) {
          isOperatorOfStakedTokenGrant = true
          stakedGrant = await grantContract.methods.grants(stakedGrantByOperator.grantId.toString()).call()
          changeDefaultContract(grantContract)
>>>>>>> 8a0edbc7
        }

        this.setState({
          isOperator,
          isTokenHolder,
          isOperatorOfStakedTokenGrant,
          tokenBalance,
          grantBalance,
          grantStakeBalance,
          stakedGrant,
          stakeOwner,
          contractsDataIsFetching: false,
        })
      } catch (error) {
        this.setState({ contractsDataIsFetching: false })
      }
    }

    render() {
      return (
        <ContractsDataContext.Provider value={{ ...this.state }}>
          {this.props.children}
        </ContractsDataContext.Provider>
      )
    }
}

export default withWeb3Context(ContractsDataContextProvider)

export const withContractsDataContext = (Component) => {
  return (props) => (
    <ContractsDataContext.Consumer>
      {(data) => <Component {...props} {...data} />}
    </ContractsDataContext.Consumer>
  )
}<|MERGE_RESOLUTION|>--- conflicted
+++ resolved
@@ -42,48 +42,8 @@
     }
 
     getContractsInfo = async () => {
-<<<<<<< HEAD
-        const { web3: { token, stakingContract, grantContract, yourAddress, changeDefaultContract, utils } } = this.props;
-        if(!token.options.address || !stakingContract.options.address || !grantContract.options.address || !yourAddress)
-            return;
-        try {
-            this.setState({ contractsDataIsFetching: true })
-            const tokenBalance = new utils.BN(await token.methods.balanceOf(yourAddress).call());
-            const stakeOwner = await stakingContract.methods.ownerOf(yourAddress).call();
-            const grantBalance = await grantContract.methods.balanceOf(yourAddress).call()
-            const grantStakeBalance = displayAmount(await grantContract.methods.stakeBalanceOf(yourAddress).call(), 18, 3)
-            
-            let isTokenHolder = tokenBalance.gt(new utils.BN(0));
-            let isOperator = stakeOwner !== "0x0000000000000000000000000000000000000000" && utils.toChecksumAddress(yourAddress) !== utils.toChecksumAddress(stakeOwner)
-        
-            // Check if your account is an operator for a staked Token Grant.
-            let stakedGrant
-            let isOperatorOfStakedTokenGrant
-            let stakedGrantByOperator = await grantContract.methods.grantStakes(yourAddress).call()
-        
-            if (stakedGrantByOperator.stakingContract === stakingContract.address) {
-                isOperatorOfStakedTokenGrant = true
-                stakedGrant = await grantContract.methods.grants(stakedGrantByOperator.grantId.toString()).call()
-                changeDefaultContract(grantContract);
-            }
-            
-            this.setState({
-                isOperator,
-                isTokenHolder,
-                isOperatorOfStakedTokenGrant,
-                tokenBalance,
-                grantBalance,
-                grantStakeBalance,
-                stakedGrant,
-                stakeOwner,
-                contractsDataIsFetching: false
-            })
-        } catch(error) {
-            console.log('error', error)
-            this.setState({ contractsDataIsFetching: false })
-=======
       const { web3: { token, stakingContract, grantContract, yourAddress, changeDefaultContract, utils } } = this.props
-      if (!token.options.address || !stakingContract.options.address || !grantContract.options.address) {
+      if (!token.options.address || !stakingContract.options.address || !grantContract.options.address || !yourAddress) {
         return
       }
       try {
@@ -105,7 +65,6 @@
           isOperatorOfStakedTokenGrant = true
           stakedGrant = await grantContract.methods.grants(stakedGrantByOperator.grantId.toString()).call()
           changeDefaultContract(grantContract)
->>>>>>> 8a0edbc7
         }
 
         this.setState({
