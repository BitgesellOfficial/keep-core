<<<<<<< HEAD
import React, { useEffect } from 'react'
import PendingUndelegationList from './PendingUndelegationList'
=======
import React, { useEffect, useContext } from 'react'
>>>>>>> 11daf0dd
import { useFetchData } from '../hooks/useFetchData'
import { operatorService } from '../services/token-staking.service'
import web3Utils from 'web3-utils'
import { displayAmount } from '../utils'
import { LoadingOverlay } from './Loadable'
<<<<<<< HEAD
=======
import { Web3Context } from './WithWeb3Context'
>>>>>>> 11daf0dd

const initialData = { pendinUndelegations: [] }

const PendingUndelegation = ({ latestUnstakeEvent }) => {
<<<<<<< HEAD
=======
  const { stakingContract } = useContext(Web3Context)
>>>>>>> 11daf0dd
  const [state, setData] = useFetchData(operatorService.fetchPendingUndelegation, initialData)
  const { isFetching, data: {
    pendingUnstakeBalance,
    undelegationComplete,
    undelegationPeriod,
<<<<<<< HEAD
    pendinUndelegations,
=======
>>>>>>> 11daf0dd
  } } = state

  useEffect(() => {
    if (latestUnstakeEvent) {
<<<<<<< HEAD
      const { returnValues: { undelegatedAt } } = latestUnstakeEvent
      const undelegationComplete = web3Utils.toBN(undelegatedAt).add(web3Utils.toBN(undelegationPeriod))
      setData({
        ...state.data,
        undelegationComplete,
      })
=======
      const { returnValues: { operator, undelegatedAt } } = latestUnstakeEvent
      const undelegationComplete = web3Utils.toBN(undelegatedAt).add(web3Utils.toBN(undelegationPeriod))
      stakingContract.methods.getUndelegation(operator).call()
        .then((data) => {
          const { amount } = data
          setData({
            ...state.data,
            undelegationComplete,
            pendingUnstakeBalance: amount,
          })
        })
>>>>>>> 11daf0dd
    }
  }, [latestUnstakeEvent])

  return (
    <LoadingOverlay isFetching={isFetching}>
      <section id="pending-undelegation" className="tile">
        <h5>Pending Token Undelegations</h5>
        <div className="flex pending-undelegation-summary">
          <div className="flex flex-1 flex-column">
            <span className="text-label">TOTAL (KEEP)</span>
            <h5 className="text-darker-grey flex flex-2">{pendingUnstakeBalance && `${displayAmount(pendingUnstakeBalance)}`}</h5>
          </div>
          <div className="flex flex-1 flex-column">
            <span className="text-label">UNDELEGATION COMPLETE</span>
            <span className="text-big">{undelegationComplete ? `${undelegationComplete} block` : '-'}</span>
          </div>
          <div className="flex flex-1 flex-column">
            <span className="text-label">UNDELEGATION PERIOD</span>
            <span className="text-big">{undelegationPeriod} blocks</span>
          </div>
        </div>
      </section>
    </LoadingOverlay>
  )
}

export default PendingUndelegation<|MERGE_RESOLUTION|>--- conflicted
+++ resolved
@@ -1,47 +1,24 @@
-<<<<<<< HEAD
-import React, { useEffect } from 'react'
-import PendingUndelegationList from './PendingUndelegationList'
-=======
 import React, { useEffect, useContext } from 'react'
->>>>>>> 11daf0dd
 import { useFetchData } from '../hooks/useFetchData'
 import { operatorService } from '../services/token-staking.service'
 import web3Utils from 'web3-utils'
 import { displayAmount } from '../utils'
 import { LoadingOverlay } from './Loadable'
-<<<<<<< HEAD
-=======
 import { Web3Context } from './WithWeb3Context'
->>>>>>> 11daf0dd
 
 const initialData = { pendinUndelegations: [] }
 
 const PendingUndelegation = ({ latestUnstakeEvent }) => {
-<<<<<<< HEAD
-=======
   const { stakingContract } = useContext(Web3Context)
->>>>>>> 11daf0dd
   const [state, setData] = useFetchData(operatorService.fetchPendingUndelegation, initialData)
   const { isFetching, data: {
     pendingUnstakeBalance,
     undelegationComplete,
     undelegationPeriod,
-<<<<<<< HEAD
-    pendinUndelegations,
-=======
->>>>>>> 11daf0dd
   } } = state
 
   useEffect(() => {
     if (latestUnstakeEvent) {
-<<<<<<< HEAD
-      const { returnValues: { undelegatedAt } } = latestUnstakeEvent
-      const undelegationComplete = web3Utils.toBN(undelegatedAt).add(web3Utils.toBN(undelegationPeriod))
-      setData({
-        ...state.data,
-        undelegationComplete,
-      })
-=======
       const { returnValues: { operator, undelegatedAt } } = latestUnstakeEvent
       const undelegationComplete = web3Utils.toBN(undelegatedAt).add(web3Utils.toBN(undelegationPeriod))
       stakingContract.methods.getUndelegation(operator).call()
@@ -53,7 +30,6 @@
             pendingUnstakeBalance: amount,
           })
         })
->>>>>>> 11daf0dd
     }
   }, [latestUnstakeEvent])
 
