import React, { Component } from 'react'
import PropTypes from 'prop-types'
import { Form, FormGroup, FormControl } from 'react-bootstrap'
import WithWeb3Context from './WithWeb3Context'
import { formatAmount, displayAmount } from '../utils'
import { SubmitButton } from './Button'

const ERRORS = {
  INVALID_AMOUNT: 'Invalid amount',
  SERVER: 'Sorry, your request cannot be completed at this time.'
}

const RESET_DELAY = 3000 // 3 seconds

class StakingDelegateForm extends Component {

  state = {
    amount: 100,
    operatorAddress: "",
    magpie: "",
    hasError: false,
    requestSent: false,
    requestSuccess: false,
    errorMsg: ERRORS.INVALID_AMOUNT
  }

  onChange = (e) => {
    const name = e.target.name
    this.setState(
      { [name]: e.target.value }
    )
  }

  onRequestSuccess() {
    this.setState({
      hasError: false,
      requestSent: true,
      requestSuccess: true
    })
    window.setTimeout(() => {
      this.setState(this.state)
    }, RESET_DELAY)
  }

  onSubmit = (e) => {
    e.preventDefault()
  }

  onKeyUp = (e) => {
    if (e.keyCode === 13) {
      this.submit()
    }
  }

  validateAddress = (address) => {
    const { web3 } = this.props
    if (web3.utils && web3.utils.isAddress(address))
      return 'success'
    else
      return 'error'
  }

  validateAmount = () => {
    const { amount } = this.state
    const { web3, tokenBalance } = this.props
    if (web3.utils && tokenBalance && formatAmount(amount, 18).lte(tokenBalance))
      return 'success'
    else
      return 'error'
  }

<<<<<<< HEAD
  async submit() {
    const { amount, magpie, operatorAddress } = this.state
=======
  submit = async () => {
    const { amount, magpie, operatorSignature } = this.state
>>>>>>> 1ce9508f
    const { web3 } = this.props;
    const stakingContractAddress = web3.stakingContract.options.address;
    let delegationData = '0x' + Buffer.concat([Buffer.from(magpie.substr(2), 'hex'), Buffer.from(operatorAddress.substr(2), 'hex')]).toString('hex');
    await web3.token.methods.approveAndCall(stakingContractAddress, web3.utils.toBN(formatAmount(amount, 18)).toString(), delegationData).send({from: web3.yourAddress})
  }

  render() {
    const { tokenBalance } = this.props
    const { amount, operatorAddress, magpie, hasError, errorMsg } = this.state

    return (
      <Form onSubmit={this.onSubmit}>
        <h4>Operator address</h4>
        <FormGroup validationState={this.validateAddress(operatorAddress)}>
          <FormControl
            type="textarea"
            name="operatorAddress"
            value={operatorAddress}
            onChange={this.onChange}
          />
          <FormControl.Feedback />
        </FormGroup>
        <h4>Magpie</h4>
        <p className="small">Address that receives earned rewards.</p>
        <FormGroup validationState={this.validateAddress(magpie)}>
          <FormControl
            type="text"
            name="magpie"
            value={magpie}
            onChange={this.onChange}
          />
          <FormControl.Feedback />
        </FormGroup>

        <p className="small"> You can stake up to { displayAmount(tokenBalance, 18, 3) } KEEP</p>

        <FormGroup validationState={this.validateAmount()}>
          <FormControl
            type="text"
            name="amount"
            value={amount}
            onChange={this.onChange}
            onKeyUp={this.onKeyUp}
          />
          <FormControl.Feedback />
        </FormGroup>

        <SubmitButton
          type='submit'
          className="btn btn-primary btn-lg"
          onSubmitAction={this.submit}>
          Delegate stake
        </SubmitButton>
        { hasError &&
          <small className="error-message">{errorMsg}</small> }
      </Form>
    )
  }
}

StakingDelegateForm.propTypes = {
  btnText: PropTypes.string,
  action: PropTypes.string
}

export default WithWeb3Context(StakingDelegateForm);<|MERGE_RESOLUTION|>--- conflicted
+++ resolved
@@ -69,13 +69,8 @@
       return 'error'
   }
 
-<<<<<<< HEAD
-  async submit() {
+  submit = async () => {
     const { amount, magpie, operatorAddress } = this.state
-=======
-  submit = async () => {
-    const { amount, magpie, operatorSignature } = this.state
->>>>>>> 1ce9508f
     const { web3 } = this.props;
     const stakingContractAddress = web3.stakingContract.options.address;
     let delegationData = '0x' + Buffer.concat([Buffer.from(magpie.substr(2), 'hex'), Buffer.from(operatorAddress.substr(2), 'hex')]).toString('hex');
