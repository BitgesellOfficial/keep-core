import React from 'react'
import { displayAmount, getAvailableAtBlock } from '../utils'
import AddressShortcut from './AddressShortcut'
import SpeechBubbleInfo from './SpeechBubbleInfo'
import RecoverStakeButton from './RecoverStakeButton'
import StatusBadge, { BADGE_STATUS } from './StatusBadge'
import { PENDING_STATUS, COMPLETE_STATUS } from '../constants/constants'


const Undelegations = ({ undelegations, successUndelegationCallback }) => {
  const renderUndelegationItem = (item) =>
    <UndelegationItem
      key={item.operatorAddress}
      undelegation={item}
      successUndelegationCallback={successUndelegationCallback}
    />

  return (
    <section className="tile">
      <h3 className="text-grey-60">Undelegations</h3>
      <SpeechBubbleInfo className="mt-1 mb-1">
        <span className="text-bold">Recover</span>&nbsp;undelegated tokens to return them to your token balance.
      </SpeechBubbleInfo>
      <div className="flex row center">
        <div className="flex-1 text-label">
          undelegation amount
        </div>
        <div className="flex-1 text-label">
          undelegation status
        </div>
        <div className="flex-1 text-label">
          beneficiary
        </div>
        <div className="flex-1 text-label">
          operator
        </div>
        <div className="flex-1 text-label">
          authorizer
        </div>
        <div className="flex-1" />
      </div>
      <ul className="flex column">
        {undelegations && undelegations.map(renderUndelegationItem)}
      </ul>
    </section>
  )
}

const UndelegationItem = React.memo(({ undelegation, successUndelegationCallback }) => {
  const undelegationStatus = undelegation.canRecoverStake ? COMPLETE_STATUS : PENDING_STATUS

  return (
<<<<<<< HEAD
    <li className="flex row center space-between text-grey-70" style={{ marginBottom: `0.5rem` }}>
      <div className="flex-1">{undelegation.undelegatedAt}</div>
=======
    <li className="flex flex-row text-darker-grey flex-row-center flex-row-space-between" style={{ marginBottom: `0.8rem` }}>
      <div className="flex-1">{displayAmount(undelegation.amount)} KEEP</div>
      <div className="flex flex-1 flex-column">
        <StatusBadge
          status={BADGE_STATUS[undelegationStatus]}
          className="self-start"
          text={undelegationStatus.toLowerCase()}
        />
        <div className="text-smaller text-darker-grey">
          {getAvailableAtBlock(undelegation.undelegationCompleteAt, undelegationStatus)}
        </div>
      </div>
>>>>>>> cda5face
      <div className="flex-1"><AddressShortcut address={undelegation.beneficiary} /></div>
      <div className="flex-1"><AddressShortcut address={undelegation.operatorAddress} /></div>
      <div className="flex-1"><AddressShortcut address={undelegation.authorizerAddress} /></div>
      <div className="flex-1">
        {undelegation.canRecoverStake &&
          <RecoverStakeButton
            successCallback={successUndelegationCallback}
            operatorAddress={undelegation.operatorAddress}
          />
        }
      </div>
    </li>
  )
})

export default Undelegations<|MERGE_RESOLUTION|>--- conflicted
+++ resolved
@@ -50,23 +50,18 @@
   const undelegationStatus = undelegation.canRecoverStake ? COMPLETE_STATUS : PENDING_STATUS
 
   return (
-<<<<<<< HEAD
     <li className="flex row center space-between text-grey-70" style={{ marginBottom: `0.5rem` }}>
-      <div className="flex-1">{undelegation.undelegatedAt}</div>
-=======
-    <li className="flex flex-row text-darker-grey flex-row-center flex-row-space-between" style={{ marginBottom: `0.8rem` }}>
-      <div className="flex-1">{displayAmount(undelegation.amount)} KEEP</div>
-      <div className="flex flex-1 flex-column">
+      <h5 className="flex-1 text-grey-50">{displayAmount(undelegation.amount)} KEEP</h5>
+      <div className="flex flex-1 column">
         <StatusBadge
           status={BADGE_STATUS[undelegationStatus]}
           className="self-start"
           text={undelegationStatus.toLowerCase()}
         />
-        <div className="text-smaller text-darker-grey">
+        <div className="text-smaller text-grey-70">
           {getAvailableAtBlock(undelegation.undelegationCompleteAt, undelegationStatus)}
         </div>
       </div>
->>>>>>> cda5face
       <div className="flex-1"><AddressShortcut address={undelegation.beneficiary} /></div>
       <div className="flex-1"><AddressShortcut address={undelegation.operatorAddress} /></div>
       <div className="flex-1"><AddressShortcut address={undelegation.authorizerAddress} /></div>
