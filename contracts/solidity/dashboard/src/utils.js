import Web3 from 'web3'
import BigNumber from 'bignumber.js'
import moment from 'moment'
import { PENDING_STATUS, COMPLETE_STATUS } from './constants/constants'
import web3Utils from 'web3-utils'

moment.updateLocale('en', {
  relativeTime: {
    d: '1 day',
    dd: (number, withoutSuffix, key, isFuture) => {
      const weeks = Math.round(number / 7)
      if (number < 7) {
        return number + ' days'
      } else {
        return weeks + ' week' + (weeks === 1 ? '' : 's')
      }
    },
  },
})

export function displayAmount(amount, decimals = 18, precision = 0) {
  if (amount) {
    return new BigNumber(amount)
      .div(new BigNumber(10).pow(new BigNumber(decimals)))
      .toFormat(precision, BigNumber.ROUND_DOWN)
  }
}

export function formatAmount(amount, decimals = 18) {
  amount = new BigNumber(amount)
  return amount.times(new BigNumber(10).pow(new BigNumber(decimals)))
}

export const getWeb3 = () => {
  if (window.ethereum || window.web3) {
    return new Web3(window.ethereum || window.web3.currentProvider)
  }

  return null
}

export const getWeb3SocketProvider = () => {
  return new Web3(process.env.REACT_APP_ETH_NETWORK_WEB_SOCKET_ADDRESS)
}

export const shortenAddress = (address) => {
  if (!address) {
    return ''
  }
  const firstFourCharacters = address.substr(2, 4)
  const lastFourCharacters = address.substr(address.length - 4, address.length - 1)

  return '0x'.concat(firstFourCharacters).concat('...').concat(lastFourCharacters)
}

export const wait = (ms) => {
  return new Promise((resolve) => {
    return setTimeout(resolve, ms)
  })
}

export const formatDate = (dateMillis) => {
  const date = moment(dateMillis)

  return date.format('MM/DD/YYYY')
}

<<<<<<< HEAD
export const isEmptyObj = (obj) => Object.keys(obj).length === 0 && obj.constructor === Object
=======
export const getAvailableAtBlock = (blockNumber, status) => {
  if (status === PENDING_STATUS) {
    return `until ${blockNumber} block`
  } else if (status === COMPLETE_STATUS) {
    return `at ${blockNumber} block`
  }
}

export const isSameEthAddress = (address1, address2) => {
  return web3Utils.toChecksumAddress(address1) === web3Utils.toChecksumAddress(address2)
}
>>>>>>> 9cfca56a
<|MERGE_RESOLUTION|>--- conflicted
+++ resolved
@@ -65,9 +65,8 @@
   return date.format('MM/DD/YYYY')
 }
 
-<<<<<<< HEAD
 export const isEmptyObj = (obj) => Object.keys(obj).length === 0 && obj.constructor === Object
-=======
+
 export const getAvailableAtBlock = (blockNumber, status) => {
   if (status === PENDING_STATUS) {
     return `until ${blockNumber} block`
@@ -78,5 +77,4 @@
 
 export const isSameEthAddress = (address1, address2) => {
   return web3Utils.toChecksumAddress(address1) === web3Utils.toChecksumAddress(address2)
-}
->>>>>>> 9cfca56a
+}