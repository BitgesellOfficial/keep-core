--- conflicted
+++ resolved
@@ -111,7 +111,6 @@
   });
 
   it("should not trigger group selection while one is in progress", async function() {
-<<<<<<< HEAD
     let groupSelectionStartBlock = await operatorContract.ticketSubmissionStartBlock();
     let groupSelectionRelayEntry = await operatorContract.groupSelectionRelayEntry();
 
@@ -125,11 +124,6 @@
     let gasPriceWithFluctuationMargin = priceFeedEstimate.add(priceFeedEstimate.mul(fluctuationMargin).div(web3.utils.toBN(100)));
     await serviceContract.fundDkgFeePool({value: dkgGasEstimateCost.mul(gasPriceWithFluctuationMargin)});
 
-=======
-    let groupSelectionStartBlock = await operatorContract.getTicketSubmissionStartBlock();
-    let groupSelectionRelayEntry = await operatorContract.getGroupSelectionRelayEntry();
-    await serviceContract.requestRelayEntry(bls.seed, {value: 10});
->>>>>>> 1508bce1
     await operatorContract.relayEntry(bls.nextGroupSignature);
 
     assert.isTrue((await operatorContract.getTicketSubmissionStartBlock()).eq(groupSelectionStartBlock), "Group selection start block should not be updated.");
@@ -193,13 +187,8 @@
 
     await operatorContract.relayEntry(bls.nextGroupSignature);
 
-<<<<<<< HEAD
-    assert.isFalse((await operatorContract.ticketSubmissionStartBlock()).eq(groupSelectionStartBlock), "Group selection start block should be updated.");
-    assert.isTrue((await operatorContract.groupSelectionRelayEntry()).eq(bls.nextGroupSignature), "Random beacon value for the current group selection should be updated.");
-=======
     assert.isFalse((await operatorContract.getTicketSubmissionStartBlock()).eq(groupSelectionStartBlock), "Group selection start block should be updated.");
     assert.isTrue((await operatorContract.getGroupSelectionRelayEntry()).eq(bls.nextNextGroupSignature), "Random beacon value for the current group selection should be updated.");
->>>>>>> 1508bce1
   });
 
 });