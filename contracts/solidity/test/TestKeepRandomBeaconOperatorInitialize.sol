--- conflicted
+++ resolved
@@ -28,11 +28,8 @@
         ThrowProxy throwProxy = new ThrowProxy(address(keepRandomBeaconOperator));
 
         // Prime the proxy
-<<<<<<< HEAD
-        KeepRandomBeaconOperator(address(throwProxy)).initialize(address(0), 200, 150, 200, 1, 1, 1, 1, 1, 1, 1, 1, 1, "0x01");
-=======
-        KeepRandomBeaconOperator(address(throwProxy)).initialize(address(0), address(0), 200, 150, 200, 1, 1, 1, 1, 1, 1, 1, 1, genesisEntry, "0x01");
->>>>>>> 60dc7012
+        KeepRandomBeaconOperator(address(throwProxy)).initialize(address(0), 200, 150, 200, 1, 1, 1, 1, 1, 1, 1, 1, genesisEntry, "0x01");
+
 
         // Execute the call that is supposed to throw.
         // r will be false if it threw and true if it didn't.
@@ -40,13 +37,9 @@
         Assert.isFalse(r, "Should fail to initialize without Staking proxy address.");
     }
 
-<<<<<<< HEAD
-    function testInitialize() public {
-        keepRandomBeaconOperator.initialize(address(0), 200, 150, 200, 1, 1, 1, 1, 1, 1, 1, 1, 1, "0x01");
-=======
     function testInitialize() public {        
-        keepRandomBeaconOperator.initialize(address(stakingProxy), address(0), 200, 150, 200, 1, 1, 1, 1, 1, 1, 1, 1, genesisEntry, "0x01");
->>>>>>> 60dc7012
+        keepRandomBeaconOperator.initialize(address(0), 200, 150, 200, 1, 1, 1, 1, 1, 1, 1, 1, genesisEntry, "0x01");
+
         Assert.equal(keepRandomBeaconOperator.initialized(), true, "Should be initialized.");
     }
 }