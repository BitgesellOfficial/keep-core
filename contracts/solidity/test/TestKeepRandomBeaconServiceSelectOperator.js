--- conflicted
+++ resolved
@@ -5,11 +5,7 @@
 
 contract('TestKeepRandomBeaconServiceSelectOperator', function() {
 
-<<<<<<< HEAD
-  let stakingProxy, serviceContract, operatorContract, operatorContract2, operatorContract3;
-=======
-  let config, serviceContract, operatorContract, operatorContract2, operatorContract3;
->>>>>>> 5cdf692c
+  let serviceContract, operatorContract, operatorContract2, operatorContract3;
 
   before(async () => {
     let contracts = await initContracts(
@@ -20,39 +16,20 @@
       OperatorContract
     );
 
-<<<<<<< HEAD
-    stakingProxy = contracts.stakingProxy;
-=======
-    config = contracts.config;
->>>>>>> 5cdf692c
     serviceContract = contracts.serviceContract;
     operatorContract = contracts.operatorContract;
 
     // Create and initialize additional operator contracts
     operatorContract2 = await OperatorContract.new();
     operatorContract2.initialize(
-<<<<<<< HEAD
-      stakingProxy.address, serviceContract.address,
+      serviceContract.address,
       bls.previousEntry, bls.seed, bls.groupPubKey
-=======
-      serviceContract.address, config.minimumStake, config.groupThreshold,
-      config.groupSize, config.timeoutInitial, config.timeoutSubmission, config.timeoutChallenge, config.timeDKG, config.resultPublicationBlockStep,
-      config.activeGroupsThreshold, config.groupActiveTime, config.relayRequestTimeout,
-      [bls.previousEntry, bls.seed], bls.groupPubKey
->>>>>>> 5cdf692c
     );
 
     operatorContract3 = await OperatorContract.new();
     operatorContract3.initialize(
-<<<<<<< HEAD
-      stakingProxy.address, serviceContract.address,
+      serviceContract.address,
       bls.previousEntry, bls.seed, bls.groupPubKey
-=======
-      serviceContract.address, config.minimumStake, config.groupThreshold,
-      config.groupSize, config.timeoutInitial, config.timeoutSubmission, config.timeoutChallenge, config.timeDKG, config.resultPublicationBlockStep,
-      config.activeGroupsThreshold, config.groupActiveTime, config.relayRequestTimeout,
-      [bls.previousEntry, bls.seed], bls.groupPubKey
->>>>>>> 5cdf692c
     );
 
     operatorContract.registerNewGroup("0x0");
