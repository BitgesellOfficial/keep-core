import { duration, increaseTimeTo } from './helpers/increaseTime';
import {bls} from './helpers/data';
import latestTime from './helpers/latestTime';
import expectThrow from './helpers/expectThrow';
import encodeCall from './helpers/encodeCall';
import {initContracts} from './helpers/initContracts';
const ServiceContractProxy = artifacts.require('./KeepRandomBeaconService.sol')

contract('TestKeepRandomBeaconServiceViaProxy', function(accounts) {

  let config, serviceContract, serviceContractProxy, operatorContract,
    account_one = accounts[0],
    account_two = accounts[1],
    account_three = accounts[2],
    minimumPayment, minimumCallbackPayment, entryFee;

  beforeEach(async () => {
    let contracts = await initContracts(
      artifacts.require('./KeepToken.sol'),
      artifacts.require('./TokenStaking.sol'),
      ServiceContractProxy,
      artifacts.require('./KeepRandomBeaconServiceImplV1.sol'),
      artifacts.require('./KeepRandomBeaconOperatorStub.sol')
    );

    config = contracts.config;
    operatorContract = contracts.operatorContract;
    serviceContract = contracts.serviceContract;
    serviceContractProxy = await ServiceContractProxy.at(serviceContract.address);

    // Using stub method to add first group to help testing.
    await operatorContract.registerNewGroup(bls.groupPubKey);

    minimumPayment = await serviceContract.minimumPayment()
    minimumCallbackPayment = await serviceContract.minimumCallbackPayment()
    entryFee = await serviceContract.entryFeeBreakdown()
  });

  it("should be able to check if the service contract was initialized", async function() {
    assert.isTrue(await serviceContract.initialized(), "Service contract should be initialized.");
  });

  it("should fail to request relay entry with not enough ether", async function() {
    await expectThrow(serviceContract.requestRelayEntry(0, {from: account_two, value: 0}));
  });

  it("should be able to request relay with enough ether", async function() {
    let contractPreviousBalance = web3.utils.toBN(await web3.eth.getBalance(serviceContract.address));
    let createGroupPayment = await operatorContract.createGroupPayment()

    await serviceContract.requestRelayEntry(0, {from: account_two, value: minimumPayment})
    assert.equal((await operatorContract.getPastEvents())[0].event, 'SignatureRequested', "SignatureRequested event should occur on operator contract.");

    let contractBalance = await web3.eth.getBalance(serviceContract.address);
    assert.isTrue(web3.utils.toBN(contractBalance).eq(contractPreviousBalance.add(minimumCallbackPayment).add(entryFee.createGroupFee)), "Keep Random Beacon service contract should receive callback payment and create group fee fraction.");

    let contractBalanceViaProxy = await web3.eth.getBalance(serviceContractProxy.address);
    assert.isTrue(web3.utils.toBN(contractBalanceViaProxy).eq(contractPreviousBalance.add(minimumCallbackPayment).add(entryFee.createGroupFee)), "Keep Random Beacon service contract new balance should be visible via serviceContractProxy.");

    let operatorContractBalance = await web3.eth.getBalance(operatorContract.address);
    assert.isTrue(web3.utils.toBN(operatorContractBalance).eq(entryFee.signingFee.add(entryFee.profitMargin).add(createGroupPayment)), "Keep Random Beacon operator contract should receive entry fee, profit margin and create group payment.");
  });

  it("should be able to request relay entry via serviceContractProxy contract with enough ether", async function() {
<<<<<<< HEAD
    await exceptThrow(serviceContractProxy.sendTransaction({from: account_two, value: minimumPayment}));

    let contractPreviousBalance = web3.utils.toBN(await web3.eth.getBalance(serviceContract.address));
    let createGroupPayment = await operatorContract.createGroupPayment()
=======
    await expectThrow(serviceContractProxy.sendTransaction({from: account_two, value: 1000}));
>>>>>>> bfb977f8

    await web3.eth.sendTransaction({
      // if you see a plain 'revert' error, it's probably because of not enough gas
      from: account_two, value: minimumPayment, gas: 300000, to: serviceContractProxy.address,
      data: encodeCall('requestRelayEntry', ['uint256'], [0])
    });

    assert.equal((await operatorContract.getPastEvents())[0].event, 'SignatureRequested', "SignatureRequested event should occur on the operator contract.");

    let contractBalance = await web3.eth.getBalance(serviceContract.address);
    assert.isTrue(web3.utils.toBN(contractBalance).eq(contractPreviousBalance.add(minimumCallbackPayment).add(entryFee.createGroupFee)), "Keep Random Beacon service contract should receive callback payment and create group fee fraction.");

    let contractBalanceServiceContract = await web3.eth.getBalance(serviceContractProxy.address);
    assert.isTrue(web3.utils.toBN(contractBalanceServiceContract).eq(contractPreviousBalance.add(minimumCallbackPayment).add(entryFee.createGroupFee)), "Keep Random Beacon service contract new balance should be visible via serviceContractProxy.");

    let operatorContractBalance = await web3.eth.getBalance(operatorContract.address);
    assert.isTrue(web3.utils.toBN(operatorContractBalance).eq(entryFee.signingFee.add(entryFee.profitMargin).add(createGroupPayment)), "Keep Random Beacon operator contract should receive entry fee, profit margin and create group payment.");
  });

  it("owner should be able to withdraw ether from random beacon service contract", async function() {
    let minimumPayment = await serviceContract.minimumPayment()
    await serviceContract.requestRelayEntry(0, {from: account_one, value: minimumPayment})

    // should fail to withdraw if not owner
    await expectThrow(serviceContract.initiateWithdrawal({from: account_two}));
    await expectThrow(serviceContract.finishWithdrawal(account_two, {from: account_two}));

    await serviceContract.initiateWithdrawal({from: account_one});
    await expectThrow(serviceContract.finishWithdrawal(account_three, {from: account_one}));

    // jump in time, full withdrawal delay
    await increaseTimeTo(await latestTime()+duration.days(30));

    let receiverStartBalance = await web3.eth.getBalance(account_three);
    await serviceContract.finishWithdrawal(account_three, {from: account_one});
    let receiverEndBalance = await web3.eth.getBalance(account_three);
    assert.isTrue(receiverEndBalance > receiverStartBalance, "Receiver updated balance should include received ether.");

    let contractEndBalance = await web3.eth.getBalance(serviceContract.address);
    assert.equal(contractEndBalance, 0, "Keep Random Beacon contract should send all ether.");
    let contractEndBalanceViaProxy = await web3.eth.getBalance(serviceContractProxy.address);
    assert.equal(contractEndBalanceViaProxy, 0, "Keep Random Beacon contract updated balance should be visible via serviceContractProxy.");

  });

<<<<<<< HEAD
  it("should fail to update minimum gas price by non owner", async function() {
    await exceptThrow(serviceContract.setMinimumGasPrice(123, {from: account_two}));
=======
  it("should fail to update minimum payment by non owner", async function() {
    await expectThrow(serviceContract.setMinimumPayment(123, {from: account_two}));
>>>>>>> bfb977f8
  });

  it("should be able to update minimum gas price by the owner", async function() {
    await serviceContract.setMinimumGasPrice(123);
    let newMinGasPrice = await serviceContract.minimumGasPrice();
    assert.equal(newMinGasPrice, 123, "Should be able to get updated minimum payment.");
  });
});<|MERGE_RESOLUTION|>--- conflicted
+++ resolved
@@ -8,7 +8,7 @@
 
 contract('TestKeepRandomBeaconServiceViaProxy', function(accounts) {
 
-  let config, serviceContract, serviceContractProxy, operatorContract,
+  let serviceContract, serviceContractProxy, operatorContract,
     account_one = accounts[0],
     account_two = accounts[1],
     account_three = accounts[2],
@@ -23,7 +23,6 @@
       artifacts.require('./KeepRandomBeaconOperatorStub.sol')
     );
 
-    config = contracts.config;
     operatorContract = contracts.operatorContract;
     serviceContract = contracts.serviceContract;
     serviceContractProxy = await ServiceContractProxy.at(serviceContract.address);
@@ -62,18 +61,14 @@
   });
 
   it("should be able to request relay entry via serviceContractProxy contract with enough ether", async function() {
-<<<<<<< HEAD
-    await exceptThrow(serviceContractProxy.sendTransaction({from: account_two, value: minimumPayment}));
+    await expectThrow(serviceContractProxy.sendTransaction({from: account_two, value: minimumPayment}));
 
     let contractPreviousBalance = web3.utils.toBN(await web3.eth.getBalance(serviceContract.address));
     let createGroupPayment = await operatorContract.createGroupPayment()
-=======
-    await expectThrow(serviceContractProxy.sendTransaction({from: account_two, value: 1000}));
->>>>>>> bfb977f8
 
     await web3.eth.sendTransaction({
       // if you see a plain 'revert' error, it's probably because of not enough gas
-      from: account_two, value: minimumPayment, gas: 300000, to: serviceContractProxy.address,
+      from: account_two, value: minimumPayment, gas: 400000, to: serviceContractProxy.address,
       data: encodeCall('requestRelayEntry', ['uint256'], [0])
     });
 
@@ -115,13 +110,8 @@
 
   });
 
-<<<<<<< HEAD
   it("should fail to update minimum gas price by non owner", async function() {
-    await exceptThrow(serviceContract.setMinimumGasPrice(123, {from: account_two}));
-=======
-  it("should fail to update minimum payment by non owner", async function() {
-    await expectThrow(serviceContract.setMinimumPayment(123, {from: account_two}));
->>>>>>> bfb977f8
+    await expectThrow(serviceContract.setMinimumGasPrice(123, {from: account_two}));
   });
 
   it("should be able to update minimum gas price by the owner", async function() {
