import {bls} from './helpers/data';
import increaseTime, { duration } from './helpers/increaseTime';
import exceptThrow from './helpers/expectThrow';
const KeepRandomBeaconFrontendProxy = artifacts.require('./KeepRandomBeaconFrontendProxy.sol');
const KeepRandomBeaconFrontendImplV1 = artifacts.require('./KeepRandomBeaconFrontendImplV1.sol');
const KeepRandomBeaconFrontendImplV2 = artifacts.require('./examples/KeepRandomBeaconFrontendUpgradeExample.sol');
const KeepRandomBeaconBackend = artifacts.require('./KeepRandomBeaconBackendStub.sol');


contract('TestKeepRandomBeaconUpgrade', function(accounts) {
  const relayRequestTimeout = 10;

  let frontendImplV1, frontendImplV2, frontendProxy, frontendV1, frontendV2, backend,
    account_one = accounts[0],
    account_two = accounts[1];

  beforeEach(async () => {
<<<<<<< HEAD
    frontendImplV1 = await KeepRandomBeaconFrontendImplV1.new();
    frontendImplV2 = await KeepRandomBeaconFrontendImplV2.new();
    frontendProxy = await KeepRandomBeaconFrontendProxy.new(frontendImplV1.address);
    frontendV1 = await KeepRandomBeaconFrontendImplV1.at(frontendProxy.address);
    frontendV2 = await KeepRandomBeaconFrontendImplV2.at(frontendProxy.address);
    backend = await KeepRandomBeaconBackend.new()
    await backend.authorizeFrontendContract(frontendProxy.address);
    await frontendV1.initialize(100, duration.days(0), backend.address);

    // Modify state so we can test later that eternal storage works as expected after upgrade
    await backend.relayEntry(1, bls.groupSignature, bls.groupPubKey, bls.previousEntry, bls.seed);
=======
    implV1 = await KeepRandomBeaconImplV1.new();
    implV2 = await Upgrade.new();
    proxy = await Proxy.new(implV1.address);
    implViaProxy = await KeepRandomBeaconImplV1.at(proxy.address);
    keepGroup = await KeepGroup.new();
    await implViaProxy.initialize(100, duration.days(0), bls.previousEntry, bls.groupPubKey, keepGroup.address, 
      relayRequestTimeout);

    // Add a few calls that modify state so we can test later that eternal storage works as expected after upgrade
    await implViaProxy.requestRelayEntry(0, {from: account_two, value: 100});
    await implViaProxy.requestRelayEntry(0, {from: account_two, value: 100});
    await implViaProxy.requestRelayEntry(0, {from: account_two, value: 100});
>>>>>>> dfded6a5

  });

  it("should be able to check if the implementation contract was initialized", async function() {
    assert.isTrue(await frontendV1.initialized(), "Implementation contract should be initialized.");
  });

  it("should fail to upgrade implementation if called by not contract owner", async function() {
    await exceptThrow(frontendProxy.upgradeTo(frontendImplV2.address, {from: account_two}));
  });

  it("should be able to upgrade implementation and initialize it with new data", async function() {
<<<<<<< HEAD
    await frontendProxy.upgradeTo(frontendImplV2.address);
    await frontendV2.initialize(100, duration.days(0), backend.address);
=======
    await proxy.upgradeTo(implV2.address);
    
    impl2ViaProxy = await Upgrade.at(proxy.address);
    await impl2ViaProxy.initialize(100, duration.days(0), bls.previousEntry, bls.groupPubKey, keepGroup.address,
      relayRequestTimeout);
>>>>>>> dfded6a5

    assert.isTrue(await frontendV2.initialized(), "Implementation contract should be initialized.");

    let newVar = await frontendV2.getNewVar();
    assert.equal(newVar, 1234, "Should be able to get new data from upgraded contract.");

    assert.isTrue(bls.groupSignature.eq(await frontendV2.previousEntry()), "Should keep previous storage after upgrade.");
  });

});<|MERGE_RESOLUTION|>--- conflicted
+++ resolved
@@ -15,7 +15,6 @@
     account_two = accounts[1];
 
   beforeEach(async () => {
-<<<<<<< HEAD
     frontendImplV1 = await KeepRandomBeaconFrontendImplV1.new();
     frontendImplV2 = await KeepRandomBeaconFrontendImplV2.new();
     frontendProxy = await KeepRandomBeaconFrontendProxy.new(frontendImplV1.address);
@@ -23,24 +22,10 @@
     frontendV2 = await KeepRandomBeaconFrontendImplV2.at(frontendProxy.address);
     backend = await KeepRandomBeaconBackend.new()
     await backend.authorizeFrontendContract(frontendProxy.address);
-    await frontendV1.initialize(100, duration.days(0), backend.address);
+    await frontendV1.initialize(100, duration.days(0), backend.address, relayRequestTimeout);
 
     // Modify state so we can test later that eternal storage works as expected after upgrade
     await backend.relayEntry(1, bls.groupSignature, bls.groupPubKey, bls.previousEntry, bls.seed);
-=======
-    implV1 = await KeepRandomBeaconImplV1.new();
-    implV2 = await Upgrade.new();
-    proxy = await Proxy.new(implV1.address);
-    implViaProxy = await KeepRandomBeaconImplV1.at(proxy.address);
-    keepGroup = await KeepGroup.new();
-    await implViaProxy.initialize(100, duration.days(0), bls.previousEntry, bls.groupPubKey, keepGroup.address, 
-      relayRequestTimeout);
-
-    // Add a few calls that modify state so we can test later that eternal storage works as expected after upgrade
-    await implViaProxy.requestRelayEntry(0, {from: account_two, value: 100});
-    await implViaProxy.requestRelayEntry(0, {from: account_two, value: 100});
-    await implViaProxy.requestRelayEntry(0, {from: account_two, value: 100});
->>>>>>> dfded6a5
 
   });
 
@@ -53,16 +38,8 @@
   });
 
   it("should be able to upgrade implementation and initialize it with new data", async function() {
-<<<<<<< HEAD
     await frontendProxy.upgradeTo(frontendImplV2.address);
     await frontendV2.initialize(100, duration.days(0), backend.address);
-=======
-    await proxy.upgradeTo(implV2.address);
-    
-    impl2ViaProxy = await Upgrade.at(proxy.address);
-    await impl2ViaProxy.initialize(100, duration.days(0), bls.previousEntry, bls.groupPubKey, keepGroup.address,
-      relayRequestTimeout);
->>>>>>> dfded6a5
 
     assert.isTrue(await frontendV2.initialized(), "Implementation contract should be initialized.");
 
