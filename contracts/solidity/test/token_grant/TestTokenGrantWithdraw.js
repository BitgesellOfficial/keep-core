--- conflicted
+++ resolved
@@ -43,11 +43,8 @@
       initializationPeriod, 
       undelegationPeriod
     );
-<<<<<<< HEAD
     grantAmount = (await stakingContract.minimumStake()).mul(web3.utils.toBN(10));
 
-=======
->>>>>>> 3b9da250
     grantContract = await TokenGrant.new(tokenContract.address);
     
     await grantContract.authorizeStakingContract(stakingContract.address);
