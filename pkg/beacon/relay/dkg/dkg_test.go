--- conflicted
+++ resolved
@@ -111,7 +111,6 @@
 	}
 }
 
-<<<<<<< HEAD
 func assertNoInactiveMembers(t *testing.T, testResult *dkgTestResult) {
 	assertInactiveMembers(t, testResult)
 }
@@ -142,18 +141,6 @@
 		inactiveExpected := containsMemberIndex(
 			group.MemberIndex(memberIndex),
 			expectedInactiveMembers,
-=======
-		signer, err := ExecuteDKG(
-			seed,
-			playerIndex,
-			groupSize,
-			threshold,
-			startBlockHeight,
-			blockCounter,
-			chainHandle.ThresholdRelay(),
-			chainHandle.Signing(),
-			broadcastChannel,
->>>>>>> 991b8c35
 		)
 
 		if ia == inactiveMemberByte && !inactiveExpected {
@@ -271,6 +258,7 @@
 				startBlockHeight,
 				blockCounter,
 				chain.ThresholdRelay(),
+				chain.Signing(),
 				broadcastChannel,
 			)
 			if signer != nil {
