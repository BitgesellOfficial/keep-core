--- conflicted
+++ resolved
@@ -6,8 +6,6 @@
 import (
 	"math/big"
 	"time"
-
-	"github.com/keep-network/keep-core/pkg/beacon/relay/gjkr"
 )
 
 // Entry represents one entry in the threshold relay.
@@ -45,15 +43,7 @@
 	GroupMemberID string
 }
 
-<<<<<<< HEAD
-// PublishedResult represents a result published to the chain. It holds an ID of
-// a member who published the result and a result in a byte slice.
-type PublishedResult struct {
-	PublisherID gjkr.MemberID
-	Result      *gjkr.Result
-=======
-// DKGResultPublication represents a DKG result publication event
+// DKGResultPublication represents a DKG result publication event.
 type DKGResultPublication struct {
 	RequestID *big.Int
->>>>>>> a9a734ba
 }