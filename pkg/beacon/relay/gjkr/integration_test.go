/*
  Integration tests for the full DKG affecting GJKR-specific parts.
*/
package gjkr_test

import (
	"math/big"
	"testing"

	bn256 "github.com/ethereum/go-ethereum/crypto/bn256/cloudflare"
	"github.com/keep-network/keep-core/pkg/beacon/relay/gjkr"
	"github.com/keep-network/keep-core/pkg/beacon/relay/group"
	"github.com/keep-network/keep-core/pkg/internal/dkgtest"
	"github.com/keep-network/keep-core/pkg/net"
	"github.com/keep-network/keep-core/pkg/net/ephemeral"
)

func TestExecute_HappyPath(t *testing.T) {
	t.Parallel()

	groupSize := 5
	honestThreshold := 3

	interceptor := func(msg net.TaggedMarshaler) net.TaggedMarshaler {
		return msg
	}

	result, err := dkgtest.RunTest(groupSize, honestThreshold, interceptor)
	if err != nil {
		t.Fatal(err)
	}

	dkgtest.AssertDkgResultPublished(t, result)
	dkgtest.AssertSuccessfulSignersCount(t, result, groupSize)
	dkgtest.AssertMemberFailuresCount(t, result, 0)
	dkgtest.AssertSamePublicKey(t, result)
	dkgtest.AssertNoDisqualifiedMembers(t, result)
	dkgtest.AssertNoInactiveMembers(t, result)
	dkgtest.AssertValidGroupPublicKey(t, result)
}

func TestExecute_IA_member1_phase1(t *testing.T) {
	t.Parallel()

	groupSize := 5
	honestThreshold := 3

	interceptorRules := func(msg net.TaggedMarshaler) net.TaggedMarshaler {
		publicKeyMessage, ok := msg.(*gjkr.EphemeralPublicKeyMessage)
		if ok && publicKeyMessage.SenderID() == group.MemberIndex(1) {
			return nil
		}

		return msg
	}

	result, err := dkgtest.RunTest(groupSize, honestThreshold, interceptorRules)
	if err != nil {
		t.Fatal(err)
	}

	dkgtest.AssertDkgResultPublished(t, result)
	dkgtest.AssertSuccessfulSignersCount(t, result, groupSize-1)
	dkgtest.AssertSuccessfulSigners(t, result, []group.MemberIndex{2, 3, 4, 5}...)
	dkgtest.AssertMemberFailuresCount(t, result, 1)
	dkgtest.AssertSamePublicKey(t, result)
	dkgtest.AssertNoDisqualifiedMembers(t, result)
	dkgtest.AssertInactiveMembers(t, result, group.MemberIndex(1))
	dkgtest.AssertValidGroupPublicKey(t, result)
	dkgtest.AssertResultSupportingMembers(t, result, []group.MemberIndex{2, 3, 4, 5}...)
}

func TestExecute_IA_members12_phase3(t *testing.T) {
	t.Parallel()

	groupSize := 7
	honestThreshold := 4

	interceptorRules := func(msg net.TaggedMarshaler) net.TaggedMarshaler {
		// drop commitment message from member 1
		commitmentMessage, ok := msg.(*gjkr.MemberCommitmentsMessage)
		if ok && commitmentMessage.SenderID() == group.MemberIndex(1) {
			return nil
		}

		// drop shares message from member 2
		sharesMessage, ok := msg.(*gjkr.PeerSharesMessage)
		if ok && sharesMessage.SenderID() == group.MemberIndex(2) {
			return nil
		}

		return msg
	}

	result, err := dkgtest.RunTest(groupSize, honestThreshold, interceptorRules)
	if err != nil {
		t.Fatal(err)
	}

	dkgtest.AssertDkgResultPublished(t, result)
	dkgtest.AssertSuccessfulSignersCount(t, result, groupSize-2)
	dkgtest.AssertSuccessfulSigners(t, result, []group.MemberIndex{3, 4, 5, 6, 7}...)
	dkgtest.AssertMemberFailuresCount(t, result, 2)
	dkgtest.AssertSamePublicKey(t, result)
	dkgtest.AssertNoDisqualifiedMembers(t, result)
	dkgtest.AssertInactiveMembers(t, result, group.MemberIndex(1), group.MemberIndex(2))
	dkgtest.AssertValidGroupPublicKey(t, result)
	dkgtest.AssertResultSupportingMembers(t, result, []group.MemberIndex{3, 4, 5, 6, 7}...)
}

func TestExecute_IA_member1_phase4(t *testing.T) {
	t.Parallel()

	groupSize := 3
	honestThreshold := 2

	interceptorRules := func(msg net.TaggedMarshaler) net.TaggedMarshaler {
		accusationsMessage, ok := msg.(*gjkr.SecretSharesAccusationsMessage)
		if ok && accusationsMessage.SenderID() == group.MemberIndex(1) {
			return nil
		}

		return msg
	}

	result, err := dkgtest.RunTest(groupSize, honestThreshold, interceptorRules)
	if err != nil {
		t.Fatal(err)
	}

	dkgtest.AssertDkgResultPublished(t, result)
	dkgtest.AssertSuccessfulSignersCount(t, result, groupSize-1)
	dkgtest.AssertSuccessfulSigners(t, result, []group.MemberIndex{2, 3}...)
	dkgtest.AssertMemberFailuresCount(t, result, 1)
	dkgtest.AssertSamePublicKey(t, result)
	dkgtest.AssertNoDisqualifiedMembers(t, result)
	dkgtest.AssertInactiveMembers(t, result, group.MemberIndex(1))
	dkgtest.AssertValidGroupPublicKey(t, result)
	dkgtest.AssertResultSupportingMembers(t, result, []group.MemberIndex{2, 3}...)
}

func TestExecute_IA_member1_phase7(t *testing.T) {
	t.Parallel()

	groupSize := 5
	honestThreshold := 3

	interceptorRules := func(msg net.TaggedMarshaler) net.TaggedMarshaler {
		sharePointsMessage, ok := msg.(*gjkr.MemberPublicKeySharePointsMessage)
		if ok && sharePointsMessage.SenderID() == group.MemberIndex(1) {
			return nil
		}

		return msg
	}

	result, err := dkgtest.RunTest(groupSize, honestThreshold, interceptorRules)
	if err != nil {
		t.Fatal(err)
	}

	dkgtest.AssertDkgResultPublished(t, result)
	dkgtest.AssertSuccessfulSignersCount(t, result, groupSize-1)
	dkgtest.AssertSuccessfulSigners(t, result, []group.MemberIndex{2, 3, 4, 5}...)
	dkgtest.AssertMemberFailuresCount(t, result, 1)
	dkgtest.AssertSamePublicKey(t, result)
	dkgtest.AssertNoDisqualifiedMembers(t, result)
	dkgtest.AssertInactiveMembers(t, result, group.MemberIndex(1))
	dkgtest.AssertValidGroupPublicKey(t, result)
	dkgtest.AssertResultSupportingMembers(t, result, []group.MemberIndex{2, 3, 4, 5}...)
}

func TestExecute_IA_member1_phase8(t *testing.T) {
	t.Parallel()

	groupSize := 5
	honestThreshold := 3

	interceptorRules := func(msg net.TaggedMarshaler) net.TaggedMarshaler {
		accusationsMessage, ok := msg.(*gjkr.PointsAccusationsMessage)
		if ok && accusationsMessage.SenderID() == group.MemberIndex(1) {
			return nil
		}

		return msg
	}

	result, err := dkgtest.RunTest(groupSize, honestThreshold, interceptorRules)
	if err != nil {
		t.Fatal(err)
	}

	dkgtest.AssertDkgResultPublished(t, result)
	dkgtest.AssertSuccessfulSignersCount(t, result, groupSize-1)
	dkgtest.AssertSuccessfulSigners(t, result, []group.MemberIndex{2, 3, 4, 5}...)
	dkgtest.AssertMemberFailuresCount(t, result, 1)
	dkgtest.AssertSamePublicKey(t, result)
	dkgtest.AssertNoDisqualifiedMembers(t, result)
	dkgtest.AssertInactiveMembers(t, result, group.MemberIndex(1))
	dkgtest.AssertValidGroupPublicKey(t, result)
	dkgtest.AssertResultSupportingMembers(t, result, []group.MemberIndex{2, 3, 4, 5}...)
}

func TestExecute_IA_members35_phase10(t *testing.T) {
	t.Parallel()

	groupSize := 5
	honestThreshold := 3

	interceptorRules := func(msg net.TaggedMarshaler) net.TaggedMarshaler {
		disqualifiedKeysMessage, ok := msg.(*gjkr.DisqualifiedEphemeralKeysMessage)
		if ok && (disqualifiedKeysMessage.SenderID() == group.MemberIndex(3) ||
			disqualifiedKeysMessage.SenderID() == group.MemberIndex(5)) {
			return nil
		}

		return msg
	}

	result, err := dkgtest.RunTest(groupSize, honestThreshold, interceptorRules)
	if err != nil {
		t.Fatal(err)
	}

	dkgtest.AssertDkgResultPublished(t, result)
	dkgtest.AssertSuccessfulSignersCount(t, result, groupSize-2)
	dkgtest.AssertSuccessfulSigners(t, result, []group.MemberIndex{1, 2, 4}...)
	dkgtest.AssertMemberFailuresCount(t, result, 2)
	dkgtest.AssertSamePublicKey(t, result)
	dkgtest.AssertNoDisqualifiedMembers(t, result)
	dkgtest.AssertInactiveMembers(t, result, group.MemberIndex(3), group.MemberIndex(5))
	dkgtest.AssertValidGroupPublicKey(t, result)
	dkgtest.AssertResultSupportingMembers(t, result, []group.MemberIndex{1, 2, 4}...)
}

<<<<<<< HEAD
// Phase 4 test case - a member sends an invalid member commitments message.
// Message payload doesn't contain a correct number of commitments.
// Sender of the invalid message is disqualified by all of the receivers.
func TestExecute_DQ_member5_invalidCommitmentsMessage_phase4(t *testing.T) {
=======
// Phase 2 test case - a member sends an invalid ephemeral public key message.
// Message payload doesn't contain public keys for all other group members.
// Sender of the invalid message is disqualified by all of the receivers.
func TestExecute_DQ_member1_invalidMessage_phase2(t *testing.T) {
>>>>>>> 2f39ee6e
	t.Parallel()

	groupSize := 5
	honestThreshold := 3

	interceptorRules := func(msg net.TaggedMarshaler) net.TaggedMarshaler {
<<<<<<< HEAD
		commitmentsMessage, ok := msg.(*gjkr.MemberCommitmentsMessage)
		if ok && commitmentsMessage.SenderID() == group.MemberIndex(5) {
			commitmentsMessage.RemoveCommitment(1)
			return commitmentsMessage
=======
		publicKeyMessage, ok := msg.(*gjkr.EphemeralPublicKeyMessage)
		if ok && publicKeyMessage.SenderID() == group.MemberIndex(1) {
			publicKeyMessage.RemovePublicKey(group.MemberIndex(2))
			return publicKeyMessage
>>>>>>> 2f39ee6e
		}

		return msg
	}

	result, err := dkgtest.RunTest(groupSize, honestThreshold, interceptorRules)
	if err != nil {
		t.Fatal(err)
	}

	dkgtest.AssertDkgResultPublished(t, result)
	dkgtest.AssertSuccessfulSignersCount(t, result, groupSize-1)
<<<<<<< HEAD
	dkgtest.AssertSuccessfulSigners(t, result, []group.MemberIndex{1, 2, 3, 4}...)
	dkgtest.AssertMemberFailuresCount(t, result, 1)
	dkgtest.AssertSamePublicKey(t, result)
	dkgtest.AssertDisqualifiedMembers(t, result, group.MemberIndex(5))
	dkgtest.AssertInactiveMembers(t, result)
	dkgtest.AssertValidGroupPublicKey(t, result)
	dkgtest.AssertResultSupportingMembers(t, result, []group.MemberIndex{1, 2, 3, 4}...)
}

// Phase 4 test case - a member sends an invalid peer shares message.
// Message payload doesn't contain shares for all other group members.
// Sender of the invalid message is disqualified by all of the receivers.
func TestExecute_DQ_member4_invalidSharesMessage_phase4(t *testing.T) {
	t.Parallel()

	groupSize := 5
	honestThreshold := 3

	interceptorRules := func(msg net.TaggedMarshaler) net.TaggedMarshaler {
		sharesMessage, ok := msg.(*gjkr.PeerSharesMessage)
		if ok && sharesMessage.SenderID() == group.MemberIndex(4) {
			sharesMessage.RemoveShares(group.MemberIndex(1))
			return sharesMessage
		}

		return msg
	}

	result, err := dkgtest.RunTest(groupSize, honestThreshold, interceptorRules)
	if err != nil {
		t.Fatal(err)
	}

	dkgtest.AssertDkgResultPublished(t, result)
	dkgtest.AssertSuccessfulSignersCount(t, result, groupSize-1)
	dkgtest.AssertSuccessfulSigners(t, result, []group.MemberIndex{1, 2, 3, 5}...)
	dkgtest.AssertMemberFailuresCount(t, result, 1)
	dkgtest.AssertSamePublicKey(t, result)
	dkgtest.AssertDisqualifiedMembers(t, result, group.MemberIndex(4))
	dkgtest.AssertInactiveMembers(t, result)
	dkgtest.AssertValidGroupPublicKey(t, result)
	dkgtest.AssertResultSupportingMembers(t, result, []group.MemberIndex{1, 2, 3, 5}...)
=======
	dkgtest.AssertSuccessfulSigners(t, result, []group.MemberIndex{2, 3, 4, 5}...)
	dkgtest.AssertMemberFailuresCount(t, result, 1)
	dkgtest.AssertSamePublicKey(t, result)
	dkgtest.AssertDisqualifiedMembers(t, result, group.MemberIndex(1))
	dkgtest.AssertInactiveMembers(t, result)
	dkgtest.AssertValidGroupPublicKey(t, result)
	dkgtest.AssertResultSupportingMembers(t, result, []group.MemberIndex{2, 3, 4, 5}...)
>>>>>>> 2f39ee6e
}

// Phase 5 test case - a member performs an accusation but reveals an
// ephemeral private key which doesn't correspond to the previously broadcast
// public key, generated for the sake of communication with the accused member.
// Due to such behaviour, the accuser is marked as disqualified in phase 5.
func TestExecute_DQ_member3_revealsWrongPrivateKey_phase5(t *testing.T) {
	t.Parallel()

	groupSize := 5
	honestThreshold := 3

	interceptorRules := func(msg net.TaggedMarshaler) net.TaggedMarshaler {
		accusationsMessage, ok := msg.(*gjkr.SecretSharesAccusationsMessage)
		if ok && accusationsMessage.SenderID() == group.MemberIndex(3) {
			// accuser (member 3) reveals a random private key which doesn't
			// correspond to the previously broadcast public key
			// generated for the sake of communication with the member 1
			randomKeyPair, _ := ephemeral.GenerateKeyPair()
			accusationsMessage.SetAccusedMemberKey(
				group.MemberIndex(1),
				randomKeyPair.PrivateKey,
			)
			return accusationsMessage
		}

		return msg
	}

	result, err := dkgtest.RunTest(groupSize, honestThreshold, interceptorRules)
	if err != nil {
		t.Fatal(err)
	}

	dkgtest.AssertDkgResultPublished(t, result)
	dkgtest.AssertSuccessfulSignersCount(t, result, groupSize-1)
	dkgtest.AssertSuccessfulSigners(t, result, []group.MemberIndex{1, 2, 4, 5}...)
	dkgtest.AssertMemberFailuresCount(t, result, 1)
	dkgtest.AssertSamePublicKey(t, result)
	dkgtest.AssertDisqualifiedMembers(t, result, group.MemberIndex(3))
	dkgtest.AssertInactiveMembers(t, result)
	dkgtest.AssertValidGroupPublicKey(t, result)
	dkgtest.AssertResultSupportingMembers(t, result, []group.MemberIndex{1, 2, 4, 5}...)
}

// Phase 5 test case - a member misbehaved by sending shares which
// cannot be decrypted by the receiver. The receiver makes an accusation
// which is confirmed by others so the misbehaving member is marked
// as disqualified in phase 5.
func TestExecute_DQ_member2_cannotDecryptTheirShares_phase5(t *testing.T) {
	t.Parallel()

	groupSize := 5
	honestThreshold := 3

	interceptorRules := func(msg net.TaggedMarshaler) net.TaggedMarshaler {
		sharesMessage, ok := msg.(*gjkr.PeerSharesMessage)
		if ok && sharesMessage.SenderID() == group.MemberIndex(2) {
			sharesMessage.SetShares(
				1,
				[]byte{0x00},
				[]byte{0x00},
			)
			return sharesMessage
		}

		return msg
	}

	result, err := dkgtest.RunTest(groupSize, honestThreshold, interceptorRules)
	if err != nil {
		t.Fatal(err)
	}

	dkgtest.AssertDkgResultPublished(t, result)
	dkgtest.AssertSuccessfulSignersCount(t, result, groupSize-1)
	dkgtest.AssertSuccessfulSigners(t, result, []group.MemberIndex{1, 3, 4, 5}...)
	dkgtest.AssertMemberFailuresCount(t, result, 1)
	dkgtest.AssertSamePublicKey(t, result)
	dkgtest.AssertDisqualifiedMembers(t, result, group.MemberIndex(2))
	dkgtest.AssertNoInactiveMembers(t, result)
	dkgtest.AssertValidGroupPublicKey(t, result)
	dkgtest.AssertResultSupportingMembers(t, result, []group.MemberIndex{1, 3, 4, 5}...)
}

// Phase 5 test case - a member misbehaved by sending invalid commitment
// to another member. It becomes accused by the receiver of the
// invalid commitment. The accuser is right and the misbehaving member
// is marked as disqualified in phase 5.
func TestExecute_DQ_member5_inconsistentShares_phase5(t *testing.T) {
	t.Parallel()

	groupSize := 5
	honestThreshold := 3

	interceptorRules := func(msg net.TaggedMarshaler) net.TaggedMarshaler {
		commitmentsMessage, ok := msg.(*gjkr.MemberCommitmentsMessage)
		if ok && commitmentsMessage.SenderID() == group.MemberIndex(5) {
			commitmentsMessage.SetCommitment(
				2,
				new(bn256.G1).ScalarBaseMult(big.NewInt(1337)),
			)
			return commitmentsMessage
		}

		return msg
	}

	result, err := dkgtest.RunTest(groupSize, honestThreshold, interceptorRules)
	if err != nil {
		t.Fatal(err)
	}

	dkgtest.AssertDkgResultPublished(t, result)
	dkgtest.AssertSuccessfulSignersCount(t, result, groupSize-1)
	dkgtest.AssertSuccessfulSigners(t, result, []group.MemberIndex{1, 2, 3, 4}...)
	dkgtest.AssertMemberFailuresCount(t, result, 1)
	dkgtest.AssertSamePublicKey(t, result)
	dkgtest.AssertDisqualifiedMembers(t, result, group.MemberIndex(5))
	dkgtest.AssertNoInactiveMembers(t, result)
	dkgtest.AssertValidGroupPublicKey(t, result)
	dkgtest.AssertResultSupportingMembers(t, result, []group.MemberIndex{1, 2, 3, 4}...)
}

// TODO Test case Phase 5: 'shares consistent ->
//  expected result: disqualify accuser'.
//  This case is difficult to implement for now because it needs
//  access to member internals. In order to make a false accusation
//  there is a need to obtain ephemeral private key for the accused member which
//  is stored in accuser internal map called 'ephemeralKeyPairs'.

// TODO Test case Phase 5: 'accuser accuse an inactive member ->
//  expected result: disqualify accuser'.
//  This case is difficult to implement for now because it needs
//  access to member internals. In order to make an accusation against inactive
//  member, there is a need to obtain ephemeral private key for the accused
//  member which is stored in accuser internal map called 'ephemeralKeyPairs'.

// Phase 9 test case - some members perform an accusation but reveal
// ephemeral private keys which don't correspond to the previously broadcast
// public keys, generated for the sake of communication with the accused members.
// Due to such behaviour, the accusers are marked as disqualified in phase 9.
func TestExecute_DQ_members25_revealWrongPrivateKey_phase9(t *testing.T) {
	t.Parallel()

	groupSize := 7
	honestThreshold := 4

	interceptorRules := func(msg net.TaggedMarshaler) net.TaggedMarshaler {

		accusationsMessage, ok := msg.(*gjkr.PointsAccusationsMessage)
		if ok && accusationsMessage.SenderID() == group.MemberIndex(2) {
			randomKeyPair, _ := ephemeral.GenerateKeyPair()
			accusationsMessage.SetAccusedMemberKey(
				group.MemberIndex(1),
				randomKeyPair.PrivateKey,
			)
			accusationsMessage.SetAccusedMemberKey(
				group.MemberIndex(3),
				randomKeyPair.PrivateKey,
			)
			return accusationsMessage
		}

		if ok && accusationsMessage.SenderID() == group.MemberIndex(5) {
			randomKeyPair, _ := ephemeral.GenerateKeyPair()
			accusationsMessage.SetAccusedMemberKey(
				group.MemberIndex(4),
				randomKeyPair.PrivateKey,
			)
			return accusationsMessage
		}

		return msg
	}

	result, err := dkgtest.RunTest(groupSize, honestThreshold, interceptorRules)
	if err != nil {
		t.Fatal(err)
	}

	dkgtest.AssertDkgResultPublished(t, result)
	dkgtest.AssertSuccessfulSignersCount(t, result, groupSize-2)
	dkgtest.AssertSuccessfulSigners(t, result, []group.MemberIndex{1, 3, 4, 6, 7}...)
	dkgtest.AssertMemberFailuresCount(t, result, 2)
	dkgtest.AssertSamePublicKey(t, result)
	dkgtest.AssertDisqualifiedMembers(t, result, []group.MemberIndex{2, 5}...)
	dkgtest.AssertNoInactiveMembers(t, result)
	dkgtest.AssertValidGroupPublicKey(t, result)
	dkgtest.AssertResultSupportingMembers(t, result, []group.MemberIndex{1, 3, 4, 6, 7}...)
}

// Phase 9 test case - some members misbehaved by sending in phase 7
// invalid public key shares to another members. They became accused in phase 8
// by the receivers of the invalid public key shares. The accusers are right
// and the misbehaving members are marked as disqualified in phase 9.
func TestExecute_DQ_members14_invalidPublicKeyShare_phase9(t *testing.T) {
	t.Parallel()

	groupSize := 5
	honestThreshold := 3

	interceptorRules := func(msg net.TaggedMarshaler) net.TaggedMarshaler {

		publicKeyShareMessage, ok := msg.(*gjkr.MemberPublicKeySharePointsMessage)
		if ok && publicKeyShareMessage.SenderID() == group.MemberIndex(1) {
			publicKeyShareMessage.SetPublicKeyShare(
				1,
				new(bn256.G2).ScalarBaseMult(big.NewInt(5843)),
			)
			return publicKeyShareMessage
		}

		if ok && publicKeyShareMessage.SenderID() == group.MemberIndex(4) {
			publicKeyShareMessage.SetPublicKeyShare(
				2,
				new(bn256.G2).ScalarBaseMult(big.NewInt(7456)),
			)
			return publicKeyShareMessage
		}

		return msg
	}

	result, err := dkgtest.RunTest(groupSize, honestThreshold, interceptorRules)
	if err != nil {
		t.Fatal(err)
	}

	dkgtest.AssertDkgResultPublished(t, result)
	dkgtest.AssertSuccessfulSignersCount(t, result, groupSize-2)
	dkgtest.AssertSuccessfulSigners(t, result, []group.MemberIndex{2, 3, 5}...)
	dkgtest.AssertMemberFailuresCount(t, result, 2)
	dkgtest.AssertSamePublicKey(t, result)
	dkgtest.AssertDisqualifiedMembers(t, result, []group.MemberIndex{1, 4}...)
	dkgtest.AssertNoInactiveMembers(t, result)
	dkgtest.AssertValidGroupPublicKey(t, result)
	dkgtest.AssertResultSupportingMembers(t, result, []group.MemberIndex{2, 3, 5}...)
}

// TODO Test case Phase 9: 'public key share valid ->
//  expected result: disqualify accuser'.
//  This case is difficult to implement for now because it needs
//  access to member internals. In order to make a false accusation
//  there is a need to obtain ephemeral private key for the accused member which
//  is stored in accuser internal map called 'ephemeralKeyPairs'.

// Phase 11 test case - a member misbehaved by revealing key of an operating
// member. The revealing member becomes disqualified by all other members which
// consider the member for which the key has been revealed as normally operating.
// After phase 9, all group members should have the same view on who
// is disqualified. Revealing key of non-disqualified members is forbidden and
// leads to disqualifying the revealing member.
func TestExecute_DQ_member2_revealedKeyOfOperatingMember_phase11(t *testing.T) {
	t.Parallel()

	groupSize := 5
	honestThreshold := 3

	interceptorRules := func(msg net.TaggedMarshaler) net.TaggedMarshaler {
		disqualifiedKeysMessage, ok := msg.(*gjkr.DisqualifiedEphemeralKeysMessage)
		if ok && disqualifiedKeysMessage.SenderID() == group.MemberIndex(2) {
			randomKeyPair, _ := ephemeral.GenerateKeyPair()
			disqualifiedKeysMessage.SetPrivateKey(
				group.MemberIndex(3),
				randomKeyPair.PrivateKey,
			)
			return disqualifiedKeysMessage
		}

		return msg
	}

	result, err := dkgtest.RunTest(groupSize, honestThreshold, interceptorRules)
	if err != nil {
		t.Fatal(err)
	}

	dkgtest.AssertDkgResultPublished(t, result)
	dkgtest.AssertSuccessfulSignersCount(t, result, groupSize-1)
	dkgtest.AssertSuccessfulSigners(t, result, []group.MemberIndex{1, 3, 4, 5}...)
	dkgtest.AssertMemberFailuresCount(t, result, 1)
	dkgtest.AssertSamePublicKey(t, result)
	dkgtest.AssertDisqualifiedMembers(t, result, group.MemberIndex(2))
	dkgtest.AssertNoInactiveMembers(t, result)
	dkgtest.AssertValidGroupPublicKey(t, result)
	dkgtest.AssertResultSupportingMembers(t, result, []group.MemberIndex{1, 3, 4, 5}...)
}<|MERGE_RESOLUTION|>--- conflicted
+++ resolved
@@ -233,47 +233,67 @@
 	dkgtest.AssertResultSupportingMembers(t, result, []group.MemberIndex{1, 2, 4}...)
 }
 
-<<<<<<< HEAD
+// Phase 2 test case - a member sends an invalid ephemeral public key message.
+// Message payload doesn't contain public keys for all other group members.
+// Sender of the invalid message is disqualified by all of the receivers.
+func TestExecute_DQ_member1_invalidMessage_phase2(t *testing.T) {
+	t.Parallel()
+
+	groupSize := 5
+	honestThreshold := 3
+
+	interceptorRules := func(msg net.TaggedMarshaler) net.TaggedMarshaler {
+		publicKeyMessage, ok := msg.(*gjkr.EphemeralPublicKeyMessage)
+		if ok && publicKeyMessage.SenderID() == group.MemberIndex(1) {
+			publicKeyMessage.RemovePublicKey(group.MemberIndex(2))
+			return publicKeyMessage
+		}
+
+		return msg
+	}
+
+	result, err := dkgtest.RunTest(groupSize, honestThreshold, interceptorRules)
+	if err != nil {
+		t.Fatal(err)
+	}
+
+	dkgtest.AssertDkgResultPublished(t, result)
+	dkgtest.AssertSuccessfulSignersCount(t, result, groupSize-1)
+	dkgtest.AssertSuccessfulSigners(t, result, []group.MemberIndex{2, 3, 4, 5}...)
+	dkgtest.AssertMemberFailuresCount(t, result, 1)
+	dkgtest.AssertSamePublicKey(t, result)
+	dkgtest.AssertDisqualifiedMembers(t, result, group.MemberIndex(1))
+	dkgtest.AssertInactiveMembers(t, result)
+	dkgtest.AssertValidGroupPublicKey(t, result)
+	dkgtest.AssertResultSupportingMembers(t, result, []group.MemberIndex{2, 3, 4, 5}...)
+}
+
 // Phase 4 test case - a member sends an invalid member commitments message.
 // Message payload doesn't contain a correct number of commitments.
 // Sender of the invalid message is disqualified by all of the receivers.
 func TestExecute_DQ_member5_invalidCommitmentsMessage_phase4(t *testing.T) {
-=======
-// Phase 2 test case - a member sends an invalid ephemeral public key message.
-// Message payload doesn't contain public keys for all other group members.
-// Sender of the invalid message is disqualified by all of the receivers.
-func TestExecute_DQ_member1_invalidMessage_phase2(t *testing.T) {
->>>>>>> 2f39ee6e
-	t.Parallel()
-
-	groupSize := 5
-	honestThreshold := 3
-
-	interceptorRules := func(msg net.TaggedMarshaler) net.TaggedMarshaler {
-<<<<<<< HEAD
+	t.Parallel()
+
+	groupSize := 5
+	honestThreshold := 3
+
+	interceptorRules := func(msg net.TaggedMarshaler) net.TaggedMarshaler {
 		commitmentsMessage, ok := msg.(*gjkr.MemberCommitmentsMessage)
 		if ok && commitmentsMessage.SenderID() == group.MemberIndex(5) {
 			commitmentsMessage.RemoveCommitment(1)
 			return commitmentsMessage
-=======
-		publicKeyMessage, ok := msg.(*gjkr.EphemeralPublicKeyMessage)
-		if ok && publicKeyMessage.SenderID() == group.MemberIndex(1) {
-			publicKeyMessage.RemovePublicKey(group.MemberIndex(2))
-			return publicKeyMessage
->>>>>>> 2f39ee6e
-		}
-
-		return msg
-	}
-
-	result, err := dkgtest.RunTest(groupSize, honestThreshold, interceptorRules)
-	if err != nil {
-		t.Fatal(err)
-	}
-
-	dkgtest.AssertDkgResultPublished(t, result)
-	dkgtest.AssertSuccessfulSignersCount(t, result, groupSize-1)
-<<<<<<< HEAD
+		}
+
+		return msg
+	}
+
+	result, err := dkgtest.RunTest(groupSize, honestThreshold, interceptorRules)
+	if err != nil {
+		t.Fatal(err)
+	}
+
+	dkgtest.AssertDkgResultPublished(t, result)
+	dkgtest.AssertSuccessfulSignersCount(t, result, groupSize-1)
 	dkgtest.AssertSuccessfulSigners(t, result, []group.MemberIndex{1, 2, 3, 4}...)
 	dkgtest.AssertMemberFailuresCount(t, result, 1)
 	dkgtest.AssertSamePublicKey(t, result)
@@ -316,15 +336,6 @@
 	dkgtest.AssertInactiveMembers(t, result)
 	dkgtest.AssertValidGroupPublicKey(t, result)
 	dkgtest.AssertResultSupportingMembers(t, result, []group.MemberIndex{1, 2, 3, 5}...)
-=======
-	dkgtest.AssertSuccessfulSigners(t, result, []group.MemberIndex{2, 3, 4, 5}...)
-	dkgtest.AssertMemberFailuresCount(t, result, 1)
-	dkgtest.AssertSamePublicKey(t, result)
-	dkgtest.AssertDisqualifiedMembers(t, result, group.MemberIndex(1))
-	dkgtest.AssertInactiveMembers(t, result)
-	dkgtest.AssertValidGroupPublicKey(t, result)
-	dkgtest.AssertResultSupportingMembers(t, result, []group.MemberIndex{2, 3, 4, 5}...)
->>>>>>> 2f39ee6e
 }
 
 // Phase 5 test case - a member performs an accusation but reveals an
