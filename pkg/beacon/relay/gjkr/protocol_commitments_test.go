package gjkr

import (
	crand "crypto/rand"
	"fmt"
	"math/big"
	"reflect"
	"testing"

	"github.com/keep-network/keep-core/pkg/beacon/relay/pedersen"
	"github.com/keep-network/keep-core/pkg/internal/testutils"
	"github.com/keep-network/keep-core/pkg/net/ephemeral"
)

func TestCalculateSharesAndCommitments(t *testing.T) {
	threshold := 3
	groupSize := 5

	members, err := initializeCommittingMembersGroup(threshold, groupSize, nil)
	if err != nil {
		t.Fatalf("group initialization failed [%s]", err)
	}

	member := members[0]
	sharesMessages, commitmentsMessage, err := member.CalculateMembersSharesAndCommitments()
	if err != nil {
		t.Fatalf("shares and commitments calculation failed [%s]", err)
	}

	if len(member.secretCoefficients) != (threshold + 1) {
		t.Fatalf("\nexpected: %v secret coefficients\nactual:   %v\n",
			threshold+1,
			len(member.secretCoefficients),
		)
	}
	if len(sharesMessages) != (groupSize - 1) {
		t.Fatalf("\nexpected: %v peer shares messages\nactual:   %v\n",
			groupSize-1,
			len(sharesMessages),
		)
	}

	if len(commitmentsMessage.commitments) != (threshold + 1) {
		t.Fatalf("\nexpected: %v calculated commitments\nactual:   %v\n",
			threshold+1,
			len(commitmentsMessage.commitments),
		)
	}
}

func TestSharesAndCommitmentsCalculationAndVerification(t *testing.T) {
	threshold := 3
	groupSize := 5

	config, err := predefinedDKG()
	if err != nil {
		t.Fatalf("predefined config initialization failed [%s]", err)
	}

	var alterPeerSharesMessage = func(
		message *PeerSharesMessage,
		symmetricKey ephemeral.SymmetricKey,
		alterS bool,
		alterT bool,
	) *PeerSharesMessage {
		oldShareS, err := message.decryptShareS(symmetricKey)
		if err != nil {
			t.Fatal(err)
		}

		oldShareT, err := message.decryptShareT(symmetricKey)
		if err != nil {
			t.Fatal(err)
		}

		var newShareS = oldShareS
		var newShareT = oldShareT

		if alterS {
			newShareS = testutils.NewRandInt(oldShareS, config.Q)
		}
		if alterT {
			newShareT = testutils.NewRandInt(oldShareT, config.Q)
		}

		msg, err := newPeerSharesMessage(
			message.senderID,
			message.receiverID,
			newShareS,
			newShareT,
			symmetricKey,
		)
		if err != nil {
			t.Fatal(err)
		}

		return msg
	}

	var tests = map[string]struct {
		modifyPeerShareMessages func(
			messages []*PeerSharesMessage,
			symmetricKeys map[MemberID]ephemeral.SymmetricKey,
		)
		modifyCommitmentsMessages func(messages []*MemberCommitmentsMessage)
		expectedError             error
		expectedAccusedIDs        []MemberID
	}{
		"positive validation - no accusations": {
			expectedError: nil,
		},
		"negative validation - changed share S": {
			modifyPeerShareMessages: func(
				messages []*PeerSharesMessage,
				symmetricKeys map[MemberID]ephemeral.SymmetricKey,
			) {
				// current member ID = 1, we modify first message on the list
				// so it's a message from member with ID = 2
				messages[0] = alterPeerSharesMessage(
					messages[0],
					symmetricKeys[messages[0].senderID],
					true,
					false,
				)
			},
			expectedError:      nil,
			expectedAccusedIDs: []MemberID{MemberID(2)},
		},
		"negative validation - changed two shares T": {
			modifyPeerShareMessages: func(
				messages []*PeerSharesMessage,
				symmetricKeys map[MemberID]ephemeral.SymmetricKey,
			) {
				// current member ID = 1, we modify second message on the list
				// so it's a message from member with ID = 3
				messages[1] = alterPeerSharesMessage(
					messages[1],
					symmetricKeys[messages[1].senderID],
					false,
					true,
				)

				// current member ID = 1, we modify third message on the list
				// so it's a message from member with ID = 4
				messages[2] = alterPeerSharesMessage(
					messages[2],
					symmetricKeys[messages[2].senderID],
					false,
					true,
				)
			},
			expectedError:      nil,
			expectedAccusedIDs: []MemberID{MemberID(3), MemberID(4)},
		},
		"negative validation - changed commitment": {
			modifyCommitmentsMessages: func(messages []*MemberCommitmentsMessage) {
				messages[3].commitments[1] = testutils.NewRandInt(
					messages[3].commitments[1], config.Q,
				)
			},
			expectedError:      nil,
			expectedAccusedIDs: []MemberID{MemberID(5)},
		},
	}
	for testName, test := range tests {
		t.Run(testName, func(t *testing.T) {
			members, err := initializeCommittingMembersGroup(threshold, groupSize, nil)
			if err != nil {
				t.Fatalf("group initialization failed [%s]", err)
			}
			currentMember := members[0]

			var sharesMessages []*PeerSharesMessage
			var commitmentsMessages []*MemberCommitmentsMessage

			for _, member := range members {
				sharesMessage, commitmentsMessage, err := member.CalculateMembersSharesAndCommitments()
				if err != nil {
					t.Fatalf("shares and commitments calculation failed [%s]", err)
				}
				sharesMessages = append(sharesMessages, sharesMessage...)
				commitmentsMessages = append(commitmentsMessages, commitmentsMessage)
			}

			filteredSharesMessages := filterPeerSharesMessage(sharesMessages, currentMember.ID)
			filteredCommitmentsMessages := filterMemberCommitmentsMessages(commitmentsMessages, currentMember.ID)

			if test.modifyPeerShareMessages != nil {
				test.modifyPeerShareMessages(filteredSharesMessages, currentMember.symmetricKeys)
			}
			if test.modifyCommitmentsMessages != nil {
				test.modifyCommitmentsMessages(filteredCommitmentsMessages)
			}

			// Simulate step to next Phase
			verifyingMember := currentMember.InitializeCommitmentsVerification()

			accusedMessage, err := verifyingMember.VerifyReceivedSharesAndCommitmentsMessages(
				filteredSharesMessages,
				filteredCommitmentsMessages,
			)

			if !reflect.DeepEqual(test.expectedError, err) {
				t.Fatalf(
					"\nexpected: %v\nactual:   %v\n",
					test.expectedError,
					err,
				)
			}

			if len(accusedMessage.accusedMembersKeys) != len(test.expectedAccusedIDs) {
				t.Fatalf("\nexpected: %v accusations\nactual:   %v\n",
					len(test.expectedAccusedIDs),
					len(accusedMessage.accusedMembersKeys),
				)
			}

			expectedAccusedMembersKeys := make(map[MemberID]*ephemeral.PrivateKey)
			for _, id := range test.expectedAccusedIDs {
				expectedAccusedMembersKeys[id] = verifyingMember.ephemeralKeyPairs[id].PrivateKey
			}

			if !reflect.DeepEqual(accusedMessage.accusedMembersKeys, expectedAccusedMembersKeys) {
				t.Fatalf("incorrect accused members IDs\nexpected: %v\nactual:   %v\n",
					expectedAccusedMembersKeys,
					accusedMessage.accusedMembersKeys,
				)
			}

			expectedReceivedSharesLength := groupSize - 1 - len(test.expectedAccusedIDs)
			if len(verifyingMember.receivedValidSharesS) != expectedReceivedSharesLength {
				t.Fatalf("\nexpected: %v received shares S\nactual:   %v\n",
					expectedReceivedSharesLength,
					len(verifyingMember.receivedValidSharesS),
				)
			}
			if len(verifyingMember.receivedValidSharesT) != expectedReceivedSharesLength {
				t.Fatalf("\nexpected: %v received shares T\nactual:   %v\n",
					expectedReceivedSharesLength,
					len(verifyingMember.receivedValidSharesT),
				)
			}
			if len(verifyingMember.receivedValidPeerCommitments) != expectedReceivedSharesLength {
				t.Fatalf("\nexpected: %v received commitments\nactual:   %v\n",
					expectedReceivedSharesLength,
					len(verifyingMember.receivedValidPeerCommitments),
				)
			}
		})
	}
}
func TestGeneratePolynomial(t *testing.T) {
	degree := 3
	config := &DKG{P: big.NewInt(100), Q: big.NewInt(9)}

	coefficients, err := generatePolynomial(degree, config)
	if err != nil {
		t.Fatalf("unexpected error [%s]", err)
	}

	if len(coefficients) != degree+1 {
		t.Fatalf("\nexpected: %d coefficients\nactual:   %d\n",
			degree+1,
			len(coefficients),
		)
	}
	for _, c := range coefficients {
		if c.Sign() <= 0 || c.Cmp(config.Q) >= 0 {
			t.Fatalf("coefficient out of range\nexpected: 0 < value < %d\nactual:   %v\n",
				config.Q,
				c,
			)
		}
	}
}

func initializeCommittingMembersGroup(threshold, groupSize int, dkg *DKG) ([]*CommittingMember, error) {
	var err error
	if dkg == nil {
		dkg, err = predefinedDKG()
		if err != nil {
			return nil, fmt.Errorf("DKG Config initialization failed [%v]", err)
		}
	}

	symmetricKeyMembers, err := initializeSymmetricKeyMembersGroup(
		threshold,
		groupSize,
		dkg,
	)
	if err != nil {
		return nil, fmt.Errorf("group initialization failed [%v]", err)
	}

	vss, err := pedersen.NewVSS(crand.Reader, dkg.P, dkg.Q)
	if err != nil {
		return nil, fmt.Errorf("VSS initialization failed [%v]", err)
	}

	var members []*CommittingMember
	for _, member := range symmetricKeyMembers {
<<<<<<< HEAD
		members = append(members,
			&CommittingMember{
				SymmetricKeyGeneratingMember: member,
				vss:                          vss,
			})
=======
		committingMember := member.InitializeCommitting(vss)
		members = append(members, committingMember)
>>>>>>> 75c62ad2
	}

	return members, nil
}

func initializeCommitmentsVerifiyingMembersGroup(threshold, groupSize int, dkg *DKG) ([]*CommitmentsVerifyingMember, error) {
	committingMembers, err := initializeCommittingMembersGroup(threshold, groupSize, dkg)
	if err != nil {
		return nil, fmt.Errorf("group initialization failed [%v]", err)
	}

	var members []*CommitmentsVerifyingMember
	for _, member := range committingMembers {
		members = append(members, member.InitializeCommitmentsVerification())
	}

	return members, nil
}

// predefinedDKGconfig initializez DKG configuration with predefined 512-bit
// p and q values.
func predefinedDKG() (*DKG, error) {
	// `p` is 512-bit safe prime.
	pStr := "0xde41693a1522be3f2c14113e26ec7bea81f19d15095fbc0d0aca845ce086537535c6f9bdf4c4e3ac0526f3cf8c064c11483beddbc29464a9baaf6bb7ae5a024b"
	// `q` is 511-bit Sophie Germain prime.
	qStr := "0x6f20b49d0a915f1f960a089f13763df540f8ce8a84afde068565422e704329ba9ae37cdefa6271d6029379e7c6032608a41df6ede14a3254dd57b5dbd72d0125"

	var result bool

	p, result := new(big.Int).SetString(pStr, 0)
	if !result {
		return nil, fmt.Errorf("failed to initialize p")
	}

	q, result := new(big.Int).SetString(qStr, 0)
	if !result {
		return nil, fmt.Errorf("failed to initialize q")
	}
	return &DKG{P: p, Q: q}, nil
}

func filterPeerSharesMessage(
	messages []*PeerSharesMessage,
	receiverID MemberID,
) []*PeerSharesMessage {
	var result []*PeerSharesMessage
	for _, msg := range messages {
		if msg.senderID != receiverID &&
			msg.receiverID == receiverID {
			result = append(result, msg)
		}
	}
	return result
}

func filterMemberCommitmentsMessages(
	messages []*MemberCommitmentsMessage,
	receiverID MemberID,
) []*MemberCommitmentsMessage {
	var result []*MemberCommitmentsMessage
	for _, msg := range messages {
		if msg.senderID != receiverID {
			result = append(result, msg)
		}
	}
	return result
}<|MERGE_RESOLUTION|>--- conflicted
+++ resolved
@@ -299,16 +299,8 @@
 
 	var members []*CommittingMember
 	for _, member := range symmetricKeyMembers {
-<<<<<<< HEAD
-		members = append(members,
-			&CommittingMember{
-				SymmetricKeyGeneratingMember: member,
-				vss:                          vss,
-			})
-=======
 		committingMember := member.InitializeCommitting(vss)
 		members = append(members, committingMember)
->>>>>>> 75c62ad2
 	}
 
 	return members, nil
