--- conflicted
+++ resolved
@@ -217,7 +217,7 @@
 
 			expectedAccusedMembersKeys := make(map[MemberID]*ephemeral.PrivateKey)
 			for _, id := range test.expectedAccusedIDs {
-				expectedAccusedMembersKeys[id] = verifyingMember.ephemeralKeyPairs[id].PrivateKey
+				expectedAccusedMembersKeys[id] = verifyingMember.ephemeralKeys[id].PrivateKey
 			}
 
 			if !reflect.DeepEqual(accusedMessage.accusedMembersKeys, expectedAccusedMembersKeys) {
@@ -300,16 +300,8 @@
 
 	var members []*CommittingMember
 	for _, member := range symmetricKeyMembers {
-<<<<<<< HEAD
-		members = append(members,
-			&CommittingMember{
-				SymmetricKeyGeneratingMember: member,
-				vss:                          vss,
-			})
-=======
 		committingMember := member.InitializeCommitting(vss)
 		members = append(members, committingMember)
->>>>>>> 75c62ad2
 	}
 
 	return members, nil
