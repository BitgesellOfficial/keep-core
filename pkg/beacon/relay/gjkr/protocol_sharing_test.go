package gjkr

import (
	crand "crypto/rand"
	"fmt"
	"math/big"
	"reflect"
	"testing"

	"github.com/keep-network/keep-core/pkg/beacon/relay/pedersen"
	"github.com/keep-network/keep-core/pkg/internal/testutils"
	"github.com/keep-network/keep-core/pkg/net/ephemeral"
)

func TestCombineReceivedShares(t *testing.T) {
	threshold := 3
	groupSize := 7

	selfShareS := big.NewInt(9)
	selfShareT := big.NewInt(19)
	p := big.NewInt(107)
	q := big.NewInt(53)

	receivedShareS := make(map[MemberID]*big.Int)
	receivedShareT := make(map[MemberID]*big.Int)
	// Simulate shares received from peer members.
	// Peer members IDs are in [100, 101, 102, 103, 104, 105] to differ them from
	// slice indices.
	for i := 0; i <= 5; i++ {
		receivedShareS[MemberID(100+i)] = big.NewInt(int64(10 + i))
		receivedShareT[MemberID(100+i)] = big.NewInt(int64(20 + i))
	}

	// 9 + 10 + 11 + 12 + 13 + 14 + 15 = 84 mod 53 = 31
	expectedShareS := big.NewInt(31)
	// 19 + 20 + 21 + 22 + 23 + 24 + 25 = 154 mod 53 = 48
	expectedShareT := big.NewInt(48)

<<<<<<< HEAD
	vss, err := pedersen.NewVSS(crand.Reader, p, q)
	if err != nil {
		t.Fatal(err)
	}

	config := &DKG{p, q, vss, newDkgEvidenceLog()}

=======
	config := &DKG{P: p, Q: q}
>>>>>>> f3ea23ab
	members, err := initializeQualifiedMembersGroup(threshold, groupSize, config)
	if err != nil {
		t.Fatalf("group initialization failed [%s]", err)
	}

	member := members[0]

	// Replace initialized values with values declared at the begining.
	member.selfSecretShareS = selfShareS
	member.selfSecretShareT = selfShareT
	member.receivedValidSharesS = receivedShareS
	member.receivedValidSharesT = receivedShareT

	member.CombineMemberShares()

	if member.masterPrivateKeyShare.Cmp(expectedShareS) != 0 {
		t.Errorf("incorrect combined shares S value\nexpected: %v\nactual:   %v\n",
			expectedShareS,
			member.masterPrivateKeyShare,
		)
	}
	if member.shareT.Cmp(expectedShareT) != 0 {
		t.Errorf("incorrect combined shares T value\nexpected: %v\nactual:   %v\n",
			expectedShareT,
			member.shareT,
		)
	}
}

func TestCalculatePublicCoefficients(t *testing.T) {
	secretCoefficients := []*big.Int{
		big.NewInt(3),
		big.NewInt(5),
		big.NewInt(2),
	}
	expectedPublicCoefficients := []*big.Int{
		big.NewInt(343),  // 7^3 mod 1907 = 343
		big.NewInt(1551), // 7^5 mod 1907 = 1551
		big.NewInt(49),   // 7^2 mod 1907 = 49
	}

	config := &DKG{P: big.NewInt(1907), Q: big.NewInt(953)}

	// This test uses rand.Reader mock to get specific `g` value in `NewVSS`
	// initialization.
	mockRandomReader := testutils.NewMockRandReader(big.NewInt(7))
	vss, err := pedersen.NewVSS(mockRandomReader, config.P, config.Q)
	if err != nil {
		t.Fatalf("VSS initialization failed [%s]", err)
	}

	config.vss = vss

	member := &SharingMember{
		QualifiedMember: &QualifiedMember{
			SharesJustifyingMember: &SharesJustifyingMember{
				CommitmentsVerifyingMember: &CommitmentsVerifyingMember{
					CommittingMember: &CommittingMember{
						SymmetricKeyGeneratingMember: &SymmetricKeyGeneratingMember{
							EphemeralKeyPairGeneratingMember: &EphemeralKeyPairGeneratingMember{
								memberCore: &memberCore{
									protocolConfig: config,
								},
							},
						},
						secretCoefficients: secretCoefficients,
					},
				},
			},
		},
	}

	message := member.CalculatePublicKeySharePoints()

	if !reflect.DeepEqual(member.publicKeySharePoints, expectedPublicCoefficients) {
		t.Errorf("incorrect member's public shares\nexpected: %v\nactual:   %v\n",
			expectedPublicCoefficients,
			member.publicKeySharePoints,
		)
	}

	if !reflect.DeepEqual(message.publicKeySharePoints, expectedPublicCoefficients) {
		t.Errorf("incorrect public shares in message\nexpected: %v\nactual:   %v\n",
			expectedPublicCoefficients,
			message.publicKeySharePoints,
		)
	}
}

func TestCalculateAndVerifyPublicKeySharePoints(t *testing.T) {
	threshold := 3
	groupSize := 5

	sharingMembers, err := initializeSharingMembersGroup(threshold, groupSize, nil)
	if err != nil {
		t.Fatalf("group initialization failed [%s]", err)
	}

	sharingMember := sharingMembers[0]

	var tests = map[string]struct {
		modifyPublicKeySharePointsMessages func(messages []*MemberPublicKeySharePointsMessage)
		expectedError                      error
		expectedAccusedIDs                 []MemberID
	}{
		"positive validation - no accusations": {
			expectedError: nil,
		},
		"negative validation - changed public key share - one accused member": {
			modifyPublicKeySharePointsMessages: func(messages []*MemberPublicKeySharePointsMessage) {
				messages[1].publicKeySharePoints[1] = testutils.NewRandInt(
					messages[1].publicKeySharePoints[1],
					sharingMember.protocolConfig.P,
				)
			},
			expectedError:      nil,
			expectedAccusedIDs: []MemberID{3},
		},
		"negative validation - changed public key share - two accused members": {
			modifyPublicKeySharePointsMessages: func(messages []*MemberPublicKeySharePointsMessage) {
				messages[0].publicKeySharePoints[1] = testutils.NewRandInt(
					messages[0].publicKeySharePoints[1],
					sharingMember.protocolConfig.P,
				)
				messages[3].publicKeySharePoints[1] = testutils.NewRandInt(
					messages[3].publicKeySharePoints[1],
					sharingMember.protocolConfig.P,
				)
			},
			expectedError:      nil,
			expectedAccusedIDs: []MemberID{2, 5},
		},
	}
	for testName, test := range tests {
		t.Run(testName, func(t *testing.T) {
			messages := make([]*MemberPublicKeySharePointsMessage, groupSize)

			for i, m := range sharingMembers {
				messages[i] = m.CalculatePublicKeySharePoints()
			}

			filteredMessages := filterMemberPublicKeySharePointsMessages(
				messages,
				sharingMember.ID,
			)

			if test.modifyPublicKeySharePointsMessages != nil {
				test.modifyPublicKeySharePointsMessages(filteredMessages)
			}

			accusedMessage, err := sharingMember.VerifyPublicKeySharePoints(filteredMessages)

			if !reflect.DeepEqual(test.expectedError, err) {
				t.Fatalf(
					"\nexpected: %s\nactual:   %s\n",
					test.expectedError,
					err,
				)
			}
			expectedAccusedMembersKeys := make(map[MemberID]*ephemeral.PrivateKey)
			for _, id := range test.expectedAccusedIDs {
				expectedAccusedMembersKeys[id] = sharingMember.ephemeralKeyPairs[id].PrivateKey
			}

			if !reflect.DeepEqual(accusedMessage.accusedMembersKeys, expectedAccusedMembersKeys) {
				t.Fatalf("incorrect accused IDs\nexpected: %v\nactual:   %v\n",
					expectedAccusedMembersKeys,
					accusedMessage.accusedMembersKeys,
				)
			}
		})
	}
}

func initializeQualifiedMembersGroup(threshold, groupSize int, dkg *DKG) ([]*QualifiedMember, error) {
	sharesJustifyingMembers, err := initializeSharesJustifyingMemberGroup(threshold, groupSize, dkg)
	if err != nil {
		return nil, fmt.Errorf("group initialization failed [%s]", err)
	}

	var qualifiedMembers []*QualifiedMember
	for _, sjm := range sharesJustifyingMembers {
		qualifiedMembers = append(qualifiedMembers, sjm.InitializeQualified())
	}

	return qualifiedMembers, nil
}

func initializeSharingMembersGroup(threshold, groupSize int, dkg *DKG) ([]*SharingMember, error) {
	qualifiedMembers, err := initializeQualifiedMembersGroup(threshold, groupSize, dkg)
	if err != nil {
		return nil, fmt.Errorf("group initialization failed [%s]", err)
	}

	var sharingMembers []*SharingMember
	for _, sjm := range qualifiedMembers {
		sjm.secretCoefficients = make([]*big.Int, threshold+1)
		for i := 0; i < threshold+1; i++ {
			sjm.secretCoefficients[i], err = crand.Int(crand.Reader, sjm.protocolConfig.Q)
			if err != nil {
				return nil, fmt.Errorf("secret share generation failed [%s]", err)
			}
		}
		sharingMembers = append(sharingMembers, sjm.InitializeSharing())
	}

	for _, sm := range sharingMembers {
		for _, sjm := range qualifiedMembers {
			sm.receivedValidSharesS[sjm.ID] = sjm.evaluateMemberShare(sm.ID, sjm.secretCoefficients)
		}
	}

	return sharingMembers, nil
}

func filterMemberPublicKeySharePointsMessages(
	messages []*MemberPublicKeySharePointsMessage, receiverID MemberID,
) []*MemberPublicKeySharePointsMessage {
	var result []*MemberPublicKeySharePointsMessage
	for _, msg := range messages {
		if msg.senderID != receiverID {
			result = append(result, msg)
		}
	}
	return result
}<|MERGE_RESOLUTION|>--- conflicted
+++ resolved
@@ -36,17 +36,13 @@
 	// 19 + 20 + 21 + 22 + 23 + 24 + 25 = 154 mod 53 = 48
 	expectedShareT := big.NewInt(48)
 
-<<<<<<< HEAD
 	vss, err := pedersen.NewVSS(crand.Reader, p, q)
 	if err != nil {
 		t.Fatal(err)
 	}
 
-	config := &DKG{p, q, vss, newDkgEvidenceLog()}
-
-=======
-	config := &DKG{P: p, Q: q}
->>>>>>> f3ea23ab
+	config := &DKG{p, q, vss}
+
 	members, err := initializeQualifiedMembersGroup(threshold, groupSize, config)
 	if err != nil {
 		t.Fatalf("group initialization failed [%s]", err)
