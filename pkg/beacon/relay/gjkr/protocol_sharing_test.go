package gjkr

import (
	crand "crypto/rand"
	"fmt"
	"math/big"
	"reflect"
	"testing"

	"github.com/keep-network/keep-core/pkg/beacon/relay/pedersen"
	"github.com/keep-network/keep-core/pkg/internal/testutils"
)

func TestCombineReceivedShares(t *testing.T) {
	selfShareS := big.NewInt(9)
	selfShareT := big.NewInt(19)
	q := big.NewInt(59)

	receivedShareS := make(map[int]*big.Int)
	receivedShareT := make(map[int]*big.Int)
	// Simulate shares received from peer members.
	// Peer members IDs are in [100, 101, 102, 103, 104, 105] to differ them from
	// slice indices.
	for i := 0; i <= 5; i++ {
		receivedShareS[100+i] = big.NewInt(int64(10 + i))
		receivedShareT[100+i] = big.NewInt(int64(20 + i))
	}

	// 9 + 10 + 11 + 12 + 13 + 14 + 15 = 84 mod 59 = 25
	expectedShareS := big.NewInt(25)
	// 19 + 20 + 21 + 22 + 23 + 24 + 25 = 154 mod 59 = 36
	expectedShareT := big.NewInt(36)

	config := &DKG{Q: q}
	member := &QualifiedMember{
		SharesJustifyingMember: &SharesJustifyingMember{
			CommittingMember: &CommittingMember{
				memberCore: &memberCore{
					protocolConfig: config,
				},
				selfSecretShareS:     selfShareS,
				selfSecretShareT:     selfShareT,
				receivedValidSharesS: receivedShareS,
				receivedValidSharesT: receivedShareT,
			},
		},
	}

	member.CombineMemberShares()

	if member.masterPrivateKeyShare.Cmp(expectedShareS) != 0 {
		t.Errorf("incorrect combined shares S value\nexpected: %v\nactual:   %v\n",
			expectedShareS,
			member.masterPrivateKeyShare,
		)
	}
	if member.shareT.Cmp(expectedShareT) != 0 {
		t.Errorf("incorrect combined shares T value\nexpected: %v\nactual:   %v\n",
			expectedShareT,
			member.shareT,
		)
	}
}

func TestCalculatePublicCoefficients(t *testing.T) {
	secretCoefficients := []*big.Int{
		big.NewInt(3),
		big.NewInt(5),
		big.NewInt(2),
	}
	expectedPublicCoefficients := []*big.Int{
		big.NewInt(343),  // 7^3 mod 1907 = 343
		big.NewInt(1551), // 7^5 mod 1907 = 1551
		big.NewInt(49),   // 7^2 mod 1907 = 49
	}

	config := &DKG{P: big.NewInt(1907), Q: big.NewInt(953)}

	// This test uses rand.Reader mock to get specific `g` value in `NewVSS`
	// initialization.
	mockRandomReader := testutils.NewMockRandReader(big.NewInt(7))
	vss, err := pedersen.NewVSS(mockRandomReader, config.P, config.Q)
	if err != nil {
		t.Fatalf("VSS initialization failed [%s]", err)
	}

	member := &SharingMember{
		QualifiedMember: &QualifiedMember{
			SharesJustifyingMember: &SharesJustifyingMember{
				CommittingMember: &CommittingMember{
					memberCore: &memberCore{
						protocolConfig: config,
					},
					vss:                vss,
					secretCoefficients: secretCoefficients,
				},
			},
		},
	}

	message := member.CalculatePublicKeySharePoints()

	if !reflect.DeepEqual(member.publicKeySharePoints, expectedPublicCoefficients) {
		t.Errorf("incorrect member's public shares\nexpected: %v\nactual:   %v\n",
			expectedPublicCoefficients,
			member.publicKeySharePoints,
		)
	}

	if !reflect.DeepEqual(message.publicKeySharePoints, expectedPublicCoefficients) {
		t.Errorf("incorrect public shares in message\nexpected: %v\nactual:   %v\n",
			expectedPublicCoefficients,
			message.publicKeySharePoints,
		)
	}
}

func TestCalculateAndVerifyPublicKeySharePoints(t *testing.T) {
	threshold := 3
	groupSize := 5

	sharingMembers, err := initializeSharingMembersGroup(threshold, groupSize)
	if err != nil {
		t.Fatalf("Group initialization failed [%s]", err)
	}

	sharingMember := sharingMembers[0]

	var tests = map[string]struct {
		modifyPublicKeySharePointsMessages func(messages []*MemberPublicKeySharePointsMessage)
		expectedError                      error
		expectedAccusedIDs                 []int
	}{
		"positive validation - no accusations": {
			expectedError: nil,
		},
		"negative validation - changed public key share - one accused member": {
			modifyPublicKeySharePointsMessages: func(messages []*MemberPublicKeySharePointsMessage) {
				messages[1].publicKeySharePoints[1] = big.NewInt(13)
			},
			expectedError:      nil,
			expectedAccusedIDs: []int{3},
		},
		"negative validation - changed public key share - two accused members": {
			modifyPublicKeySharePointsMessages: func(messages []*MemberPublicKeySharePointsMessage) {
				messages[0].publicKeySharePoints[1] = big.NewInt(13)
				messages[3].publicKeySharePoints[1] = big.NewInt(18)
			},
			expectedError:      nil,
			expectedAccusedIDs: []int{2, 5},
		},
	}
	for testName, test := range tests {
		t.Run(testName, func(t *testing.T) {
			messages := make([]*MemberPublicKeySharePointsMessage, groupSize)

			for i, m := range sharingMembers {
				messages[i] = m.CalculatePublicKeySharePoints()
			}

			filteredMessages := filterMemberPublicKeySharePointsMessages(
				messages,
				sharingMember.ID,
			)

			if test.modifyPublicKeySharePointsMessages != nil {
				test.modifyPublicKeySharePointsMessages(filteredMessages)
			}

			accusedMessage, err := sharingMember.VerifyPublicKeySharePoints(filteredMessages)

			if !reflect.DeepEqual(test.expectedError, err) {
				t.Fatalf(
					"\nexpected: %s\nactual:   %s\n",
					test.expectedError,
					err,
				)
			}

			if !reflect.DeepEqual(accusedMessage.accusedIDs, test.expectedAccusedIDs) {
				t.Fatalf("incorrect accused IDs\nexpected: %v\nactual:   %v\n",
					test.expectedAccusedIDs,
					accusedMessage.accusedIDs,
				)
			}
		})
	}
}

func initializeSharingMembersGroup(threshold, groupSize int) ([]*SharingMember, error) {
	committingMembers, err := initializeCommittingMembersGroup(threshold, groupSize)
	if err != nil {
		return nil, fmt.Errorf("group initialization failed [%s]", err)
	}

	var sharingMembers []*SharingMember
	for _, cm := range committingMembers {
		cm.secretCoefficients = make([]*big.Int, threshold+1)
		for i := 0; i < threshold+1; i++ {
			cm.secretCoefficients[i], err = crand.Int(crand.Reader, cm.protocolConfig.Q)
			if err != nil {
				return nil, fmt.Errorf("secret share generation failed [%s]", err)
			}
		}
		sharingMembers = append(sharingMembers, &SharingMember{
			QualifiedMember: &QualifiedMember{
				SharesJustifyingMember: &SharesJustifyingMember{
					CommittingMember: cm,
				},
			},
			receivedValidPeerPublicKeySharePoints: make(map[int][]*big.Int, groupSize-1),
		})
	}

	for _, sm := range sharingMembers {
		for _, cm := range committingMembers {
<<<<<<< HEAD
			sm.receivedSharesS[cm.ID] = evaluateMemberShare(sm.ID, cm.secretCoefficients, cm.protocolConfig.Q)
=======
			sm.receivedValidSharesS[cm.ID] = evaluateMemberShare(sm.ID, cm.secretCoefficients)
>>>>>>> e655657e
		}
	}

	return sharingMembers, nil
}

func filterMemberPublicKeySharePointsMessages(
	messages []*MemberPublicKeySharePointsMessage, receiverID int,
) []*MemberPublicKeySharePointsMessage {
	var result []*MemberPublicKeySharePointsMessage
	for _, msg := range messages {
		if msg.senderID != receiverID {
			result = append(result, msg)
		}
	}
	return result
}<|MERGE_RESOLUTION|>--- conflicted
+++ resolved
@@ -214,11 +214,7 @@
 
 	for _, sm := range sharingMembers {
 		for _, cm := range committingMembers {
-<<<<<<< HEAD
-			sm.receivedSharesS[cm.ID] = evaluateMemberShare(sm.ID, cm.secretCoefficients, cm.protocolConfig.Q)
-=======
-			sm.receivedValidSharesS[cm.ID] = evaluateMemberShare(sm.ID, cm.secretCoefficients)
->>>>>>> e655657e
+			sm.receivedValidSharesS[cm.ID] = evaluateMemberShare(sm.ID, cm.secretCoefficients, m.protocolConfig.Q)
 		}
 	}
 
