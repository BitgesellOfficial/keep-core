package relay

import (
	"fmt"
	"math/big"
	"os"
	"reflect"
	"sync"

	relaychain "github.com/keep-network/keep-core/pkg/beacon/relay/chain"
	"github.com/keep-network/keep-core/pkg/beacon/relay/config"
	"github.com/keep-network/keep-core/pkg/beacon/relay/dkg"
	"github.com/keep-network/keep-core/pkg/beacon/relay/event"
	"github.com/keep-network/keep-core/pkg/beacon/relay/group"
	"github.com/keep-network/keep-core/pkg/chain"
	"github.com/keep-network/keep-core/pkg/net"
	"github.com/keep-network/keep-core/pkg/thresholdgroup"
)

// Node represents the current state of a relay node.
type Node struct {
	mutex sync.Mutex

	// StakeID is the ID this node is using to prove its stake in the system.
	StakeID string
	// Staker is an on-chain identity that this node is using to prove its
	// stake in the system.
	Staker *group.Staker

	// External interactors.
	netProvider  net.Provider
	blockCounter chain.BlockCounter
	chainConfig  config.Chain

	// The IDs of the known stakes in the system, including this node's StakeID.
	stakeIDs      []string
	maxStakeIndex int

	groupPublicKeys [][]byte
	seenPublicKeys  map[string]struct{}
	myGroups        map[string]*membership
	pendingGroups   map[string]*membership
}

type membership struct {
	member  *thresholdgroup.Member
	channel net.BroadcastChannel
	index   int
}

// JoinGroupIfEligible takes a request id and the resulting entry value and
// checks if this client is one of the nodes elected by that entry to create a
// new relay group; if it is, this client enters the group creation process and,
// upon successfully completing it, submits the group public key to the passed
// relayChain. Note that this function returns immediately after determining
// whether the node is or is not eligible for the new group, and group joining
// and key submission is performed in a background goroutine.
func (n *Node) JoinGroupIfEligible(
	groupChain relaychain.GroupInterface,
	requestID *big.Int,
	entryValue *big.Int,
) {
	if index := n.indexInEntryGroup(entryValue); index >= 0 {
		go func() {
			if !n.initializePendingGroup(requestID.String()) {
				// Failed to initialize; in progress for this entry.
				return
			}
			// Release control of this group if we error.
			defer n.flushPendingGroup(requestID.String())

			groupChannel, err := n.netProvider.ChannelFor(requestID.String())
			if err != nil {
				fmt.Fprintf(
					os.Stderr,
					"Error joining group channel for request group [%s]: [%v].\n",
					requestID.String(),
					err,
				)
				return
			}

			dkg.Init(groupChannel)
			member, err := dkg.ExecuteDKG(
				index,
				n.blockCounter,
				groupChannel,
				n.chainConfig.GroupSize,
				n.chainConfig.Threshold,
			)
			if err != nil {
				fmt.Fprintf(
					os.Stderr,
					"Failed DKG, error creating group: [%v].\n",
					err,
				)
				return
			}

			n.registerPendingGroup(requestID.String(), member, groupChannel)

			groupChain.SubmitGroupPublicKey(
				requestID,
				member.GroupPublicKeyBytes(),
			).OnComplete(func(registration *event.GroupRegistration, err error) {
				if err != nil {
					fmt.Fprintf(
						os.Stderr,
						"Failed submission of public key: [%v].\n",
						err,
					)
					return
				}

				n.RegisterGroup(
					registration.RequestID.String(),
					registration.GroupPublicKey,
				)
			})
		}()
	} else {
		err := n.SubmitTicketsForGroupSelection(
			entryValue.Bytes(),
			relayChain,
			nil,
		)
		if err != nil {
			fmt.Fprintf(
				os.Stderr,
				"Failed submission of tickets for group selection: [%v].\n",
				err,
			)
			return
		}
	}
}

// AddStaker registers a staker seen on-chain for the node's internal tracking.
func (n *Node) AddStaker(index int, staker string) {
	n.mutex.Lock()
	defer n.mutex.Unlock()

	if cap(n.stakeIDs) <= index { // we index from 0
		// need something larger
		newSlice := make([]string, index*2)
		copy(newSlice, n.stakeIDs)
		n.stakeIDs = newSlice
	}

	n.stakeIDs[index] = staker

	if index > n.maxStakeIndex {
		n.maxStakeIndex = index
	}
}

// SyncStakingList performs an initial sync of the on-chain staker list into
// the node's internal state.
func (n *Node) SyncStakingList(stakingList []string) {
	for index, value := range stakingList {
		n.AddStaker(index, value)
	}
}

// RegisterGroup registers that a group was successfully created by the given
// requestID, and its group public key is groupPublicKey.
func (n *Node) RegisterGroup(requestID string, groupPublicKey []byte) {
	n.mutex.Lock()
	defer n.mutex.Unlock()

	// If we've already registered a group for this request ID, return early.
	if _, exists := n.seenPublicKeys[requestID]; exists {
		return
	}

	n.seenPublicKeys[requestID] = struct{}{}
	n.groupPublicKeys = append(n.groupPublicKeys, groupPublicKey)
	index := len(n.groupPublicKeys) - 1

	if membership, found := n.pendingGroups[requestID]; found && membership != nil {
		membership.index = index
		n.myGroups[requestID] = membership
		delete(n.pendingGroups, requestID)
	}
}

// initializePendingGroup grabs ownership of an attempt at group creation for a
// given goroutine. If it returns false, we're already in progress and failed to
// initialize.
func (n *Node) initializePendingGroup(requestID string) bool {
	n.mutex.Lock()
	defer n.mutex.Unlock()

	// If the pending group exists, we're already active
	if _, found := n.pendingGroups[requestID]; found {
		return false
	}

	// Pending group does not exist, take control
	n.pendingGroups[requestID] = nil

	return true
}

// flushPendingGroup if group creation fails, we clean our references to creating
// a group for a given request ID.
func (n *Node) flushPendingGroup(requestID string) {
	n.mutex.Lock()
	defer n.mutex.Unlock()

	if membership, found := n.pendingGroups[requestID]; found && membership == nil {
		delete(n.pendingGroups, requestID)
	}
}

// registerPendingGroup assigns a new membership for a given request ID.
// We overwrite our placeholder membership set by initializePendingGroup.
func (n *Node) registerPendingGroup(
	requestID string,
	member *thresholdgroup.Member,
	channel net.BroadcastChannel,
) {
	n.mutex.Lock()
	defer n.mutex.Unlock()

	if _, seen := n.seenPublicKeys[requestID]; seen {
		groupPublicKey := member.GroupPublicKeyBytes()
		// Start at the end since it's likely the public key was closer to the
		// end if it happened to come in before we had a chance to register it
		// as pending.
		existingIndex := len(n.groupPublicKeys) - 1
		for ; existingIndex >= 0; existingIndex-- {
			if reflect.DeepEqual(n.groupPublicKeys[existingIndex], groupPublicKey[:]) {
				break
			}
		}

		n.myGroups[requestID] = &membership{
			index:   existingIndex,
			member:  member,
			channel: channel,
		}
		delete(n.pendingGroups, requestID)
	} else {
		n.pendingGroups[requestID] = &membership{
			member:  member,
			channel: channel,
		}
	}
}

// Returns the 0-based index of this node in the group that will be spawned by
// the given entry value. If the node will not be in the group, returns -1.
// TODO: needs to be replaced with index obtained from group selection protocol
func (n *Node) indexInEntryGroup(entryValue *big.Int) int {
	n.mutex.Lock()
<<<<<<< HEAD
	shuffledStakeIDs := make([]string, n.maxStakeIndex+1)
	copy(shuffledStakeIDs, n.stakeIDs)
	currentStake := n.Staker.StakeID
	n.mutex.Unlock()

	shuffler.Shuffle(len(shuffledStakeIDs), func(i, j int) {
		shuffledStakeIDs[i], shuffledStakeIDs[j] = shuffledStakeIDs[j], shuffledStakeIDs[i]
	})
=======
	defer n.mutex.Unlock()
>>>>>>> 50b19100

	for i, id := range n.stakeIDs {
		if id == n.StakeID {
			return i
		}
	}

	return -1
}<|MERGE_RESOLUTION|>--- conflicted
+++ resolved
@@ -254,18 +254,7 @@
 // TODO: needs to be replaced with index obtained from group selection protocol
 func (n *Node) indexInEntryGroup(entryValue *big.Int) int {
 	n.mutex.Lock()
-<<<<<<< HEAD
-	shuffledStakeIDs := make([]string, n.maxStakeIndex+1)
-	copy(shuffledStakeIDs, n.stakeIDs)
-	currentStake := n.Staker.StakeID
-	n.mutex.Unlock()
-
-	shuffler.Shuffle(len(shuffledStakeIDs), func(i, j int) {
-		shuffledStakeIDs[i], shuffledStakeIDs[j] = shuffledStakeIDs[j], shuffledStakeIDs[i]
-	})
-=======
-	defer n.mutex.Unlock()
->>>>>>> 50b19100
+	defer n.mutex.Unlock()
 
 	for i, id := range n.stakeIDs {
 		if id == n.StakeID {
