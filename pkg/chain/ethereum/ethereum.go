--- conflicted
+++ resolved
@@ -164,13 +164,6 @@
 	return relayEntryPromise
 }
 
-<<<<<<< HEAD
-// OnRelayEntryRequested registers a callback function for a new
-// relay request on chain.
-func (ec *ethereumChain) OnRelayEntryRequested(
-	handle func(request entry.Request),
-) {
-=======
 func (ec *ethereumChain) OnRelayEntryGenerated(handle func(entry relay.Entry)) {
 	err := ec.keepRandomBeaconContract.WatchRelayEntryGenerated(
 		func(
@@ -206,10 +199,11 @@
 	}
 }
 
-// OnRelayEntryRequested registers a callback function for a new relay request on
-// chain.
-func (ec *ethereumChain) OnRelayEntryRequested(handle func(request entry.Request)) {
->>>>>>> bfd98c63
+// OnRelayEntryRequested registers a callback function for a new
+// relay request on chain.
+func (ec *ethereumChain) OnRelayEntryRequested(
+	handle func(request entry.Request),
+) {
 	err := ec.keepRandomBeaconContract.WatchRelayEntryRequested(
 		func(
 			requestID *big.Int,
