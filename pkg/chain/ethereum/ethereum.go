--- conflicted
+++ resolved
@@ -10,7 +10,6 @@
 	relaychain "github.com/keep-network/keep-core/pkg/beacon/relay/chain"
 	relayconfig "github.com/keep-network/keep-core/pkg/beacon/relay/config"
 	"github.com/keep-network/keep-core/pkg/beacon/relay/event"
-	"github.com/keep-network/keep-core/pkg/beacon/relay/result"
 	"github.com/keep-network/keep-core/pkg/gen/async"
 )
 
@@ -425,23 +424,12 @@
 	return promise
 }
 
-<<<<<<< HEAD
-// IsResultPublished checks if the result is already published to a chain.
-func (ec *ethereumChain) IsResultPublished(result *result.Result) bool {
-=======
 // IsDKGResultPublished checks if the result is already published to a chain.
 func (ec *ethereumChain) IsDKGResultPublished(requestID *big.Int, result *relaychain.DKGResult) bool {
->>>>>>> a9a734ba
 	// TODO Implement
 	return false
 }
 
-<<<<<<< HEAD
-// SubmitResult sends DKG result to a chain.
-func (ec *ethereumChain) SubmitResult(publisherID int, result *result.Result) *async.ResultPublishPromise {
-	// TODO Implement
-	return nil
-=======
 // SubmitDKGResult sends DKG result to a chain.
 func (ec *ethereumChain) SubmitDKGResult(
 	requestID *big.Int, resultToPublish *relaychain.DKGResult,
@@ -454,5 +442,4 @@
 	handler func(dkgResultPublication *event.DKGResultPublication),
 ) {
 	// TODO Implement
->>>>>>> a9a734ba
 }