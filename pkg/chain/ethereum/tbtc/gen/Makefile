--- conflicted
+++ resolved
@@ -1,10 +1,7 @@
 npm_package_name=@keep-network/tbtc-v2
 
 # Contracts for which the bindings should be generated.
-<<<<<<< HEAD
-required_contracts := Bridge LightRelay LightRelayMaintainerProxy
-=======
-required_contracts := Bridge LightRelay WalletCoordinator
+required_contracts := Bridge LightRelay LightRelayMaintainerProxy WalletCoordinator
 
 # There is a bug in the currently used abigen version (v1.10.19) that makes it
 # re-declaring structs used by multiple contracts
@@ -27,6 +24,5 @@
 define fix_wallet_coordinator_collision
 	@perl -pi -e s,BitcoinTxInfo,BitcoinTxInfo2,g ./abi/WalletCoordinator.go
 endef
->>>>>>> 081346e9
 
 include ../../common/gen/Makefile