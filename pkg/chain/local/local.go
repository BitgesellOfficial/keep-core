package local

import (
	"bytes"
<<<<<<< HEAD
	"crypto/ecdsa"
	"crypto/elliptic"
=======
	"encoding/binary"
>>>>>>> 343ac805
	"fmt"
	"math/big"
	"math/rand"
	"sync"

	"github.com/ipfs/go-log"

	relaychain "github.com/keep-network/keep-core/pkg/beacon/relay/chain"
	"github.com/keep-network/keep-core/pkg/beacon/relay/event"
	"github.com/keep-network/keep-core/pkg/chain"
	"github.com/keep-network/keep-core/pkg/gen/async"
	"github.com/keep-network/keep-core/pkg/operator"
	"github.com/keep-network/keep-core/pkg/subscription"
	"golang.org/x/crypto/sha3"
)

var logger = log.Logger("keep-chain-local")

var seedGroupPublicKey = []byte("seed to group public key")
var seedRelayEntry = big.NewInt(123456789)
var groupActiveTime = uint64(10)
var relayRequestTimeout = uint64(8)

// Chain is an extention of chain.Handle interface which exposes
// additional functions useful for testing.
type Chain interface {
	chain.Handle

	// GetLastDKGResult returns the last DKG result submitted to the chain
	// as well as all the signatures that supported that result.
	GetLastDKGResult() (*relaychain.DKGResult, map[relaychain.GroupMemberIndex][]byte)

	// GetLastRelayEntry returns the last relay entry submitted to the chain.
	GetLastRelayEntry() []byte

	// GetRelayEntryTimeoutReports returns an array of blocks which denote at what
	// block a relay entry timeout occured.
	GetRelayEntryTimeoutReports() []uint64
}

type localGroup struct {
	groupPublicKey          []byte
	registrationBlockHeight uint64
}

type localChain struct {
	relayConfig *relaychain.Config

	groups []localGroup

	lastSubmittedDKGResult           *relaychain.DKGResult
	lastSubmittedDKGResultSignatures map[relaychain.GroupMemberIndex][]byte
	lastSubmittedRelayEntry          []byte

	handlerMutex                  sync.Mutex
	relayEntryHandlers            map[int]func(entry *event.EntrySubmitted)
	relayRequestHandlers          map[int]func(request *event.Request)
	groupSelectionStartedHandlers map[int]func(groupSelectionStart *event.GroupSelectionStart)
	groupRegisteredHandlers       map[int]func(groupRegistration *event.GroupRegistration)
	resultSubmissionHandlers      map[int]func(submission *event.DKGResultSubmission)

	simulatedHeight uint64
	stakeMonitor    chain.StakeMonitor
	blockCounter    chain.BlockCounter

	tickets      []*relaychain.Ticket
	ticketsMutex sync.Mutex

	relayEntryTimeoutReportsMutex sync.Mutex
	relayEntryTimeoutReports      []uint64

	operatorPrivateKey *operator.PrivateKey

	minimumStake *big.Int
}

func (c *localChain) BlockCounter() (chain.BlockCounter, error) {
	return c.blockCounter, nil
}

func (c *localChain) StakeMonitor() (chain.StakeMonitor, error) {
	return c.stakeMonitor, nil
}

func (c *localChain) Signing() chain.Signing {
	return newSigner(c.operatorPrivateKey)
}

func (c *localChain) GetKeys() (*operator.PrivateKey, *operator.PublicKey, error) {
	return c.operatorPrivateKey, &c.operatorPrivateKey.PublicKey, nil
}

func (c *localChain) GetConfig() *relaychain.Config {
	return c.relayConfig
}

func (c *localChain) SubmitRelayEntry(newEntry []byte) *async.EventEntrySubmittedPromise {
	c.ticketsMutex.Lock()
	c.tickets = make([]*relaychain.Ticket, 0)
	c.ticketsMutex.Unlock()

	relayEntryPromise := &async.EventEntrySubmittedPromise{}

	currentBlock, err := c.blockCounter.CurrentBlock()
	if err != nil {
		failErr := relayEntryPromise.Fail(
			fmt.Errorf("cannot read current block: [%v]", err),
		)
		if failErr != nil {
			logger.Errorf("failed to fail promise: [%v]", failErr)
		}

		return relayEntryPromise
	}

	entry := &event.EntrySubmitted{
		BlockNumber: currentBlock,
	}

	c.handlerMutex.Lock()
	for _, handler := range c.relayEntryHandlers {
		go func(handler func(entry *event.EntrySubmitted), entry *event.EntrySubmitted) {
			handler(entry)
		}(handler, entry)
	}
	c.handlerMutex.Unlock()

	err = relayEntryPromise.Fulfill(entry)
	if err != nil {
		logger.Errorf("failed to fulfill promise: [%v]", err)
	}

	c.lastSubmittedRelayEntry = newEntry

	return relayEntryPromise
}

func (c *localChain) OnRelayEntrySubmitted(
	handler func(entry *event.EntrySubmitted),
) subscription.EventSubscription {
	c.handlerMutex.Lock()
	defer c.handlerMutex.Unlock()

	handlerID := generateHandlerID()
	c.relayEntryHandlers[handlerID] = handler

	return subscription.NewEventSubscription(func() {
		c.handlerMutex.Lock()
		defer c.handlerMutex.Unlock()

		delete(c.relayEntryHandlers, handlerID)
	})
}

func (c *localChain) GetLastRelayEntry() []byte {
	return c.lastSubmittedRelayEntry
}

func (c *localChain) OnRelayEntryRequested(
	handler func(request *event.Request),
) subscription.EventSubscription {
	c.handlerMutex.Lock()
	defer c.handlerMutex.Unlock()

	handlerID := generateHandlerID()
	c.relayRequestHandlers[handlerID] = handler

	return subscription.NewEventSubscription(func() {
		c.handlerMutex.Lock()
		defer c.handlerMutex.Unlock()

		delete(c.relayRequestHandlers, handlerID)
	})
}

func (c *localChain) OnGroupRegistered(
	handler func(groupRegistration *event.GroupRegistration),
) subscription.EventSubscription {
	c.handlerMutex.Lock()
	defer c.handlerMutex.Unlock()

	handlerID := generateHandlerID()

	c.groupRegisteredHandlers[handlerID] = handler

	return subscription.NewEventSubscription(func() {
		c.handlerMutex.Lock()
		defer c.handlerMutex.Unlock()

		delete(c.groupRegisteredHandlers, handlerID)
	})
}

func (c *localChain) ThresholdRelay() relaychain.Interface {
	return relaychain.Interface(c)
}

// Connect initializes a local stub implementation of the chain
// interfaces for testing. It uses auto-generated operator key.
func Connect(
	groupSize int,
	honestThreshold int,
	minimumStake *big.Int,
) Chain {
	operatorPrivateKey, _, err := operator.GenerateKeyPair(DefaultCurve)
	if err != nil {
		panic(err)
	}

	return ConnectWithKey(groupSize, honestThreshold, minimumStake, operatorPrivateKey)
}

// ConnectWithKey initializes a local stub implementation of the chain
// interfaces for testing.
func ConnectWithKey(
	groupSize int,
	honestThreshold int,
	minimumStake *big.Int,
	operatorPrivateKey *operator.PrivateKey,
) Chain {
	bc, _ := BlockCounter()

	currentBlock, _ := bc.CurrentBlock()
	group := localGroup{
		groupPublicKey:          seedGroupPublicKey,
		registrationBlockHeight: currentBlock,
	}

	resultPublicationBlockStep := uint64(3)

	return &localChain{
		relayConfig: &relaychain.Config{
			GroupSize:                  groupSize,
			HonestThreshold:            honestThreshold,
			TicketSubmissionTimeout:    6,
			ResultPublicationBlockStep: resultPublicationBlockStep,
			RelayEntryTimeout:          resultPublicationBlockStep * uint64(groupSize),
		},
		relayEntryHandlers:       make(map[int]func(request *event.EntrySubmitted)),
		relayRequestHandlers:     make(map[int]func(request *event.Request)),
		groupRegisteredHandlers:  make(map[int]func(groupRegistration *event.GroupRegistration)),
		resultSubmissionHandlers: make(map[int]func(submission *event.DKGResultSubmission)),
		blockCounter:             bc,
		stakeMonitor:             NewStakeMonitor(minimumStake),
		tickets:                  make([]*relaychain.Ticket, 0),
		groups:                   []localGroup{group},
		operatorPrivateKey:       operatorPrivateKey,
		minimumStake:             minimumStake,
	}
}

func selectGroup(entry *big.Int, numberOfGroups int) int {
	if numberOfGroups == 0 {
		return 0
	}

	return int(new(big.Int).Mod(entry, big.NewInt(int64(numberOfGroups))).Int64())
}

func (c *localChain) IsStaleGroup(groupPublicKey []byte) (bool, error) {
	c.handlerMutex.Lock()
	defer c.handlerMutex.Unlock()

	bc, _ := BlockCounter()

	err := bc.WaitForBlockHeight(c.simulatedHeight)
	if err != nil {
		logger.Errorf("could not wait for block height: [%v]", err)
	}

	currentBlock, err := bc.CurrentBlock()

	if err != nil {
		return false, fmt.Errorf("could not determine current block: [%v]", err)
	}

	for _, group := range c.groups {
		if bytes.Compare(group.groupPublicKey, groupPublicKey) == 0 {
			return group.registrationBlockHeight+groupActiveTime+relayRequestTimeout < currentBlock, nil
		}
	}

	return true, nil
}

func (c *localChain) GetGroupMembers(groupPublicKey []byte) (
	[]relaychain.StakerAddress,
	error,
) {
	return nil, nil // no-op
}

func (c *localChain) IsGroupRegistered(groupPublicKey []byte) (bool, error) {
	for _, group := range c.groups {
		if bytes.Compare(group.groupPublicKey, groupPublicKey) == 0 {
			return true, nil
		}
	}
	return false, nil
}

// SubmitDKGResult submits the result to a chain.
func (c *localChain) SubmitDKGResult(
	participantIndex relaychain.GroupMemberIndex,
	resultToPublish *relaychain.DKGResult,
	signatures map[relaychain.GroupMemberIndex][]byte,
) *async.EventDKGResultSubmissionPromise {
	dkgResultPublicationPromise := &async.EventDKGResultSubmissionPromise{}

	if len(signatures) < c.relayConfig.HonestThreshold {
		err := dkgResultPublicationPromise.Fail(fmt.Errorf(
			"failed to submit result with [%v] signatures for honest threshold [%v]",
			len(signatures),
			c.relayConfig.HonestThreshold,
		))
		if err != nil {
			logger.Errorf("failed to fail promise: [%v]", err)
		}

		return dkgResultPublicationPromise
	}

	currentBlock, err := c.blockCounter.CurrentBlock()
	if err != nil {
		failErr := dkgResultPublicationPromise.Fail(
			fmt.Errorf("cannot read current block: [%v]", err),
		)
		if failErr != nil {
			logger.Errorf("failed to fail promise: [%v]", failErr)
		}

		return dkgResultPublicationPromise
	}

	dkgResultPublicationEvent := &event.DKGResultSubmission{
		MemberIndex:    uint32(participantIndex),
		GroupPublicKey: resultToPublish.GroupPublicKey[:],
		Misbehaved:     resultToPublish.Misbehaved,
		BlockNumber:    currentBlock,
	}

	myGroup := localGroup{
		groupPublicKey:          resultToPublish.GroupPublicKey,
		registrationBlockHeight: currentBlock,
	}
	c.groups = append(c.groups, myGroup)
	c.lastSubmittedDKGResult = resultToPublish
	c.lastSubmittedDKGResultSignatures = signatures

	groupRegistrationEvent := &event.GroupRegistration{
		GroupPublicKey: resultToPublish.GroupPublicKey[:],
		BlockNumber:    currentBlock,
	}

	c.handlerMutex.Lock()
	for _, handler := range c.resultSubmissionHandlers {
		go func(handler func(*event.DKGResultSubmission), dkgResultPublication *event.DKGResultSubmission) {
			handler(dkgResultPublicationEvent)
		}(handler, dkgResultPublicationEvent)
	}

	for _, handler := range c.groupRegisteredHandlers {
		go func(handler func(*event.GroupRegistration), groupRegistration *event.GroupRegistration) {
			handler(groupRegistrationEvent)
		}(handler, groupRegistrationEvent)
	}
	c.handlerMutex.Unlock()

	err = dkgResultPublicationPromise.Fulfill(dkgResultPublicationEvent)
	if err != nil {
		logger.Errorf("failed to fulfill promise: [%v]", err)
	}

	return dkgResultPublicationPromise
}

func (c *localChain) OnDKGResultSubmitted(
	handler func(dkgResultPublication *event.DKGResultSubmission),
) subscription.EventSubscription {
	c.handlerMutex.Lock()
	defer c.handlerMutex.Unlock()

	handlerID := generateHandlerID()
	c.resultSubmissionHandlers[handlerID] = handler

	return subscription.NewEventSubscription(func() {
		c.handlerMutex.Lock()
		defer c.handlerMutex.Unlock()

		delete(c.resultSubmissionHandlers, handlerID)
	})
}

func (c *localChain) GetLastDKGResult() (
	*relaychain.DKGResult,
	map[relaychain.GroupMemberIndex][]byte,
) {
	return c.lastSubmittedDKGResult, c.lastSubmittedDKGResultSignatures
}

func (c *localChain) ReportRelayEntryTimeout() error {
	c.relayEntryTimeoutReportsMutex.Lock()
	defer c.relayEntryTimeoutReportsMutex.Unlock()

	currentBlock, err := c.blockCounter.CurrentBlock()
	if err != nil {
		return err
	}

	c.relayEntryTimeoutReports = append(c.relayEntryTimeoutReports, currentBlock)
	return nil
}

func (c *localChain) IsEntryInProgress() (bool, error) {
	panic("not implemented")
}

func (c *localChain) CurrentRequestStartBlock() (*big.Int, error) {
	panic("not implemented")
}

func (c *localChain) CurrentRequestPreviousEntry() ([]byte, error) {
	panic("not implemented")
}

func (c *localChain) CurrentRequestGroupPublicKey() ([]byte, error) {
	panic("not implemented")
}

func (c *localChain) GetRelayEntryTimeoutReports() []uint64 {
	return c.relayEntryTimeoutReports
}

func (c *localChain) MinimumStake() (*big.Int, error) {
	return c.minimumStake, nil
}

// CalculateDKGResultHash calculates a 256-bit hash of the DKG result.
func (c *localChain) CalculateDKGResultHash(
	dkgResult *relaychain.DKGResult,
) (relaychain.DKGResultHash, error) {
	encodedDKGResult := fmt.Sprint(dkgResult)
	dkgResultHash := relaychain.DKGResultHash(
		sha3.Sum256([]byte(encodedDKGResult)),
	)

	return dkgResultHash, nil
}

func generateHandlerID() int {
	// #nosec G404 (insecure random number source (rand))
	// Local chain implementation doesn't require secure randomness.
	return rand.Int()
}<|MERGE_RESOLUTION|>--- conflicted
+++ resolved
@@ -2,12 +2,6 @@
 
 import (
 	"bytes"
-<<<<<<< HEAD
-	"crypto/ecdsa"
-	"crypto/elliptic"
-=======
-	"encoding/binary"
->>>>>>> 343ac805
 	"fmt"
 	"math/big"
 	"math/rand"
