package local

import (
	"context"
	"math/big"
	"reflect"
	"testing"
	"time"

	"github.com/ethereum/go-ethereum/common"
	"github.com/keep-network/keep-core/pkg/beacon/relay/event"
	"github.com/keep-network/keep-core/pkg/beacon/relay/gjkr"
	"github.com/keep-network/keep-core/pkg/operator"

	relaychain "github.com/keep-network/keep-core/pkg/beacon/relay/chain"
)

func TestSubmitTicketAndGetSelectedParticipants(t *testing.T) {
	groupSize := 4

	generateTicket := func(index int64) *relaychain.Ticket {
		return &relaychain.Ticket{
			Value: big.NewInt(10 * index),
			Proof: &relaychain.TicketProof{
				StakerValue:        big.NewInt(100 * index),
				VirtualStakerIndex: big.NewInt(index),
			},
		}
	}

	ticket1 := generateTicket(1)
	ticket2 := generateTicket(2)
	ticket3 := generateTicket(3)
	ticket4 := generateTicket(4)
	ticket5 := generateTicket(5)
	ticket6 := generateTicket(6)

	var tests = map[string]struct {
		submitTickets           func(chain relaychain.Interface)
		expectedSelectedTickets []*relaychain.Ticket
	}{
		"number of tickets is less than group size": {
			submitTickets: func(chain relaychain.Interface) {
				chain.SubmitTicket(ticket3)
				chain.SubmitTicket(ticket1)
				chain.SubmitTicket(ticket2)
			},
			expectedSelectedTickets: []*relaychain.Ticket{
				ticket1, ticket2, ticket3,
			},
		},
		"number of tickets is same as group size": {
			submitTickets: func(chain relaychain.Interface) {
				chain.SubmitTicket(ticket3)
				chain.SubmitTicket(ticket1)
				chain.SubmitTicket(ticket4)
				chain.SubmitTicket(ticket2)
			},
			expectedSelectedTickets: []*relaychain.Ticket{
				ticket1, ticket2, ticket3, ticket4,
			},
		},
		"number of tickets is greater than group size": {
			submitTickets: func(chain relaychain.Interface) {
				chain.SubmitTicket(ticket3)
				chain.SubmitTicket(ticket1)
				chain.SubmitTicket(ticket4)
				chain.SubmitTicket(ticket6)
				chain.SubmitTicket(ticket5)
				chain.SubmitTicket(ticket2)
			},
			expectedSelectedTickets: []*relaychain.Ticket{
				ticket1, ticket2, ticket3, ticket4,
			},
		},
	}

	for testName, test := range tests {
		t.Run(testName, func(t *testing.T) {
			c := Connect(groupSize, 4, big.NewInt(200))
			chain := c.ThresholdRelay()

			test.submitTickets(chain)

			actualSelectedParticipants, err := chain.GetSelectedParticipants()
			if err != nil {
				t.Fatal(err)
			}

			expectedSelectedParticipants := make(
				[]relaychain.StakerAddress,
				len(test.expectedSelectedTickets),
			)
			for i, ticket := range test.expectedSelectedTickets {
				expectedSelectedParticipants[i] = ticket.Proof.StakerValue.Bytes()
			}

			if !reflect.DeepEqual(expectedSelectedParticipants, actualSelectedParticipants) {
				t.Fatalf(
					"\nexpected: %v\nactual:   %v\n",
					expectedSelectedParticipants,
					actualSelectedParticipants,
				)
			}
		})
	}
}

func TestLocalSubmitRelayEntry(t *testing.T) {
	ctx, cancel := context.WithTimeout(context.Background(), 1*time.Second)
	defer cancel()

	chainHandle := Connect(10, 4, big.NewInt(200)).ThresholdRelay()
	relayEntryPromise := chainHandle.SubmitRelayEntry(
		&event.Entry{
			RequestID:   big.NewInt(int64(19)),
			GroupPubKey: []byte("1"),
		},
	)

	done := make(chan *event.Entry)
	relayEntryPromise.OnSuccess(func(entry *event.Entry) {
		done <- entry
	}).OnFailure(func(err error) {
		if err != nil {
			t.Fatal(err)
		}
	})

	select {
	case entry := <-done:
		expected := int64(19)
		if entry.RequestID.Int64() != expected {
			t.Fatalf(
				"expected [%v], got [%v]",
				expected,
				entry.RequestID.Int64(),
			)
		}
	case <-ctx.Done():
		t.Fatal(ctx.Err())
	}

}

func TestLocalBlockHeightWaiter(t *testing.T) {
	var tests = map[string]struct {
		blockHeight      int
		initialDelay     time.Duration
		expectedWaitTime time.Duration
	}{
		"does not wait for negative block height": {
			blockHeight:      -1,
			expectedWaitTime: 0,
		},
		"returns immediately for genesis block": {
			blockHeight:      0,
			expectedWaitTime: 0,
		},
		"returns immediately for block height already reached": {
			blockHeight:      2,
			initialDelay:     3 * blockTime,
			expectedWaitTime: 0,
		},
		"waits for block height not yet reached": {
			blockHeight:      5,
			initialDelay:     2 * blockTime,
			expectedWaitTime: 3 * blockTime,
		},
	}

	for testName, test := range tests {
		test := test
		t.Run(testName, func(t *testing.T) {
			t.Parallel()
			c := Connect(10, 4, big.NewInt(100))

			blockCounter, err := c.BlockCounter()
			if err != nil {
				t.Fatalf("failed to set up block counter: [%v]", err)
			}

			time.Sleep(test.initialDelay)

			start := time.Now().UTC()
			blockCounter.WaitForBlockHeight(test.blockHeight)
			end := time.Now().UTC()

			elapsed := end.Sub(start)

			// Block waiter should wait for test.expectedWaitTime minus some
			// margin at minimum; the margin is needed because clock is not
			// always that precise. Setting it to 5ms for this test.
			minMargin := time.Duration(5) * time.Millisecond
			if elapsed < (test.expectedWaitTime - minMargin) {
				t.Errorf(
					"waited less than expected; expected [%v] at min, waited [%v]",
					test.expectedWaitTime,
					elapsed,
				)
			}

			// Block waiter should wait for test.expectedWaitTime plus some
			// margin at maximum; the margin is the time needed for the return
			// instructions to execute, setting it to 25ms for this test.
			maxMargin := time.Duration(25) * time.Millisecond
			if elapsed > (test.expectedWaitTime + maxMargin) {
				t.Errorf(
					"waited longer than expected; expected %v at max, waited %v",
					test.expectedWaitTime,
					elapsed,
				)
			}
		})
	}
}

func TestLocalBlockWaiter(t *testing.T) {
	var tests = map[string]struct {
		blockWait        int
		expectedWaitTime time.Duration
	}{
		"does wait for a block": {
			blockWait:        1,
			expectedWaitTime: blockTime,
		},
		"does wait for two blocks": {
			blockWait:        2,
			expectedWaitTime: 2 * blockTime,
		},
		"does wait for three blocks": {
			blockWait:        3,
			expectedWaitTime: 3 * blockTime,
		},
		"does not wait for 0 blocks": {
			blockWait:        0,
			expectedWaitTime: 0,
		},
		"does not wait for negative number of blocks": {
			blockWait:        -1,
			expectedWaitTime: 0,
		},
	}

	for testName, test := range tests {
		test := test
		t.Run(testName, func(t *testing.T) {
			t.Parallel()
			c := Connect(10, 4, big.NewInt(200))
			countWait, err := c.BlockCounter()
			if err != nil {
				t.Fatalf("failed to set up block counter: [%v]", err)
			}

			start := time.Now().UTC()
			countWait.WaitForBlocks(test.blockWait)
			end := time.Now().UTC()

			elapsed := end.Sub(start)

			// Block waiter should wait for test.expectedWaitTime minus some
			// margin at minimum; the margin is needed because clock is not
			// always that precise. Setting it to 5ms for this test.
			minMargin := time.Duration(5) * time.Millisecond
			if elapsed < (test.expectedWaitTime - minMargin) {
				t.Errorf(
					"waited less than expected; expected [%v] at min, waited [%v]",
					test.expectedWaitTime+minMargin,
					elapsed,
				)
			}

			// Block waiter should wait for test.expectedWaitTime plus some
			// margin at maximum; the margin is the time needed for the return
			// instructions to execute, setting it to 25ms for this test.
			maxMargin := time.Duration(25) * time.Millisecond
			if elapsed > (test.expectedWaitTime + maxMargin) {
				t.Errorf(
					"waited longer than expected; expected %v at max, waited %v",
					test.expectedWaitTime,
					elapsed,
				)
			}
		})
	}
}

func TestLocalIsDKGResultPublished(t *testing.T) {
	submittedResults := make(map[*big.Int][]*relaychain.DKGResult)

	submittedRequestID := big.NewInt(1)
	submittedResult := &relaychain.DKGResult{
		GroupPublicKey: []byte{11},
	}

	submittedResults[submittedRequestID] = append(
		submittedResults[submittedRequestID],
		submittedResult,
	)

	localChain := &localChain{
		submittedResults: submittedResults,
	}
	chainHandle := localChain.ThresholdRelay()

	var tests = map[string]struct {
		requestID      *big.Int
		expectedResult bool
	}{
		"matched": {
			requestID:      submittedRequestID,
			expectedResult: true,
		},
		"not matched - different request ID": {
			requestID:      big.NewInt(3),
			expectedResult: false,
		},
	}

	for testName, test := range tests {
		t.Run(testName, func(t *testing.T) {
			actualResult, err := chainHandle.IsDKGResultSubmitted(test.requestID)
			if err != nil {
				t.Fatal(err)
			}

			if actualResult != test.expectedResult {
				t.Fatalf("\nexpected: %v\nactual:   %v\n", test.expectedResult, actualResult)
			}
		})
	}
}

func TestLocalSubmitDKGResult(t *testing.T) {
	ctx, cancel := newTestContext()
	defer cancel()

	// Initialize local chain.
	localChain := Connect(10, 4, big.NewInt(200)).(*localChain)

	chainHandle := localChain.ThresholdRelay()

	// Channel for DKGResultSubmission events.
	DKGResultSubmissionChan := make(chan *event.DKGResultSubmission)
	chainHandle.OnDKGResultSubmitted(
		func(DKGResultSubmission *event.DKGResultSubmission) {
			DKGResultSubmissionChan <- DKGResultSubmission
		},
	)

	if len(localChain.submittedResults) > 0 {
		t.Fatalf("initial submitted results map is not empty")
	}

	// Submit new result for request ID 1
	requestID1 := big.NewInt(1)
	memberIndex := uint32(1)
	submittedResult11 := &relaychain.DKGResult{
		GroupPublicKey: []byte{11},
	}
	expectedEvent1 := &event.DKGResultSubmission{
		RequestID:      requestID1,
		MemberIndex:    memberIndex,
		GroupPublicKey: submittedResult11.GroupPublicKey[:],
		BlockNumber:    0,
	}

	// TODO: Update test to include signatures
	signatures := map[gjkr.MemberID]operator.Signature{
		1: operator.Signature{101},
		2: operator.Signature{102},
		3: operator.Signature{103},
	}

<<<<<<< HEAD
	chainHandle.SubmitDKGResult(requestID1, memberIndex, submittedResult11, signatures)
=======
	chainHandle.SubmitDKGResult(requestID1, 1, submittedResult11, nil, nil) // TODO: Update test to include signatures
>>>>>>> e28a833e
	if !reflect.DeepEqual(
		localChain.submittedResults[requestID1],
		[]*relaychain.DKGResult{submittedResult11},
	) {
		t.Fatalf("invalid submitted results for request ID %v\nexpected: %v\nactual:   %v\n",
			requestID1,
			[]*relaychain.DKGResult{submittedResult11},
			localChain.submittedResults[requestID1],
		)
	}
	select {
	case DKGResultSubmissionEvent := <-DKGResultSubmissionChan:
		if !reflect.DeepEqual(expectedEvent1, DKGResultSubmissionEvent) {
			t.Fatalf("\nexpected: %+v\nactual:   %+v\n",
				expectedEvent1,
				DKGResultSubmissionEvent,
			)
		}
	case <-ctx.Done():
		t.Fatalf("expected event was not emitted")
	}

	// Submit the same result for request ID 2
	requestID2 := big.NewInt(2)
	expectedEvent2 := &event.DKGResultSubmission{
		RequestID:      requestID2,
		MemberIndex:    memberIndex,
		GroupPublicKey: submittedResult11.GroupPublicKey[:],
	}

<<<<<<< HEAD
	chainHandle.SubmitDKGResult(requestID2, memberIndex, submittedResult11, nil) // TODO: Update test to include signatures
=======
	chainHandle.SubmitDKGResult(requestID2, 1, submittedResult11, nil, nil) // TODO: Update test to include signatures
>>>>>>> e28a833e
	if !reflect.DeepEqual(
		localChain.submittedResults[requestID2],
		[]*relaychain.DKGResult{submittedResult11},
	) {
		t.Fatalf("invalid submitted results for request ID %v\nexpected: %v\nactual:   %v\n",
			requestID2,
			[]*relaychain.DKGResult{submittedResult11},
			localChain.submittedResults[requestID2],
		)
	}
	select {
	case DKGResultSubmissionEvent := <-DKGResultSubmissionChan:
		if !reflect.DeepEqual(expectedEvent2, DKGResultSubmissionEvent) {
			t.Fatalf("\nexpected: %v\nactual:   %v\n",
				expectedEvent2,
				DKGResultSubmissionEvent,
			)
		}
	case <-ctx.Done():
		t.Fatalf("expected event was not emitted")
	}

	// Submit already submitted result for request ID 1
<<<<<<< HEAD
	chainHandle.SubmitDKGResult(requestID1, memberIndex, submittedResult11, nil) // TODO: Update test to include signatures
=======
	chainHandle.SubmitDKGResult(requestID1, 1, submittedResult11, nil, nil) // TODO: Update test to include signatures
>>>>>>> e28a833e
	if !reflect.DeepEqual(
		localChain.submittedResults[requestID1],
		[]*relaychain.DKGResult{submittedResult11},
	) {
		t.Fatalf("invalid submitted results for request ID %v\nexpected: %v\nactual:   %v\n",
			requestID1,
			[]*relaychain.DKGResult{submittedResult11},
			localChain.submittedResults[requestID1],
		)
	}
	select {
	case DKGResultSubmissionEvent := <-DKGResultSubmissionChan:
		t.Fatalf("unexpected event was emitted: %v", DKGResultSubmissionEvent)
	case <-ctx.Done():
		t.Logf("DKG result publication event not generated")
	}
}

func TestLocalOnDKGResultPublishedUnsubscribe(t *testing.T) {
	ctx, cancel := newTestContext()
	defer cancel()

	localChain := Connect(10, 4, big.NewInt(200)).(*localChain)

	chainHandle := localChain.ThresholdRelay()

	DKGResultSubmissionChan := make(chan *event.DKGResultSubmission)
	subscription, err := localChain.OnDKGResultSubmitted(
		func(DKGResultSubmission *event.DKGResultSubmission) {
			DKGResultSubmissionChan <- DKGResultSubmission
		},
	)
	if err != nil {
		t.Fatal(err)
	}

	// Unsubscribe from the event - from this point, callback should
	// never be called.
	subscription.Unsubscribe()

	chainHandle.SubmitDKGResult(
		big.NewInt(999),
		1,
		&relaychain.DKGResult{
			GroupPublicKey: []byte{88},
		},
		nil,
		nil, // TODO: Update test to include signatures
	)

	select {
	case <-DKGResultSubmissionChan:
		t.Fatalf("event should not be emitted - I have unsubscribed!")
	case <-ctx.Done():
		// ok
	}
}

func TestCalculateDKGResultHash(t *testing.T) {
	localChain := &localChain{}

	dkgResult := &relaychain.DKGResult{
		GroupPublicKey: []byte{3, 40, 200},
		Disqualified:   []byte{1, 0, 1, 0},
		Inactive:       []byte{0, 1, 1, 0},
	}
	expectedHashString := "f65d6c5e938537224bbd2716d2f24895746a756978d29e1eaaf46fb97a555716"

	actualHash, err := localChain.CalculateDKGResultHash(dkgResult)
	if err != nil {
		t.Fatal(err)
	}

	expectedHash := relaychain.DKGResultHash{}
	copy(
		expectedHash[:],
		common.Hex2Bytes(expectedHashString)[:32],
	)

	if expectedHash != actualHash {
		t.Fatalf("\nexpected: %x\nactual:   %x\n",
			expectedHash,
			actualHash,
		)
	}
}

func newTestContext(timeout ...time.Duration) (context.Context, context.CancelFunc) {
	defaultTimeout := 3 * time.Second
	if len(timeout) > 0 {
		defaultTimeout = timeout[0]
	}
	return context.WithTimeout(context.Background(), defaultTimeout)
}<|MERGE_RESOLUTION|>--- conflicted
+++ resolved
@@ -372,11 +372,7 @@
 		3: operator.Signature{103},
 	}
 
-<<<<<<< HEAD
-	chainHandle.SubmitDKGResult(requestID1, memberIndex, submittedResult11, signatures)
-=======
 	chainHandle.SubmitDKGResult(requestID1, 1, submittedResult11, nil, nil) // TODO: Update test to include signatures
->>>>>>> e28a833e
 	if !reflect.DeepEqual(
 		localChain.submittedResults[requestID1],
 		[]*relaychain.DKGResult{submittedResult11},
@@ -407,11 +403,7 @@
 		GroupPublicKey: submittedResult11.GroupPublicKey[:],
 	}
 
-<<<<<<< HEAD
-	chainHandle.SubmitDKGResult(requestID2, memberIndex, submittedResult11, nil) // TODO: Update test to include signatures
-=======
 	chainHandle.SubmitDKGResult(requestID2, 1, submittedResult11, nil, nil) // TODO: Update test to include signatures
->>>>>>> e28a833e
 	if !reflect.DeepEqual(
 		localChain.submittedResults[requestID2],
 		[]*relaychain.DKGResult{submittedResult11},
@@ -435,11 +427,7 @@
 	}
 
 	// Submit already submitted result for request ID 1
-<<<<<<< HEAD
-	chainHandle.SubmitDKGResult(requestID1, memberIndex, submittedResult11, nil) // TODO: Update test to include signatures
-=======
 	chainHandle.SubmitDKGResult(requestID1, 1, submittedResult11, nil, nil) // TODO: Update test to include signatures
->>>>>>> e28a833e
 	if !reflect.DeepEqual(
 		localChain.submittedResults[requestID1],
 		[]*relaychain.DKGResult{submittedResult11},
