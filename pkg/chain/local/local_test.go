package local

import (
	"context"
	"fmt"
	"math/big"
	"reflect"
	"testing"
	"time"

	"github.com/ethereum/go-ethereum/common"
	"github.com/keep-network/keep-core/pkg/beacon/relay/event"
	"github.com/keep-network/keep-core/pkg/beacon/relay/group"

	relaychain "github.com/keep-network/keep-core/pkg/beacon/relay/chain"
)

func TestSubmitTicketAndGetSelectedParticipants(t *testing.T) {
	groupSize := 4

	generateTicket := func(index int64) *relaychain.Ticket {
		return &relaychain.Ticket{
			Value: big.NewInt(10 * index),
			Proof: &relaychain.TicketProof{
				StakerValue:        big.NewInt(100 * index),
				VirtualStakerIndex: big.NewInt(index),
			},
		}
	}

	ticket1 := generateTicket(1)
	ticket2 := generateTicket(2)
	ticket3 := generateTicket(3)
	ticket4 := generateTicket(4)
	ticket5 := generateTicket(5)
	ticket6 := generateTicket(6)

	var tests = map[string]struct {
		submitTickets           func(chain relaychain.Interface)
		expectedSelectedTickets []*relaychain.Ticket
	}{
		"number of tickets is less than group size": {
			submitTickets: func(chain relaychain.Interface) {
				chain.SubmitTicket(ticket3)
				chain.SubmitTicket(ticket1)
				chain.SubmitTicket(ticket2)
			},
			expectedSelectedTickets: []*relaychain.Ticket{
				ticket1, ticket2, ticket3,
			},
		},
		"number of tickets is same as group size": {
			submitTickets: func(chain relaychain.Interface) {
				chain.SubmitTicket(ticket3)
				chain.SubmitTicket(ticket1)
				chain.SubmitTicket(ticket4)
				chain.SubmitTicket(ticket2)
			},
			expectedSelectedTickets: []*relaychain.Ticket{
				ticket1, ticket2, ticket3, ticket4,
			},
		},
		"number of tickets is greater than group size": {
			submitTickets: func(chain relaychain.Interface) {
				chain.SubmitTicket(ticket3)
				chain.SubmitTicket(ticket1)
				chain.SubmitTicket(ticket4)
				chain.SubmitTicket(ticket6)
				chain.SubmitTicket(ticket5)
				chain.SubmitTicket(ticket2)
			},
			expectedSelectedTickets: []*relaychain.Ticket{
				ticket1, ticket2, ticket3, ticket4,
			},
		},
	}

	for testName, test := range tests {
		t.Run(testName, func(t *testing.T) {
			c := Connect(groupSize, 4, big.NewInt(200))
			chain := c.ThresholdRelay()

			test.submitTickets(chain)

			actualSelectedParticipants, err := chain.GetSelectedParticipants()
			if err != nil {
				t.Fatal(err)
			}

			expectedSelectedParticipants := make(
				[]relaychain.StakerAddress,
				len(test.expectedSelectedTickets),
			)
			for i, ticket := range test.expectedSelectedTickets {
				expectedSelectedParticipants[i] = ticket.Proof.StakerValue.Bytes()
			}

			if !reflect.DeepEqual(expectedSelectedParticipants, actualSelectedParticipants) {
				t.Fatalf(
					"\nexpected: %v\nactual:   %v\n",
					expectedSelectedParticipants,
					actualSelectedParticipants,
				)
			}
		})
	}
}

func TestLocalSubmitRelayEntry(t *testing.T) {
	ctx, cancel := context.WithTimeout(context.Background(), 1*time.Second)
	defer cancel()

	chainHandle := Connect(10, 4, big.NewInt(200)).ThresholdRelay()
	signingID := int64(19)
	relayEntryPromise := chainHandle.SubmitRelayEntry(
		&event.Entry{
			SigningId:   big.NewInt(signingID),
			GroupPubKey: []byte("1"),
		},
	)

	done := make(chan *event.Entry)
	relayEntryPromise.OnSuccess(func(entry *event.Entry) {
		done <- entry
	}).OnFailure(func(err error) {
		if err != nil {
			t.Fatal(err)
		}
	})

	select {
	case entry := <-done:
		if entry.SigningId.Int64() != signingID {
			t.Fatalf(
				"Unexpected relay entry request id\nExpected: [%v]\nActual:  [%v]",
				signingID,
				entry.SigningId.Int64(),
			)
		}
	case <-ctx.Done():
		t.Fatal(ctx.Err())
	}

}

func TestLocalOnSignatureSubmitted(t *testing.T) {
	ctx, cancel := context.WithTimeout(context.Background(), 1*time.Second)
	defer cancel()

	chainHandle := Connect(10, 4, big.NewInt(200)).ThresholdRelay()

	eventFired := make(chan *event.Entry)

	subscription, err := chainHandle.OnSignatureSubmitted(
		func(entry *event.Entry) {
			eventFired <- entry
		},
	)
	if err != nil {
		t.Fatal(err)
	}

	defer subscription.Unsubscribe()

	expectedEntry := &event.Entry{
		SigningId:   big.NewInt(42),
		Value:       big.NewInt(19),
		GroupPubKey: []byte("1"),
		Seed:        big.NewInt(30),
		BlockNumber: 123,
	}

	chainHandle.SubmitRelayEntry(expectedEntry)

	select {
	case event := <-eventFired:
		if !reflect.DeepEqual(event, expectedEntry) {
			t.Fatalf(
				"Unexpected relay entry\nExpected: [%v]\nActual:   [%v]",
				expectedEntry,
				event,
			)
		}
	case <-ctx.Done():
		t.Fatal(ctx.Err())
	}
}

func TestLocalOnSignatureSubmittedUnsubscribed(t *testing.T) {
	ctx, cancel := context.WithTimeout(context.Background(), 1*time.Second)
	defer cancel()

	chainHandle := Connect(10, 4, big.NewInt(200)).ThresholdRelay()

	eventFired := make(chan *event.Entry)

	subscription, err := chainHandle.OnSignatureSubmitted(
		func(entry *event.Entry) {
			eventFired <- entry
		},
	)
	if err != nil {
		t.Fatal(err)
	}

	subscription.Unsubscribe()

	chainHandle.SubmitRelayEntry(
		&event.Entry{},
	)

	select {
	case event := <-eventFired:
		t.Fatalf("Event should have not been received due to the cancelled subscription: [%v]", event)
	case <-ctx.Done():
		// expected execution of goroutine
	}
}

func TestLocalOnGroupRegistered(t *testing.T) {
	ctx, cancel := context.WithTimeout(context.Background(), 1*time.Second)
	defer cancel()

	chainHandle := Connect(10, 4, big.NewInt(200)).ThresholdRelay()

	eventFired := make(chan *event.GroupRegistration)

	subscription, err := chainHandle.OnGroupRegistered(
		func(entry *event.GroupRegistration) {
			eventFired <- entry
		},
	)
	if err != nil {
		t.Fatal(err)
	}

	defer subscription.Unsubscribe()

	groupPublicKey := []byte("1")
	memberIndex := group.MemberIndex(1)
	dkgResult := &relaychain.DKGResult{GroupPublicKey: groupPublicKey}
<<<<<<< HEAD
	signatures := map[group.MemberIndex]operator.Signature{
		1: operator.Signature{101},
		2: operator.Signature{102},
		3: operator.Signature{103},
		4: operator.Signature{104},
	}
=======
	signatures := make(map[group.MemberIndex][]byte)
>>>>>>> 991b8c35

	chainHandle.SubmitDKGResult(memberIndex, dkgResult, signatures)

	expectedGroupRegistrationEvent := &event.GroupRegistration{
		GroupPublicKey: groupPublicKey,
	}

	select {
	case event := <-eventFired:
		if !reflect.DeepEqual(event, expectedGroupRegistrationEvent) {
			t.Fatalf(
				"Unexpected group registration entry\nExpected: [%v]\nActual:   [%v]",
				expectedGroupRegistrationEvent,
				event,
			)
		}
	case <-ctx.Done():
		t.Fatal(ctx.Err())
	}
}

func TestLocalOnGroupRegisteredUnsubscribed(t *testing.T) {
	ctx, cancel := context.WithTimeout(context.Background(), 1*time.Second)
	defer cancel()

	chainHandle := Connect(10, 4, big.NewInt(200)).ThresholdRelay()

	eventFired := make(chan *event.GroupRegistration)

	subscription, err := chainHandle.OnGroupRegistered(
		func(entry *event.GroupRegistration) {
			eventFired <- entry
		},
	)
	if err != nil {
		t.Fatal(err)
	}

	subscription.Unsubscribe()

	groupPublicKey := []byte("1")
	memberIndex := group.MemberIndex(1)
	dkgResult := &relaychain.DKGResult{GroupPublicKey: groupPublicKey}
<<<<<<< HEAD
	signatures := map[group.MemberIndex]operator.Signature{
		1: operator.Signature{101},
		2: operator.Signature{102},
		3: operator.Signature{103},
		4: operator.Signature{104},
	}
=======
	signatures := make(map[group.MemberIndex][]byte)
>>>>>>> 991b8c35

	chainHandle.SubmitDKGResult(memberIndex, dkgResult, signatures)

	select {
	case event := <-eventFired:
		t.Fatalf("Event should have not been received due to the cancelled subscription: [%v]", event)
	case <-ctx.Done():
		// expected execution of goroutine
	}
}

func TestLocalOnDKGResultSubmitted(t *testing.T) {
	ctx, cancel := context.WithTimeout(context.Background(), 1*time.Second)
	defer cancel()

	chainHandle := Connect(10, 4, big.NewInt(200)).ThresholdRelay()

	eventFired := make(chan *event.DKGResultSubmission)

	subscription, err := chainHandle.OnDKGResultSubmitted(
		func(request *event.DKGResultSubmission) {
			eventFired <- request
		},
	)
	if err != nil {
		t.Fatal(err)
	}

	defer subscription.Unsubscribe()

	groupPublicKey := []byte("1")
	memberIndex := group.MemberIndex(1)
	dkgResult := &relaychain.DKGResult{GroupPublicKey: groupPublicKey}
<<<<<<< HEAD
	signatures := map[group.MemberIndex]operator.Signature{
		1: operator.Signature{101},
		2: operator.Signature{102},
		3: operator.Signature{103},
		4: operator.Signature{104},
	}
=======
	signatures := make(map[group.MemberIndex][]byte)
>>>>>>> 991b8c35

	chainHandle.SubmitDKGResult(memberIndex, dkgResult, signatures)

	expectedResultSubmissionEvent := &event.DKGResultSubmission{
		MemberIndex:    uint32(memberIndex),
		GroupPublicKey: groupPublicKey,
	}

	select {
	case event := <-eventFired:
		if !reflect.DeepEqual(event, expectedResultSubmissionEvent) {
			t.Fatalf(
				"Unexpected DKG result submission event\nExpected: [%v]\nActual:   [%v]",
				expectedResultSubmissionEvent,
				event,
			)
		}
	case <-ctx.Done():
		t.Fatal(ctx.Err())
	}
}

func TestLocalOnDKGResultSubmittedUnsubscribed(t *testing.T) {
	ctx, cancel := newTestContext()
	defer cancel()

	chainHandle := Connect(10, 4, big.NewInt(200)).ThresholdRelay()

	eventFired := make(chan *event.DKGResultSubmission)

	subscription, err := chainHandle.OnDKGResultSubmitted(
		func(event *event.DKGResultSubmission) {
			eventFired <- event
		},
	)
	if err != nil {
		t.Fatal(err)
	}

	subscription.Unsubscribe()

	groupPublicKey := []byte("1")
	memberIndex := group.MemberIndex(1)
	dkgResult := &relaychain.DKGResult{GroupPublicKey: groupPublicKey}
<<<<<<< HEAD
	signatures := map[group.MemberIndex]operator.Signature{
		1: operator.Signature{101},
		2: operator.Signature{102},
		3: operator.Signature{103},
		4: operator.Signature{104},
	}
=======
	signatures := make(map[group.MemberIndex][]byte)
>>>>>>> 991b8c35

	chainHandle.SubmitDKGResult(memberIndex, dkgResult, signatures)

	select {
	case event := <-eventFired:
		t.Fatalf("Event should have not been received due to the cancelled subscription: [%v]", event)
	case <-ctx.Done():
		// expected execution of goroutine
	}
}

func TestLocalBlockHeightWaiter(t *testing.T) {
	var tests = map[string]struct {
		blockHeight      uint64
		initialDelay     time.Duration
		expectedWaitTime time.Duration
	}{
		"returns immediately for genesis block": {
			blockHeight:      0,
			expectedWaitTime: 0,
		},
		"returns immediately for block height already reached": {
			blockHeight:      2,
			initialDelay:     3 * blockTime,
			expectedWaitTime: 0,
		},
		"waits for block height not yet reached": {
			blockHeight:      5,
			initialDelay:     2 * blockTime,
			expectedWaitTime: 3 * blockTime,
		},
	}

	for testName, test := range tests {
		test := test
		t.Run(testName, func(t *testing.T) {
			t.Parallel()
			c := Connect(10, 4, big.NewInt(100))

			blockCounter, err := c.BlockCounter()
			if err != nil {
				t.Fatalf("failed to set up block counter: [%v]", err)
			}

			time.Sleep(test.initialDelay)

			start := time.Now().UTC()
			blockCounter.WaitForBlockHeight(test.blockHeight)
			end := time.Now().UTC()

			elapsed := end.Sub(start)

			// Block waiter should wait for test.expectedWaitTime minus some
			// margin at minimum; the margin is needed because clock is not
			// always that precise. Setting it to 5ms for this test.
			minMargin := time.Duration(5) * time.Millisecond
			if elapsed < (test.expectedWaitTime - minMargin) {
				t.Errorf(
					"waited less than expected; expected [%v] at min, waited [%v]",
					test.expectedWaitTime,
					elapsed,
				)
			}

			// Block waiter should wait for test.expectedWaitTime plus some
			// margin at maximum; the margin is the time needed for the return
			// instructions to execute, setting it to 25ms for this test.
			maxMargin := time.Duration(25) * time.Millisecond
			if elapsed > (test.expectedWaitTime + maxMargin) {
				t.Errorf(
					"waited longer than expected; expected %v at max, waited %v",
					test.expectedWaitTime,
					elapsed,
				)
			}
		})
	}
}

func TestLocalIsGroupStale(t *testing.T) {
	group1 := localGroup{
		groupPublicKey:          []byte{'v'},
		registrationBlockHeight: 1,
	}

	group2 := localGroup{
		groupPublicKey:          []byte{'i'},
		registrationBlockHeight: 1,
	}

	group3 := localGroup{
		groupPublicKey:          []byte{'d'},
		registrationBlockHeight: 1,
	}

	availableGroups := []localGroup{group1, group2, group3}

	var tests = map[string]struct {
		group           localGroup
		expectedResult  bool
		simulatedHeight uint64
	}{
		"found a first group": {
			group: localGroup{
				groupPublicKey: group1.groupPublicKey,
			},
			simulatedHeight: group1.registrationBlockHeight + 2,
			expectedResult:  false,
		},
		"found a second group": {
			group: localGroup{
				groupPublicKey: group2.groupPublicKey,
			},
			simulatedHeight: group2.registrationBlockHeight + 3,
			expectedResult:  false,
		},
		"group was not found": {
			group: localGroup{
				groupPublicKey: []byte{'z'},
			},
			simulatedHeight: 1,
			expectedResult:  true,
		},
		"a third group was found and current block has passed the expiration and operation timeout": {
			group: localGroup{
				groupPublicKey: group3.groupPublicKey,
			},
			simulatedHeight: group3.registrationBlockHeight +
				groupActiveTime +
				relayRequestTimeout +
				1,
			expectedResult: true,
		},
		"a second group was found and current block is the same as an active time and operation timeout": {
			group: localGroup{
				groupPublicKey: group2.groupPublicKey,
			},
			simulatedHeight: group2.registrationBlockHeight +
				groupActiveTime +
				relayRequestTimeout,
			expectedResult: false,
		},
	}

	for testName, test := range tests {
		t.Run(testName, func(t *testing.T) {
			localChain := &localChain{
				groups:          availableGroups,
				simulatedHeight: test.simulatedHeight,
			}
			chainHandle := localChain.ThresholdRelay()
			actualResult, err := chainHandle.IsStaleGroup(test.group.groupPublicKey)
			if err != nil {
				t.Fatal(err)
			}

			if actualResult != test.expectedResult {
				t.Fatalf("\nCheck for a group removal eligibility failed. \nexpected: %v\nactual:   %v\n", test.expectedResult, actualResult)
			}
		})
	}
}

func TestLocalSubmitDKGResult(t *testing.T) {
	localChain := Connect(10, 4, big.NewInt(200))

	chainHandle := localChain.ThresholdRelay()

	memberIndex := group.MemberIndex(1)
	result := &relaychain.DKGResult{
		GroupPublicKey: []byte{11},
	}

<<<<<<< HEAD
	signatures := map[group.MemberIndex]operator.Signature{
		1: operator.Signature{101},
		2: operator.Signature{102},
		3: operator.Signature{103},
		4: operator.Signature{104},
=======
	signatures := map[group.MemberIndex][]byte{
		1: []byte{101},
		2: []byte{102},
		3: []byte{103},
>>>>>>> 991b8c35
	}

	chainHandle.SubmitDKGResult(memberIndex, result, signatures)
	groupRegistered, err := chainHandle.IsGroupRegistered(result.GroupPublicKey)
	if err != nil {
		t.Fatal(err)
	}

	if !groupRegistered {
		t.Fatalf("Group not registered")
	}
}

func TestLocalSubmitDKGResultWithSignatures(t *testing.T) {
	groupSize := 5
	threshold := 3

	localChain := Connect(groupSize, threshold, big.NewInt(200)).(*localChain)
	chainHandle := localChain.ThresholdRelay()

	var tests = map[string]struct {
		signatures    map[group.MemberIndex]operator.Signature
		expectedError error
	}{
		"no signatures": {
			signatures:    map[group.MemberIndex]operator.Signature{},
			expectedError: fmt.Errorf("failed to submit result with [0] signatures for threshold [%v]", threshold),
		},
		"one signature": {
			signatures: map[group.MemberIndex]operator.Signature{
				1: operator.Signature{101},
			},
			expectedError: fmt.Errorf("failed to submit result with [1] signatures for threshold [%v]", threshold),
		},
		"one less signature than threshold": {
			signatures: map[group.MemberIndex]operator.Signature{
				1: operator.Signature{101},
				2: operator.Signature{102},
			},
			expectedError: fmt.Errorf("failed to submit result with [2] signatures for threshold [%v]", threshold),
		},
		"threshold signatures": {
			signatures: map[group.MemberIndex]operator.Signature{
				1: operator.Signature{101},
				2: operator.Signature{102},
				3: operator.Signature{103},
			},
			expectedError: nil,
		},
		"one more signature than threshold": {
			signatures: map[group.MemberIndex]operator.Signature{
				1: operator.Signature{101},
				2: operator.Signature{102},
				3: operator.Signature{103},
				4: operator.Signature{104},
			},
			expectedError: nil,
		},
		"signatures from all group members": {
			signatures: map[group.MemberIndex]operator.Signature{
				1: operator.Signature{101},
				2: operator.Signature{102},
				3: operator.Signature{103},
				4: operator.Signature{104},
				5: operator.Signature{105},
			},
			expectedError: nil,
		},
	}

	for testName, test := range tests {
		t.Run(testName, func(t *testing.T) {
			ctx, cancel := newTestContext()
			defer cancel()

			errorChan := make(chan error)

			memberIndex := group.MemberIndex(1)
			result := &relaychain.DKGResult{
				GroupPublicKey: []byte{11},
			}

			promise := chainHandle.SubmitDKGResult(
				memberIndex,
				result,
				test.signatures,
			)
			promise.OnComplete(func(event *event.DKGResultSubmission, err error) {
				errorChan <- err
			})

			select {
			case err := <-errorChan:
				if !reflect.DeepEqual(test.expectedError, err) {
					t.Fatalf(
						"Unexpected error\nExpected: [%v]\nActual:   [%v]\n",
						test.expectedError,
						err,
					)
				}

			case <-ctx.Done():
				t.Fatalf("promise timed out")
			}
		})
	}
}

func TestCalculateDKGResultHash(t *testing.T) {
	localChain := &localChain{}

	dkgResult := &relaychain.DKGResult{
		GroupPublicKey: []byte{3, 40, 200},
		Disqualified:   []byte{1, 0, 1, 0},
		Inactive:       []byte{0, 1, 1, 0},
	}
	expectedHashString := "f65d6c5e938537224bbd2716d2f24895746a756978d29e1eaaf46fb97a555716"

	actualHash, err := localChain.CalculateDKGResultHash(dkgResult)
	if err != nil {
		t.Fatal(err)
	}

	expectedHash := relaychain.DKGResultHash{}
	copy(
		expectedHash[:],
		common.Hex2Bytes(expectedHashString)[:32],
	)

	if expectedHash != actualHash {
		t.Fatalf("\nexpected: %x\nactual:   %x\n",
			expectedHash,
			actualHash,
		)
	}
}

func newTestContext(timeout ...time.Duration) (context.Context, context.CancelFunc) {
	defaultTimeout := 3 * time.Second
	if len(timeout) > 0 {
		defaultTimeout = timeout[0]
	}
	return context.WithTimeout(context.Background(), defaultTimeout)
}

func TestNextGroupIndex(t *testing.T) {
	var tests = map[string]struct {
		previousEntry  int
		numberOfGroups int
		expectedIndex  int
	}{
		"zero groups": {
			previousEntry:  12,
			numberOfGroups: 0,
			expectedIndex:  0,
		},
		"fewer groups than the previous entry value": {
			previousEntry:  13,
			numberOfGroups: 4,
			expectedIndex:  1,
		},
		"more groups than the previous entry value": {
			previousEntry:  3,
			numberOfGroups: 12,
			expectedIndex:  3,
		},
	}

	for nextGroupIndexTest, test := range tests {
		t.Run(nextGroupIndexTest, func(t *testing.T) {
			bigPreviousEntry := big.NewInt(int64(test.previousEntry))
			bigNumberOfGroups := test.numberOfGroups
			expectedIndex := test.expectedIndex

			actualIndex := selectGroup(bigPreviousEntry, bigNumberOfGroups)

			if actualIndex != expectedIndex {
				t.Fatalf(
					"Unexpected group index selected\nexpected: [%v]\nactual:   [%v]\n",
					expectedIndex,
					actualIndex,
				)
			}
		})
	}
}<|MERGE_RESOLUTION|>--- conflicted
+++ resolved
@@ -239,16 +239,12 @@
 	groupPublicKey := []byte("1")
 	memberIndex := group.MemberIndex(1)
 	dkgResult := &relaychain.DKGResult{GroupPublicKey: groupPublicKey}
-<<<<<<< HEAD
-	signatures := map[group.MemberIndex]operator.Signature{
-		1: operator.Signature{101},
-		2: operator.Signature{102},
-		3: operator.Signature{103},
-		4: operator.Signature{104},
-	}
-=======
-	signatures := make(map[group.MemberIndex][]byte)
->>>>>>> 991b8c35
+	signatures := map[group.MemberIndex][]byte{
+		1: []byte{101},
+		2: []byte{102},
+		3: []byte{103},
+		4: []byte{104},
+	}
 
 	chainHandle.SubmitDKGResult(memberIndex, dkgResult, signatures)
 
@@ -292,16 +288,12 @@
 	groupPublicKey := []byte("1")
 	memberIndex := group.MemberIndex(1)
 	dkgResult := &relaychain.DKGResult{GroupPublicKey: groupPublicKey}
-<<<<<<< HEAD
-	signatures := map[group.MemberIndex]operator.Signature{
-		1: operator.Signature{101},
-		2: operator.Signature{102},
-		3: operator.Signature{103},
-		4: operator.Signature{104},
-	}
-=======
-	signatures := make(map[group.MemberIndex][]byte)
->>>>>>> 991b8c35
+	signatures := map[group.MemberIndex][]byte{
+		1: []byte{101},
+		2: []byte{102},
+		3: []byte{103},
+		4: []byte{104},
+	}
 
 	chainHandle.SubmitDKGResult(memberIndex, dkgResult, signatures)
 
@@ -335,16 +327,12 @@
 	groupPublicKey := []byte("1")
 	memberIndex := group.MemberIndex(1)
 	dkgResult := &relaychain.DKGResult{GroupPublicKey: groupPublicKey}
-<<<<<<< HEAD
-	signatures := map[group.MemberIndex]operator.Signature{
-		1: operator.Signature{101},
-		2: operator.Signature{102},
-		3: operator.Signature{103},
-		4: operator.Signature{104},
-	}
-=======
-	signatures := make(map[group.MemberIndex][]byte)
->>>>>>> 991b8c35
+	signatures := map[group.MemberIndex][]byte{
+		1: []byte{101},
+		2: []byte{102},
+		3: []byte{103},
+		4: []byte{104},
+	}
 
 	chainHandle.SubmitDKGResult(memberIndex, dkgResult, signatures)
 
@@ -389,16 +377,12 @@
 	groupPublicKey := []byte("1")
 	memberIndex := group.MemberIndex(1)
 	dkgResult := &relaychain.DKGResult{GroupPublicKey: groupPublicKey}
-<<<<<<< HEAD
-	signatures := map[group.MemberIndex]operator.Signature{
-		1: operator.Signature{101},
-		2: operator.Signature{102},
-		3: operator.Signature{103},
-		4: operator.Signature{104},
-	}
-=======
-	signatures := make(map[group.MemberIndex][]byte)
->>>>>>> 991b8c35
+	signatures := map[group.MemberIndex][]byte{
+		1: []byte{101},
+		2: []byte{102},
+		3: []byte{103},
+		4: []byte{104},
+	}
 
 	chainHandle.SubmitDKGResult(memberIndex, dkgResult, signatures)
 
@@ -572,18 +556,11 @@
 		GroupPublicKey: []byte{11},
 	}
 
-<<<<<<< HEAD
-	signatures := map[group.MemberIndex]operator.Signature{
-		1: operator.Signature{101},
-		2: operator.Signature{102},
-		3: operator.Signature{103},
-		4: operator.Signature{104},
-=======
 	signatures := map[group.MemberIndex][]byte{
 		1: []byte{101},
 		2: []byte{102},
 		3: []byte{103},
->>>>>>> 991b8c35
+		4: []byte{104},
 	}
 
 	chainHandle.SubmitDKGResult(memberIndex, result, signatures)
@@ -605,50 +582,50 @@
 	chainHandle := localChain.ThresholdRelay()
 
 	var tests = map[string]struct {
-		signatures    map[group.MemberIndex]operator.Signature
+		signatures    map[group.MemberIndex][]byte
 		expectedError error
 	}{
 		"no signatures": {
-			signatures:    map[group.MemberIndex]operator.Signature{},
+			signatures:    map[group.MemberIndex][]byte{},
 			expectedError: fmt.Errorf("failed to submit result with [0] signatures for threshold [%v]", threshold),
 		},
 		"one signature": {
-			signatures: map[group.MemberIndex]operator.Signature{
-				1: operator.Signature{101},
+			signatures: map[group.MemberIndex][]byte{
+				1: []byte{101},
 			},
 			expectedError: fmt.Errorf("failed to submit result with [1] signatures for threshold [%v]", threshold),
 		},
 		"one less signature than threshold": {
-			signatures: map[group.MemberIndex]operator.Signature{
-				1: operator.Signature{101},
-				2: operator.Signature{102},
+			signatures: map[group.MemberIndex][]byte{
+				1: []byte{101},
+				2: []byte{102},
 			},
 			expectedError: fmt.Errorf("failed to submit result with [2] signatures for threshold [%v]", threshold),
 		},
 		"threshold signatures": {
-			signatures: map[group.MemberIndex]operator.Signature{
-				1: operator.Signature{101},
-				2: operator.Signature{102},
-				3: operator.Signature{103},
+			signatures: map[group.MemberIndex][]byte{
+				1: []byte{101},
+				2: []byte{102},
+				3: []byte{103},
 			},
 			expectedError: nil,
 		},
 		"one more signature than threshold": {
-			signatures: map[group.MemberIndex]operator.Signature{
-				1: operator.Signature{101},
-				2: operator.Signature{102},
-				3: operator.Signature{103},
-				4: operator.Signature{104},
+			signatures: map[group.MemberIndex][]byte{
+				1: []byte{101},
+				2: []byte{102},
+				3: []byte{103},
+				4: []byte{104},
 			},
 			expectedError: nil,
 		},
 		"signatures from all group members": {
-			signatures: map[group.MemberIndex]operator.Signature{
-				1: operator.Signature{101},
-				2: operator.Signature{102},
-				3: operator.Signature{103},
-				4: operator.Signature{104},
-				5: operator.Signature{105},
+			signatures: map[group.MemberIndex][]byte{
+				1: []byte{101},
+				2: []byte{102},
+				3: []byte{103},
+				4: []byte{104},
+				5: []byte{105},
 			},
 			expectedError: nil,
 		},
