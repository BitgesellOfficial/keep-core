package spv

import (
<<<<<<< HEAD
	"fmt"
=======
	"bytes"
	"fmt"
	"github.com/keep-network/keep-core/pkg/bitcoin"
>>>>>>> b30e4d10
	"sync"

	"github.com/keep-network/keep-core/pkg/bitcoin"
)

type localBitcoinChain struct {
	mutex sync.Mutex

<<<<<<< HEAD
	transactions             []*bitcoin.Transaction
	transactionConfirmations map[bitcoin.Hash]uint
	blockHeaders             map[uint]*bitcoin.BlockHeader
=======
	transactions []*bitcoin.Transaction
>>>>>>> b30e4d10
}

func newLocalBitcoinChain() *localBitcoinChain {
	return &localBitcoinChain{
<<<<<<< HEAD
		transactions:             make([]*bitcoin.Transaction, 0),
		transactionConfirmations: make(map[bitcoin.Hash]uint),
		blockHeaders:             make(map[uint]*bitcoin.BlockHeader),
=======
		transactions: make([]*bitcoin.Transaction, 0),
>>>>>>> b30e4d10
	}
}

func (lbc *localBitcoinChain) GetTransaction(transactionHash bitcoin.Hash) (
	*bitcoin.Transaction,
	error,
) {
	lbc.mutex.Lock()
	defer lbc.mutex.Unlock()

	for _, transaction := range lbc.transactions {
		if transaction.Hash() == transactionHash {
			return transaction, nil
		}
	}

	return nil, fmt.Errorf("transaction not found")
}

func (lbc *localBitcoinChain) GetTransactionConfirmations(transactionHash bitcoin.Hash) (
	uint,
	error,
) {
	lbc.mutex.Lock()
	defer lbc.mutex.Unlock()

	if transactionConfirmations, exists :=
		lbc.transactionConfirmations[transactionHash]; exists {
		return transactionConfirmations, nil
	}

	return 0, fmt.Errorf("transaction not found")
}

func (lbc *localBitcoinChain) BroadcastTransaction(transaction *bitcoin.Transaction) error {
	lbc.mutex.Lock()
	defer lbc.mutex.Unlock()

	transactionHash := transaction.Hash()

	for _, existingTransaction := range lbc.transactions {
		if transactionHash == existingTransaction.Hash() {
			return fmt.Errorf("transaction already exists")
		}
	}

	lbc.transactions = append(lbc.transactions, transaction)

	return nil
}

func (lbc *localBitcoinChain) GetLatestBlockHeight() (uint, error) {
	lbc.mutex.Lock()
	defer lbc.mutex.Unlock()

	// Return the highest block header's height.
	blockchainTip := uint(0)
	for blockHeaderHeight := range lbc.blockHeaders {
		if blockHeaderHeight > blockchainTip {
			blockchainTip = blockHeaderHeight
		}
	}

	if blockchainTip == 0 {
		return 0, fmt.Errorf("block headers not found")
	}

	return blockchainTip, nil
}

func (lbc *localBitcoinChain) GetBlockHeader(blockHeight uint) (
	*bitcoin.BlockHeader,
	error,
) {
	lbc.mutex.Lock()
	defer lbc.mutex.Unlock()

	if blockHeader, exists := lbc.blockHeaders[blockHeight]; exists {
		return blockHeader, nil
	}

	return nil, fmt.Errorf("block header does not exist")
}

func (lbc *localBitcoinChain) GetTransactionMerkleProof(
	transactionHash bitcoin.Hash,
	blockHeight uint,
) (*bitcoin.TransactionMerkleProof, error) {
	panic("unsupported")
}

func (lbc *localBitcoinChain) GetTransactionsForPublicKeyHash(
	publicKeyHash [20]byte,
	limit int,
) ([]*bitcoin.Transaction, error) {
	lbc.mutex.Lock()
	defer lbc.mutex.Unlock()

	p2pkh, err := bitcoin.PayToPublicKeyHash(publicKeyHash)
	if err != nil {
		return nil, err
	}

	p2wpkh, err := bitcoin.PayToWitnessPublicKeyHash(publicKeyHash)
	if err != nil {
		return nil, err
	}

	matchingTransactions := make([]*bitcoin.Transaction, 0)

	for _, transaction := range lbc.transactions {
		for _, output := range transaction.Outputs {
			script := output.PublicKeyScript
			if bytes.Equal(script, p2pkh) || bytes.Equal(script, p2wpkh) {
				matchingTransactions = append(matchingTransactions, transaction)
				break
			}
		}
	}

	if len(matchingTransactions) > limit {
		return matchingTransactions[len(matchingTransactions)-limit:], nil
	}

	return matchingTransactions, nil
}

func (lbc *localBitcoinChain) GetMempoolForPublicKeyHash(publicKeyHash [20]byte) (
	[]*bitcoin.Transaction,
	error,
) {
	panic("unsupported")
}

func (lbc *localBitcoinChain) EstimateSatPerVByteFee(blocks uint32) (
	int64,
	error,
) {
	panic("unsupported")
}

func (lbc *localBitcoinChain) addBlockHeader(
	blockNumber uint,
	blockHeader *bitcoin.BlockHeader,
) error {
	lbc.mutex.Lock()
	defer lbc.mutex.Unlock()

	if _, exists := lbc.blockHeaders[blockNumber]; exists {
		return fmt.Errorf("block header already exists")
	}

	lbc.blockHeaders[blockNumber] = blockHeader

	return nil
}

func (lbc *localBitcoinChain) addTransaction(
	transaction *bitcoin.Transaction,
) error {
	lbc.mutex.Lock()
	defer lbc.mutex.Unlock()

	for _, existingTransaction := range lbc.transactions {
		if transaction.Hash() == existingTransaction.Hash() {
			return fmt.Errorf("transaction already exists")
		}
	}

	lbc.transactions = append(lbc.transactions, transaction)

	return nil
}

func (lbc *localBitcoinChain) addTransactionConfirmations(
	transactionHash bitcoin.Hash,
	transactionConfirmations uint,
) error {
	lbc.mutex.Lock()
	defer lbc.mutex.Unlock()

	if _, exists := lbc.transactionConfirmations[transactionHash]; exists {
		return fmt.Errorf("transaction confirmations already set")
	}

	lbc.transactionConfirmations[transactionHash] = transactionConfirmations

	return nil
}<|MERGE_RESOLUTION|>--- conflicted
+++ resolved
@@ -1,13 +1,8 @@
 package spv
 
 import (
-<<<<<<< HEAD
-	"fmt"
-=======
 	"bytes"
 	"fmt"
-	"github.com/keep-network/keep-core/pkg/bitcoin"
->>>>>>> b30e4d10
 	"sync"
 
 	"github.com/keep-network/keep-core/pkg/bitcoin"
@@ -16,24 +11,16 @@
 type localBitcoinChain struct {
 	mutex sync.Mutex
 
-<<<<<<< HEAD
 	transactions             []*bitcoin.Transaction
 	transactionConfirmations map[bitcoin.Hash]uint
 	blockHeaders             map[uint]*bitcoin.BlockHeader
-=======
-	transactions []*bitcoin.Transaction
->>>>>>> b30e4d10
 }
 
 func newLocalBitcoinChain() *localBitcoinChain {
 	return &localBitcoinChain{
-<<<<<<< HEAD
 		transactions:             make([]*bitcoin.Transaction, 0),
 		transactionConfirmations: make(map[bitcoin.Hash]uint),
 		blockHeaders:             make(map[uint]*bitcoin.BlockHeader),
-=======
-		transactions: make([]*bitcoin.Transaction, 0),
->>>>>>> b30e4d10
 	}
 }
 
