package ephemeral

import (
	"fmt"

	"github.com/btcsuite/btcd/btcec"
)

// KeyPair represents the generated ephemeral private and public key pair
type KeyPair struct {
	PrivateKey *PrivateKey
	PublicKey  *PublicKey
}

// PrivateKey is an ephemeral private elliptic curve key.
type PrivateKey btcec.PrivateKey

// PublicKey is an ephemeral public elliptic curve key.
type PublicKey btcec.PublicKey

// KeyPair is a pair of ephemeral elliptic curve private and public key.
type KeyPair struct {
	PrivateKey *PrivateKey
	PublicKey  *PublicKey
}

func curve() *btcec.KoblitzCurve {
	return btcec.S256()
}

<<<<<<< HEAD
// GenerateKeypair generates a pair of public and private ephemeral keys
// that can be used as an input for ECDH.
func GenerateKeypair() (*KeyPair, error) {
=======
// GenerateKeyPair generates a pair of public and private elliptic curve
// ephemeral key that can be used as an input for ECDH.
func GenerateKeyPair() (*KeyPair, error) {
>>>>>>> 03129850
	ecdsaKey, err := btcec.NewPrivateKey(curve())
	if err != nil {
		return nil, fmt.Errorf(
			"could not generate new ephemeral keypair [%v]",
			err,
		)
	}

	return &KeyPair{
<<<<<<< HEAD
		PrivateKey: (*PrivateKey)(ecdsaKey),
		PublicKey:  (*PublicKey)(&ecdsaKey.PublicKey),
=======
		(*PrivateKey)(ecdsaKey),
		(*PublicKey)(&ecdsaKey.PublicKey),
>>>>>>> 03129850
	}, nil
}

// UnmarshalPrivateKey turns a slice of bytes into a `PrivateKey`.
func UnmarshalPrivateKey(bytes []byte) *PrivateKey {
	priv, _ := btcec.PrivKeyFromBytes(curve(), bytes)
	return (*PrivateKey)(priv)
}

// UnmarshalPublicKey turns a slice of bytes into a `PublicKey`.
func UnmarshalPublicKey(bytes []byte) (*PublicKey, error) {
	pubKey, err := btcec.ParsePubKey(bytes, curve())
	if err != nil {
		return nil, fmt.Errorf("could not parse ephemeral public key [%v]", err)
	}

	return (*PublicKey)(pubKey), nil
}

// Marshal turns a `PrivateKey` into a slice of bytes.
func (pk *PrivateKey) Marshal() []byte {
	return (*btcec.PrivateKey)(pk).Serialize()
}

// Marshal turns a `PublicKey` into a slice of bytes.
func (pk *PublicKey) Marshal() []byte {
	return (*btcec.PublicKey)(pk).SerializeCompressed()
}<|MERGE_RESOLUTION|>--- conflicted
+++ resolved
@@ -5,12 +5,6 @@
 
 	"github.com/btcsuite/btcd/btcec"
 )
-
-// KeyPair represents the generated ephemeral private and public key pair
-type KeyPair struct {
-	PrivateKey *PrivateKey
-	PublicKey  *PublicKey
-}
 
 // PrivateKey is an ephemeral private elliptic curve key.
 type PrivateKey btcec.PrivateKey
@@ -28,15 +22,9 @@
 	return btcec.S256()
 }
 
-<<<<<<< HEAD
-// GenerateKeypair generates a pair of public and private ephemeral keys
-// that can be used as an input for ECDH.
-func GenerateKeypair() (*KeyPair, error) {
-=======
 // GenerateKeyPair generates a pair of public and private elliptic curve
 // ephemeral key that can be used as an input for ECDH.
 func GenerateKeyPair() (*KeyPair, error) {
->>>>>>> 03129850
 	ecdsaKey, err := btcec.NewPrivateKey(curve())
 	if err != nil {
 		return nil, fmt.Errorf(
@@ -46,13 +34,8 @@
 	}
 
 	return &KeyPair{
-<<<<<<< HEAD
-		PrivateKey: (*PrivateKey)(ecdsaKey),
-		PublicKey:  (*PublicKey)(&ecdsaKey.PublicKey),
-=======
 		(*PrivateKey)(ecdsaKey),
 		(*PublicKey)(&ecdsaKey.PublicKey),
->>>>>>> 03129850
 	}, nil
 }
 
