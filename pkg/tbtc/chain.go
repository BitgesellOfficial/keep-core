package tbtc

import (
	"crypto/ecdsa"
	"math/big"
	"time"

	"github.com/keep-network/keep-core/pkg/bitcoin"
	"github.com/keep-network/keep-core/pkg/chain"
	"github.com/keep-network/keep-core/pkg/operator"
	"github.com/keep-network/keep-core/pkg/protocol/group"
	"github.com/keep-network/keep-core/pkg/sortition"
	"github.com/keep-network/keep-core/pkg/subscription"
	"github.com/keep-network/keep-core/pkg/tecdsa/dkg"
)

type DKGState int

const (
	Idle DKGState = iota
	AwaitingSeed
	AwaitingResult
	Challenge
)

// GroupSelectionChain defines the subset of the TBTC chain interface that
// pertains to the group selection activities.
type GroupSelectionChain interface {
	// SelectGroup returns the group members selected for the current group
	// selection. The function returns an error if the chain's state does not
	// allow for group selection at the moment.
	SelectGroup() (*GroupSelectionResult, error)
}

// GroupSelectionResult represents a group selection result, i.e. operators
// selected to perform the DKG protocol. The result consists of two slices
// of equal length holding the chain.OperatorID and chain.Address for each
// selected operator.
type GroupSelectionResult struct {
	OperatorsIDs       chain.OperatorIDs
	OperatorsAddresses chain.Addresses
}

// DistributedKeyGenerationChain defines the subset of the TBTC chain
// interface that pertains specifically to group formation's distributed key
// generation process.
type DistributedKeyGenerationChain interface {
	// OnDKGStarted registers a callback that is invoked when an on-chain
	// notification of the DKG process start is seen.
	OnDKGStarted(
		func(event *DKGStartedEvent),
	) subscription.EventSubscription

	// PastDKGStartedEvents fetches past DKG started events according to the
	// provided filter or unfiltered if the filter is nil. Returned events
	// are sorted by the block number in the ascending order, i.e. the latest
	// event is at the end of the slice.
	PastDKGStartedEvents(
		filter *DKGStartedEventFilter,
	) ([]*DKGStartedEvent, error)

	// OnDKGResultSubmitted registers a callback that is invoked when an on-chain
	// notification of the DKG result submission is seen.
	OnDKGResultSubmitted(
		func(event *DKGResultSubmittedEvent),
	) subscription.EventSubscription

	// OnDKGResultChallenged registers a callback that is invoked when an
	// on-chain notification of the DKG result challenge is seen.
	OnDKGResultChallenged(
		func(event *DKGResultChallengedEvent),
	) subscription.EventSubscription

	// OnDKGResultApproved registers a callback that is invoked when an on-chain
	// notification of the DKG result approval is seen.
	OnDKGResultApproved(
		func(event *DKGResultApprovedEvent),
	) subscription.EventSubscription

	// AssembleDKGResult assembles the DKG chain result according to the rules
	// expected by the given chain.
	AssembleDKGResult(
		submitterMemberIndex group.MemberIndex,
		groupPublicKey *ecdsa.PublicKey,
		operatingMembersIndexes []group.MemberIndex,
		misbehavedMembersIndexes []group.MemberIndex,
		signatures map[group.MemberIndex][]byte,
		groupSelectionResult *GroupSelectionResult,
	) (*DKGChainResult, error)

	// SubmitDKGResult submits the DKG result to the chain.
	SubmitDKGResult(dkgResult *DKGChainResult) error

	// GetDKGState returns the current state of the DKG procedure.
	GetDKGState() (DKGState, error)

	// CalculateDKGResultSignatureHash calculates a 32-byte hash that is used
	// to produce a signature supporting the given groupPublicKey computed
	// as result of the given DKG process. The misbehavedMembersIndexes parameter
	// should contain indexes of members that were considered as misbehaved
	// during the DKG process. The startBlock argument is the block at which
	// the given DKG process started.
	CalculateDKGResultSignatureHash(
		groupPublicKey *ecdsa.PublicKey,
		misbehavedMembersIndexes []group.MemberIndex,
		startBlock uint64,
	) (dkg.ResultSignatureHash, error)

	// IsDKGResultValid checks whether the submitted DKG result is valid from
	// the on-chain contract standpoint.
	IsDKGResultValid(dkgResult *DKGChainResult) (bool, error)

	// ChallengeDKGResult challenges the submitted DKG result.
	ChallengeDKGResult(dkgResult *DKGChainResult) error

	// ApproveDKGResult approves the submitted DKG result.
	ApproveDKGResult(dkgResult *DKGChainResult) error

	// DKGParameters gets the current value of DKG-specific control parameters.
	DKGParameters() (*DKGParameters, error)
}

// DKGChainResultHash represents a hash of the DKGChainResult. The algorithm
// used is specific to the chain.
type DKGChainResultHash [32]byte

// DKGChainResult represents a DKG result submitted to the chain.
type DKGChainResult struct {
	SubmitterMemberIndex     group.MemberIndex
	GroupPublicKey           []byte
	MisbehavedMembersIndexes []group.MemberIndex
	Signatures               []byte
	SigningMembersIndexes    []group.MemberIndex
	Members                  chain.OperatorIDs
	MembersHash              [32]byte
}

// DKGStartedEvent represents a DKG start event.
type DKGStartedEvent struct {
	Seed        *big.Int
	BlockNumber uint64
}

// DKGStartedEventFilter is a component allowing to filter DKGStartedEvent.
type DKGStartedEventFilter struct {
	StartBlock uint64
	EndBlock   *uint64
	Seed       []*big.Int
}

// DKGResultSubmittedEvent represents a DKG result submission event. It is
// emitted after a submitted DKG result lands on the chain.
type DKGResultSubmittedEvent struct {
	Seed        *big.Int
	ResultHash  DKGChainResultHash
	Result      *DKGChainResult
	BlockNumber uint64
}

// DKGResultChallengedEvent represents a DKG result challenge event. It is
// emitted after a submitted DKG result is challenged as an invalid result.
type DKGResultChallengedEvent struct {
	ResultHash  DKGChainResultHash
	Challenger  chain.Address
	Reason      string
	BlockNumber uint64
}

// DKGResultApprovedEvent represents a DKG result approval event. It is
// emitted after a submitted DKG result is approved as a valid result.
type DKGResultApprovedEvent struct {
	ResultHash  DKGChainResultHash
	Approver    chain.Address
	BlockNumber uint64
}

// DKGParameters contains values of DKG-specific control parameters.
type DKGParameters struct {
	SubmissionTimeoutBlocks       uint64
	ChallengePeriodBlocks         uint64
	ApprovePrecedencePeriodBlocks uint64
}

// BridgeChain defines the subset of the TBTC chain interface that pertains
// specifically to the tBTC Bridge operations.
type BridgeChain interface {
	// GetWallet gets the on-chain data for the given wallet. Returns an error
	// if the wallet was not found.
	GetWallet(walletPublicKeyHash [20]byte) (*WalletChainData, error)

	// GetWalletParameters gets the current value of parameters relevant to
	// wallet.
	GetWalletParameters() (
		creationPeriod uint32,
		creationMinBtcBalance uint64,
		creationMaxBtcBalance uint64,
		closureMinBtcBalance uint64,
		maxAge uint32,
		maxBtcTransfer uint64,
		closingPeriod uint32,
		err error,
	)

	// GetLiveWalletsCount gets the current count of live wallets.
	GetLiveWalletsCount() (uint32, error)

	// ComputeMainUtxoHash computes the hash of the provided main UTXO
	// according to the on-chain Bridge rules.
	ComputeMainUtxoHash(mainUtxo *bitcoin.UnspentTransactionOutput) [32]byte

	// PastDepositRevealedEvents fetches past deposit reveal events according
	// to the provided filter or unfiltered if the filter is nil. Returned
	// events are sorted by the block number in the ascending order, i.e. the
	// latest event is at the end of the slice.
	PastDepositRevealedEvents(
		filter *DepositRevealedEventFilter,
	) ([]*DepositRevealedEvent, error)

	// GetPendingRedemptionRequest gets the on-chain pending redemption request
	// for the given wallet public key hash and redeemer output script.
	// The returned bool value indicates whether the request was found or not.
	GetPendingRedemptionRequest(
		walletPublicKeyHash [20]byte,
		redeemerOutputScript bitcoin.Script,
	) (*RedemptionRequest, bool, error)

	// GetDepositRequest gets the on-chain deposit request for the given
	// funding transaction hash and output index.The returned values represent:
	// - deposit request which is non-nil only when the deposit request was
	//   found,
	// - boolean value which is true if the deposit request was found, false
	//   otherwise,
	// - error which is non-nil only when the function execution failed. It will
	//   be nil if the deposit request was not found, but the function execution
	//   succeeded.
	GetDepositRequest(
		fundingTxHash bitcoin.Hash,
		fundingOutputIndex uint32,
	) (*DepositChainRequest, bool, error)

	// PastNewWalletRegisteredEvents fetches past new wallet registered events
	// according to the provided filter or unfiltered if the filter is nil. Returned
	// events are sorted by the block number in the ascending order, i.e. the
	// latest event is at the end of the slice.
	PastNewWalletRegisteredEvents(
		filter *NewWalletRegisteredEventFilter,
	) ([]*NewWalletRegisteredEvent, error)
}

// NewWalletRegisteredEvent represents a new wallet registered event.
type NewWalletRegisteredEvent struct {
	EcdsaWalletID       [32]byte
	WalletPublicKeyHash [20]byte
	BlockNumber         uint64
}

// NewWalletRegisteredEventFilter is a component allowing to filter NewWalletRegisteredEvent.
type NewWalletRegisteredEventFilter struct {
	StartBlock          uint64
	EndBlock            *uint64
	EcdsaWalletID       [][32]byte
	WalletPublicKeyHash [][20]byte
}

// HeartbeatRequestedEvent represents a Bridge heartbeat request event.
type HeartbeatRequestedEvent struct {
	WalletPublicKey []byte
	Messages        []*big.Int
	BlockNumber     uint64
}

// DepositRevealedEvent represents a deposit reveal event.
//
// The Vault field is nil if the deposit does not target any vault on-chain.
type DepositRevealedEvent struct {
	FundingTxHash       bitcoin.Hash
	FundingOutputIndex  uint32
	Depositor           chain.Address
	Amount              uint64
	BlindingFactor      [8]byte
	WalletPublicKeyHash [20]byte
	RefundPublicKeyHash [20]byte
	RefundLocktime      [4]byte
	Vault               *chain.Address
	BlockNumber         uint64
}

func (dre *DepositRevealedEvent) unpack() *Deposit {
	return &Deposit{
		Utxo: &bitcoin.UnspentTransactionOutput{
			Outpoint: &bitcoin.TransactionOutpoint{
				TransactionHash: dre.FundingTxHash,
				OutputIndex:     dre.FundingOutputIndex,
			},
			Value: int64(dre.Amount),
		},
		Depositor:           dre.Depositor,
		BlindingFactor:      dre.BlindingFactor,
		WalletPublicKeyHash: dre.WalletPublicKeyHash,
		RefundPublicKeyHash: dre.RefundPublicKeyHash,
		RefundLocktime:      dre.RefundLocktime,
		Vault:               dre.Vault,
	}
}

func (dre *DepositRevealedEvent) GetWalletPublicKeyHash() [20]byte {
	return dre.WalletPublicKeyHash
}

// DepositRevealedEventFilter is a component allowing to filter DepositRevealedEvent.
type DepositRevealedEventFilter struct {
	StartBlock          uint64
	EndBlock            *uint64
	Depositor           []chain.Address
	WalletPublicKeyHash [][20]byte
}

// DepositChainRequest represents a deposit request stored on-chain.
// This is a deposit revealed to the Bridge and recorded on-chain. There is no
// guarantee this deposit actually happened on the Bitcoin side.
//
// The Vault field is nil if the deposit does not target any vault on-chain.
type DepositChainRequest struct {
	Depositor   chain.Address
	Amount      uint64
	RevealedAt  time.Time
	Vault       *chain.Address
	TreasuryFee uint64
	SweptAt     time.Time
}

// WalletChainData represents wallet data stored on-chain.
type WalletChainData struct {
	EcdsaWalletID                          [32]byte
	MainUtxoHash                           [32]byte
	PendingRedemptionsValue                uint64
	CreatedAt                              time.Time
	MovingFundsRequestedAt                 time.Time
	ClosingStartedAt                       time.Time
	PendingMovedFundsSweepRequestsCount    uint32
	State                                  WalletState
	MovingFundsTargetWalletsCommitmentHash [32]byte
}

<<<<<<< HEAD
// WalletCoordinatorChain defines the subset of the TBTC chain interface that
// pertains specifically to the tBTC wallet coordination.
type WalletCoordinatorChain interface {
	// OnHeartbeatRequestSubmitted registers a callback that is invoked when
	// an on-chain notification of the wallet heartbeat request is seen.
	OnHeartbeatRequestSubmitted(
		handler func(event *HeartbeatRequestSubmittedEvent),
	) subscription.EventSubscription

	// OnDepositSweepProposalSubmitted registers a callback that is invoked when
	// an on-chain notification of the deposit sweep proposal submission is seen.
	OnDepositSweepProposalSubmitted(
		func(event *DepositSweepProposalSubmittedEvent),
	) subscription.EventSubscription

	// GetWalletLock gets the current wallet lock for the given wallet.
	// Returned values represent the expiration time and the cause of the lock.
	// The expiration time can be UNIX timestamp 0 which means there is no lock
	// on the wallet at the given moment.
	GetWalletLock(
		walletPublicKeyHash [20]byte,
	) (time.Time, WalletActionType, error)

	// OnRedemptionProposalSubmitted registers a callback that is invoked when
	// an on-chain notification of the redemption proposal submission is seen.
	OnRedemptionProposalSubmitted(
		func(event *RedemptionProposalSubmittedEvent),
	) subscription.EventSubscription

	// Submits the moving funds target wallets commitment.
	SubmitMovingFundsCommitment(
		walletPublicKeyHash [20]byte,
		walletMainUTXO bitcoin.UnspentTransactionOutput,
		walletMembersIDs []uint32,
		walletMemberIndex uint32,
		targetWallets [][20]byte,
	) error

=======
// WalletProposalValidatorChain defines the subset of the TBTC chain interface
// that pertains specifically to the tBTC wallet proposal validator.
type WalletProposalValidatorChain interface {
>>>>>>> 1d813c59
	// ValidateDepositSweepProposal validates the given deposit sweep proposal
	// against the chain. It requires some additional data about the deposits
	// that must be fetched externally. Returns an error if the proposal is
	// not valid or nil otherwise.
	ValidateDepositSweepProposal(
		walletPublicKeyHash [20]byte,
		proposal *DepositSweepProposal,
		depositsExtraInfo []struct {
			*Deposit
			FundingTx *bitcoin.Transaction
		},
	) error

	// ValidateRedemptionProposal validates the given redemption proposal
	// against the chain. Returns an error if the proposal is not valid or
	// nil otherwise.
<<<<<<< HEAD
	ValidateRedemptionProposal(proposal *RedemptionProposal) error

	// ValidateMovingFundsProposal validates the given moving funds proposal
	// against the chain. Returns an error if the proposal is not valid or
	// nil otherwise.
	ValidateMovingFundsProposal(proposal *MovingFundsProposal) error
}

// HeartbeatRequestSubmittedEvent represents a wallet heartbeat request
// submitted to the chain.
//
// TODO: Remove this type and all related code.
type HeartbeatRequestSubmittedEvent struct {
	WalletPublicKeyHash [20]byte
	Message             []byte
	Coordinator         chain.Address
	BlockNumber         uint64
}

// DepositSweepProposalSubmittedEvent represents a deposit sweep proposal
// submission event.
//
// TODO: Remove this type and all related code.
type DepositSweepProposalSubmittedEvent struct {
	Proposal    *DepositSweepProposal
	Coordinator chain.Address
	BlockNumber uint64
}

func (dspse *DepositSweepProposalSubmittedEvent) WalletPublicKeyHash() [20]byte {
	return dspse.Proposal.WalletPublicKeyHash
}

// DepositSweepProposalSubmittedEventFilter is a component allowing to
// filter DepositSweepProposalSubmittedEvent.
type DepositSweepProposalSubmittedEventFilter struct {
	StartBlock          uint64
	EndBlock            *uint64
	Coordinator         []chain.Address
	WalletPublicKeyHash [20]byte
}

// RedemptionProposalSubmittedEvent represents a redemption proposal
// submission event.
//
// TODO: Remove this type and all related code.
type RedemptionProposalSubmittedEvent struct {
	Proposal    *RedemptionProposal
	Coordinator chain.Address
	BlockNumber uint64
}

func (rpse *RedemptionProposalSubmittedEvent) WalletPublicKeyHash() [20]byte {
	return rpse.Proposal.WalletPublicKeyHash
}
=======
	ValidateRedemptionProposal(
		walletPublicKeyHash [20]byte,
		proposal *RedemptionProposal,
	) error
>>>>>>> 1d813c59

	// ValidateHeartbeatProposal validates the given heartbeat proposal
	// against the chain. Returns an error if the proposal is not valid or
	// nil otherwise.
	ValidateHeartbeatProposal(
		walletPublicKeyHash [20]byte,
		proposal *HeartbeatProposal,
	) error
}

// RedemptionRequestedEvent represents a redemption requested event.
type RedemptionRequestedEvent struct {
	WalletPublicKeyHash  [20]byte
	RedeemerOutputScript bitcoin.Script
	Redeemer             chain.Address
	RequestedAmount      uint64
	TreasuryFee          uint64
	TxMaxFee             uint64
	BlockNumber          uint64
}

func (rre *RedemptionRequestedEvent) GetWalletPublicKeyHash() [20]byte {
	return rre.WalletPublicKeyHash
}

// RedemptionRequestedEventFilter is a component allowing to filter RedemptionRequestedEvent.
type RedemptionRequestedEventFilter struct {
	StartBlock          uint64
	EndBlock            *uint64
	WalletPublicKeyHash [][20]byte
	Redeemer            []chain.Address
}

// Chain represents the interface that the TBTC module expects to interact
// with the anchoring blockchain on.
type Chain interface {
	// BlockCounter returns the chain's block counter.
	BlockCounter() (chain.BlockCounter, error)
	// Signing returns the chain's signer.
	Signing() chain.Signing
	// OperatorKeyPair returns the key pair of the operator assigned to this
	// chain handle.
	OperatorKeyPair() (*operator.PrivateKey, *operator.PublicKey, error)
	// GetBlockNumberByTimestamp gets the block number for the given timestamp.
	// In the best case, the block with the exact same timestamp is returned.
	// If the aforementioned is not possible, it tries to return the closest
	// possible block.
	GetBlockNumberByTimestamp(timestamp uint64) (uint64, error)
	// GetBlockHashByNumber gets the block hash for the given block number.
	GetBlockHashByNumber(blockNumber uint64) ([32]byte, error)

	sortition.Chain
	GroupSelectionChain
	DistributedKeyGenerationChain
	BridgeChain
	WalletProposalValidatorChain
}<|MERGE_RESOLUTION|>--- conflicted
+++ resolved
@@ -245,6 +245,15 @@
 	PastNewWalletRegisteredEvents(
 		filter *NewWalletRegisteredEventFilter,
 	) ([]*NewWalletRegisteredEvent, error)
+
+	// Submits the moving funds target wallets commitment.
+	SubmitMovingFundsCommitment(
+		walletPublicKeyHash [20]byte,
+		walletMainUTXO bitcoin.UnspentTransactionOutput,
+		walletMembersIDs []uint32,
+		walletMemberIndex uint32,
+		targetWallets [][20]byte,
+	) error
 }
 
 // NewWalletRegisteredEvent represents a new wallet registered event.
@@ -342,50 +351,9 @@
 	MovingFundsTargetWalletsCommitmentHash [32]byte
 }
 
-<<<<<<< HEAD
-// WalletCoordinatorChain defines the subset of the TBTC chain interface that
-// pertains specifically to the tBTC wallet coordination.
-type WalletCoordinatorChain interface {
-	// OnHeartbeatRequestSubmitted registers a callback that is invoked when
-	// an on-chain notification of the wallet heartbeat request is seen.
-	OnHeartbeatRequestSubmitted(
-		handler func(event *HeartbeatRequestSubmittedEvent),
-	) subscription.EventSubscription
-
-	// OnDepositSweepProposalSubmitted registers a callback that is invoked when
-	// an on-chain notification of the deposit sweep proposal submission is seen.
-	OnDepositSweepProposalSubmitted(
-		func(event *DepositSweepProposalSubmittedEvent),
-	) subscription.EventSubscription
-
-	// GetWalletLock gets the current wallet lock for the given wallet.
-	// Returned values represent the expiration time and the cause of the lock.
-	// The expiration time can be UNIX timestamp 0 which means there is no lock
-	// on the wallet at the given moment.
-	GetWalletLock(
-		walletPublicKeyHash [20]byte,
-	) (time.Time, WalletActionType, error)
-
-	// OnRedemptionProposalSubmitted registers a callback that is invoked when
-	// an on-chain notification of the redemption proposal submission is seen.
-	OnRedemptionProposalSubmitted(
-		func(event *RedemptionProposalSubmittedEvent),
-	) subscription.EventSubscription
-
-	// Submits the moving funds target wallets commitment.
-	SubmitMovingFundsCommitment(
-		walletPublicKeyHash [20]byte,
-		walletMainUTXO bitcoin.UnspentTransactionOutput,
-		walletMembersIDs []uint32,
-		walletMemberIndex uint32,
-		targetWallets [][20]byte,
-	) error
-
-=======
 // WalletProposalValidatorChain defines the subset of the TBTC chain interface
 // that pertains specifically to the tBTC wallet proposal validator.
 type WalletProposalValidatorChain interface {
->>>>>>> 1d813c59
 	// ValidateDepositSweepProposal validates the given deposit sweep proposal
 	// against the chain. It requires some additional data about the deposits
 	// that must be fetched externally. Returns an error if the proposal is
@@ -402,68 +370,10 @@
 	// ValidateRedemptionProposal validates the given redemption proposal
 	// against the chain. Returns an error if the proposal is not valid or
 	// nil otherwise.
-<<<<<<< HEAD
-	ValidateRedemptionProposal(proposal *RedemptionProposal) error
-
-	// ValidateMovingFundsProposal validates the given moving funds proposal
-	// against the chain. Returns an error if the proposal is not valid or
-	// nil otherwise.
-	ValidateMovingFundsProposal(proposal *MovingFundsProposal) error
-}
-
-// HeartbeatRequestSubmittedEvent represents a wallet heartbeat request
-// submitted to the chain.
-//
-// TODO: Remove this type and all related code.
-type HeartbeatRequestSubmittedEvent struct {
-	WalletPublicKeyHash [20]byte
-	Message             []byte
-	Coordinator         chain.Address
-	BlockNumber         uint64
-}
-
-// DepositSweepProposalSubmittedEvent represents a deposit sweep proposal
-// submission event.
-//
-// TODO: Remove this type and all related code.
-type DepositSweepProposalSubmittedEvent struct {
-	Proposal    *DepositSweepProposal
-	Coordinator chain.Address
-	BlockNumber uint64
-}
-
-func (dspse *DepositSweepProposalSubmittedEvent) WalletPublicKeyHash() [20]byte {
-	return dspse.Proposal.WalletPublicKeyHash
-}
-
-// DepositSweepProposalSubmittedEventFilter is a component allowing to
-// filter DepositSweepProposalSubmittedEvent.
-type DepositSweepProposalSubmittedEventFilter struct {
-	StartBlock          uint64
-	EndBlock            *uint64
-	Coordinator         []chain.Address
-	WalletPublicKeyHash [20]byte
-}
-
-// RedemptionProposalSubmittedEvent represents a redemption proposal
-// submission event.
-//
-// TODO: Remove this type and all related code.
-type RedemptionProposalSubmittedEvent struct {
-	Proposal    *RedemptionProposal
-	Coordinator chain.Address
-	BlockNumber uint64
-}
-
-func (rpse *RedemptionProposalSubmittedEvent) WalletPublicKeyHash() [20]byte {
-	return rpse.Proposal.WalletPublicKeyHash
-}
-=======
 	ValidateRedemptionProposal(
 		walletPublicKeyHash [20]byte,
 		proposal *RedemptionProposal,
 	) error
->>>>>>> 1d813c59
 
 	// ValidateHeartbeatProposal validates the given heartbeat proposal
 	// against the chain. Returns an error if the proposal is not valid or
@@ -472,6 +382,11 @@
 		walletPublicKeyHash [20]byte,
 		proposal *HeartbeatProposal,
 	) error
+
+	// ValidateMovingFundsProposal validates the given moving funds proposal
+	// against the chain. Returns an error if the proposal is not valid or
+	// nil otherwise.
+	ValidateMovingFundsProposal(proposal *MovingFundsProposal) error
 }
 
 // RedemptionRequestedEvent represents a redemption requested event.
