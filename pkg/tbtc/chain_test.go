--- conflicted
+++ resolved
@@ -1386,26 +1386,11 @@
 		dkgResultChallengeHandlers: make(
 			map[int]func(submission *DKGResultChallengedEvent),
 		),
-<<<<<<< HEAD
 		inactivityClaimedHandlers: make(
 			map[int]func(submission *InactivityClaimedEvent),
 		),
-		wallets:                            make(map[[20]byte]*WalletChainData),
-		inactivityNonces:                   make(map[[32]byte]uint64),
-		blocksByTimestamp:                  make(map[uint64]uint64),
-		blocksHashesByNumber:               make(map[uint64][32]byte),
-		pastDepositRevealedEvents:          make(map[[32]byte][]*DepositRevealedEvent),
-		depositSweepProposalValidations:    make(map[[32]byte]bool),
-		pendingRedemptionRequests:          make(map[[32]byte]*RedemptionRequest),
-		redemptionProposalValidations:      make(map[[32]byte]bool),
-		movingFundsProposalValidations:     make(map[[32]byte]bool),
-		movedFundsSweepProposalValidations: make(map[[32]byte]bool),
-		heartbeatProposalValidations:       make(map[[16]byte]bool),
-		depositRequests:                    make(map[[32]byte]*DepositChainRequest),
-		blockCounter:                       blockCounter,
-		operatorPrivateKey:                 operatorPrivateKey,
-=======
 		wallets:                                  make(map[[20]byte]*WalletChainData),
+		inactivityNonces:                         make(map[[32]byte]uint64),
 		blocksByTimestamp:                        make(map[uint64]uint64),
 		blocksHashesByNumber:                     make(map[uint64][32]byte),
 		pastDepositRevealedEvents:                make(map[[32]byte][]*DepositRevealedEvent),
@@ -1419,7 +1404,6 @@
 		depositRequests:                          make(map[[32]byte]*DepositChainRequest),
 		blockCounter:                             blockCounter,
 		operatorPrivateKey:                       operatorPrivateKey,
->>>>>>> a3904dd7
 	}
 
 	return localChain
