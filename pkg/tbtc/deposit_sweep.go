package tbtc

import (
	"context"
	"crypto/ecdsa"
	"fmt"
	"math/big"
	"time"

	"github.com/ipfs/go-log/v2"
	"go.uber.org/zap"

	"github.com/keep-network/keep-core/pkg/bitcoin"
	"github.com/keep-network/keep-core/pkg/tecdsa"
<<<<<<< HEAD
=======
	"go.uber.org/zap"
>>>>>>> 24f46180
)

const (
	// depositSweepProposalConfirmationBlocks determines the block length of the
	// confirmation period on the host chain that is preserved after a deposit
	// sweep proposal submission.
	depositSweepProposalConfirmationBlocks = 20
	// depositSweepRequiredFundingTxConfirmations determines the minimum
	// number of confirmations that are needed for a deposit funding Bitcoin
	// transaction in order to consider it a valid part of the deposit sweep
	// proposal.
	depositSweepRequiredFundingTxConfirmations = 6
	// depositSweepSigningTimeoutSafetyMargin determines the duration of the
	// safety margin that must be preserved between the signing timeout
	// and the timeout of the entire deposit sweep action. This safety
	// margin prevents against the case where signing completes late and there
	// is not enough time to broadcast the sweep transaction properly.
	// In such a case, wallet signatures may leak and make the wallet subject
	// of fraud accusations. Usage of the safety margin ensures there is enough
	// time to perform post-signing steps of the deposit sweep action.
	depositSweepSigningTimeoutSafetyMargin = 1 * time.Hour
	// depositSweepSigningDelayBlocks determines the per-deposit delay in
	// blocks that must be preserved before starting the deposit sweep
	// transaction signing process. This delay aims to reflect the time taken
	// by pre-signing steps that must be done for a single deposit.
	// Multiplying this constant by the number of proposal's deposits
	// allows to determine the total delay that must be added to the proposal
	// processing start block in order to designate a sane signing start block
	// and maximize chances for a successful signing process.
	depositSweepSigningDelayBlocks = 10
	// depositSweepBroadcastTimeout determines the time window for deposit
	// sweep transaction broadcast. It is guaranteed that at least
	// depositSweepSigningTimeoutSafetyMargin is preserved for the broadcast
	// step. However, the happy path for the broadcast step is usually quick
	// and few retries are needed to recover from temporary problems. That
	// said, if the broadcast step does not succeed in a tight timeframe,
	// there is no point to retry for the entire possible time window.
	// Hence, the timeout for broadcast step is set as 25% of the entire
	// time widow determined by depositSweepSigningTimeoutSafetyMargin.
	depositSweepBroadcastTimeout = depositSweepSigningTimeoutSafetyMargin / 4
	// depositSweepBroadcastCheckDelay determines the delay that must
	// be preserved between transaction broadcast and the check that ensures
	// the transaction is known on the Bitcoin chain. This delay is needed
	// as spreading the transaction over the Bitcoin network takes time.
	depositSweepBroadcastCheckDelay = 1 * time.Minute
)

// depositSweepSigningExecutor is an interface meant to decouple the
// specific implementation of the signing executor from the deposit sweep
// action
type depositSweepSigningExecutor interface {
	signBatch(
		ctx context.Context,
		messages []*big.Int,
		startBlock uint64,
	) ([]*tecdsa.Signature, error)
}

// depositSweepAction is a deposit sweep walletAction.
type depositSweepAction struct {
	logger   *zap.SugaredLogger
	chain    Chain
	btcChain bitcoin.Chain

	sweepingWallet  wallet
	signingExecutor depositSweepSigningExecutor

	proposal                     *DepositSweepProposal
	proposalProcessingStartBlock uint64
	proposalExpiresAt            time.Time

	requiredFundingTxConfirmations uint
	signingTimeoutSafetyMargin     time.Duration
	signingDelayBlocks             int
	broadcastTimeout               time.Duration
	broadcastCheckDelay            time.Duration
}

func newDepositSweepAction(
	logger *zap.SugaredLogger,
	chain Chain,
	btcChain bitcoin.Chain,
	sweepingWallet wallet,
	signingExecutor depositSweepSigningExecutor,
	proposal *DepositSweepProposal,
	proposalProcessingStartBlock uint64,
	proposalExpiresAt time.Time,
) *depositSweepAction {
	return &depositSweepAction{
		logger:                         logger,
		chain:                          chain,
		btcChain:                       btcChain,
		sweepingWallet:                 sweepingWallet,
		signingExecutor:                signingExecutor,
		proposal:                       proposal,
		proposalProcessingStartBlock:   proposalProcessingStartBlock,
		proposalExpiresAt:              proposalExpiresAt,
		requiredFundingTxConfirmations: depositSweepRequiredFundingTxConfirmations,
		signingTimeoutSafetyMargin:     depositSweepSigningTimeoutSafetyMargin,
		signingDelayBlocks:             depositSweepSigningDelayBlocks,
		broadcastTimeout:               depositSweepBroadcastTimeout,
		broadcastCheckDelay:            depositSweepBroadcastCheckDelay,
	}
}

func (dsa *depositSweepAction) execute() error {
	validateProposalLogger := dsa.logger.With(
		zap.String("step", "validateProposal"),
	)

	validatedDeposits, err := ValidateDepositSweepProposal(
		validateProposalLogger,
		dsa.proposal,
		depositSweepRequiredFundingTxConfirmations,
		dsa.chain,
		dsa.btcChain,
	)
	if err != nil {
		return fmt.Errorf("validate proposal step failed: [%v]", err)
	}

	walletMainUtxo, err := DetermineWalletMainUtxo(
		bitcoin.PublicKeyHash(dsa.wallet().publicKey),
		dsa.chain,
		dsa.btcChain,
	)
	if err != nil {
		return fmt.Errorf(
			"error while determining wallet's main UTXO: [%v]",
			err,
		)
	}

	createTxLogger := dsa.logger.With(
		zap.String("step", "createTransaction"),
	)

	sweepTx, err := dsa.createTransaction(
		createTxLogger,
		walletMainUtxo,
		validatedDeposits,
	)
	if err != nil {
		return fmt.Errorf("create transaction step failed: [%v]", err)
	}

	broadcastTxLogger := dsa.logger.With(
		zap.String("step", "broadcastTransaction"),
		zap.String("sweepTxHash", sweepTx.Hash().Hex(bitcoin.ReversedByteOrder)),
	)

	err = dsa.broadcastTransaction(broadcastTxLogger, sweepTx)
	if err != nil {
		return fmt.Errorf("broadcast transaction step failed: [%v]", err)
	}

	return nil
}

// ValidateDepositSweepProposal checks the deposit sweep proposal with on-chain
// validation rules and verifies transactions on the Bitcoin chain.
func ValidateDepositSweepProposal(
	validateProposalLogger log.StandardLogger,
	proposal *DepositSweepProposal,
	requiredFundingTxConfirmations uint,
	tbtcChain Chain,
	btcChain bitcoin.Chain,
) ([]*Deposit, error) {
	depositExtraInfo := make(
		[]struct {
			*Deposit
			FundingTx *bitcoin.Transaction
		},
		len(proposal.DepositsKeys),
	)

	validateProposalLogger.Infof("gathering prerequisites for proposal validation")

<<<<<<< HEAD
	for i, depositKey := range proposal.DepositsKeys {
		depositDisplayIndex := fmt.Sprintf("%v/%v", i+1, len(proposal.DepositsKeys))
=======
	if len(dsa.proposal.DepositsKeys) != len(dsa.proposal.DepositsRevealBlocks) {
		return nil, fmt.Errorf("proposal's reveal blocks list has a wrong length")
	}

	for i, depositKey := range dsa.proposal.DepositsKeys {
		depositDisplayIndex := fmt.Sprintf("%v/%v", i+1, len(dsa.proposal.DepositsKeys))
>>>>>>> 24f46180

		validateProposalLogger.Infof(
			"deposit [%v] - checking confirmations count for funding tx",
			depositDisplayIndex,
		)

		confirmations, err := btcChain.GetTransactionConfirmations(
			depositKey.FundingTxHash,
		)
		if err != nil {
			return nil, fmt.Errorf(
				"cannot get funding tx confirmations count "+
					"for deposit [%v]: [%v]",
				depositDisplayIndex,
				err,
			)
		}

		if confirmations < requiredFundingTxConfirmations {
			return nil, fmt.Errorf(
				"funding tx of deposit [%v] has only [%v/%v] of "+
					"required confirmations",
				depositDisplayIndex,
				confirmations,
				requiredFundingTxConfirmations,
			)
		}

		validateProposalLogger.Infof(
			"deposit [%v] - fetching deposit's extra data",
			depositDisplayIndex,
		)

		fundingTx, err := btcChain.GetTransaction(depositKey.FundingTxHash)
		if err != nil {
			return nil, fmt.Errorf(
				"cannot get funding tx data for deposit [%v]: [%v]",
				depositDisplayIndex,
				err,
			)
		}

<<<<<<< HEAD
		depositRequest, err := tbtcChain.GetDepositRequest(
			depositKey.FundingTxHash,
			depositKey.FundingOutputIndex,
		)
		if err != nil {
			return nil, fmt.Errorf(
				"cannot get on-chain request data for deposit [%v]: [%v]",
				depositDisplayIndex,
				err,
			)
		}

		revealBlock, err := tbtcChain.GetBlockNumberByTimestamp(
			uint64(depositRequest.RevealedAt.Unix()),
		)
		if err != nil {
			return nil, fmt.Errorf(
				"cannot estimate reveal block for deposit [%v]: [%v]",
				depositDisplayIndex,
				err,
			)
		}
=======
		revealBlock := dsa.proposal.DepositsRevealBlocks[i].Uint64()
>>>>>>> 24f46180

		// We need to fetch the past DepositRevealed event for the given deposit.
		// It may be tempting to fetch such events for all deposit keys
		// in the proposal using a single call, however, this solution has
		// serious downsides. Popular chain clients have limitations
		// for fetching past chain events regarding the requested block
		// range and/or returned data size. In this context, it is better to
		// do several well-tailored calls than a single general one.
<<<<<<< HEAD
		// We estimated the revealBlock so, we know the event was emitted
		// at this block or somewhere close. It makes sense to establish
		// a small margin and fetch past DepositRevealed events from range
		// [revealBlock - margin, revealBlock + margin] in order to handle
		// possible inaccuracies of revealBlock estimation. Moreover,
		// we use the depositor address and wallet PKH as additional filters
		// to limit the size of returned data.
		revealBlockMargin := uint64(10)
		startBlock := revealBlock - revealBlockMargin
		endBlock := revealBlock + revealBlockMargin

		events, err := tbtcChain.PastDepositRevealedEvents(&DepositRevealedEventFilter{
			StartBlock:          startBlock,
			EndBlock:            &endBlock,
			Depositor:           []chain.Address{depositRequest.Depositor},
			WalletPublicKeyHash: [][20]byte{proposal.WalletPublicKeyHash},
=======
		// We have the revealBlock passed by the coordinator within the proposal
		// so, we can use it to make a narrow call. Moreover, we use the
		// wallet PKH as additional filter to limit the size of returned data.
		events, err := dsa.chain.PastDepositRevealedEvents(&DepositRevealedEventFilter{
			StartBlock:          revealBlock,
			EndBlock:            &revealBlock,
			WalletPublicKeyHash: [][20]byte{dsa.proposal.WalletPublicKeyHash},
>>>>>>> 24f46180
		})
		if err != nil {
			return nil, fmt.Errorf(
				"cannot get on-chain DepositRevealed events for deposit [%v]: [%v]",
				depositDisplayIndex,
				err,
			)
		}

		// There may be multiple events returned for the provided filter.
		// Find the one matching our depositKey.
		var matchingEvent *DepositRevealedEvent
		for _, event := range events {
			if event.FundingTxHash == depositKey.FundingTxHash &&
				event.FundingOutputIndex == depositKey.FundingOutputIndex {
				matchingEvent = event
				break
			}
		}

		if matchingEvent == nil {
			return nil, fmt.Errorf(
				"no matching DepositRevealed event for deposit [%v]: [%v]",
				depositDisplayIndex,
				err,
			)
		}

		depositExtraInfo[i] = struct {
			*Deposit
			FundingTx *bitcoin.Transaction
		}{
			Deposit:   matchingEvent.unpack(),
			FundingTx: fundingTx,
		}
	}

	validateProposalLogger.Infof("calling chain for proposal validation")

	err := tbtcChain.ValidateDepositSweepProposal(proposal, depositExtraInfo)
	if err != nil {
		return nil, fmt.Errorf("deposit sweep proposal is invalid: [%v]", err)
	}

	validateProposalLogger.Infof(
		"deposit sweep proposal is valid",
	)

	deposits := make([]*Deposit, len(depositExtraInfo))
	for i, dei := range depositExtraInfo {
		deposits[i] = dei.Deposit
	}

	return deposits, nil
}

func (dsa *depositSweepAction) createTransaction(
	createTxLogger log.StandardLogger,
	walletMainUtxo *bitcoin.UnspentTransactionOutput,
	deposits []*Deposit,
) (*bitcoin.Transaction, error) {
	createTxLogger.Infof("creating deposit sweep transaction")

	unsignedSweepTx, err := assembleDepositSweepTransaction(
		dsa.btcChain,
		dsa.wallet().publicKey,
		walletMainUtxo,
		deposits,
		dsa.proposal.SweepTxFee.Int64(),
	)
	if err != nil {
		return nil, fmt.Errorf(
			"error while assembling deposit sweep transaction: [%v]",
			err,
		)
	}

	createTxLogger.Infof("computing deposit sweep transaction's sig hashes")

	sigHashes, err := unsignedSweepTx.ComputeSignatureHashes()
	if err != nil {
		return nil, fmt.Errorf(
			"error while computing deposit sweep transaction's "+
				"sig hashes: [%v]",
			err,
		)
	}

	createTxLogger.Infof("signing deposit sweep transaction's sig hashes")

	// Make sure signing times out far before the entire action.
	signingTimesOutAt := dsa.proposalExpiresAt.Add(-dsa.signingTimeoutSafetyMargin)
	signingCtx, cancelSigningCtx := context.WithTimeout(
		context.Background(),
		time.Until(signingTimesOutAt),
	)
	defer cancelSigningCtx()

	// Make sure the signing start block takes into account the time elapsed
	// during pre-signing steps, i.e. gathering deposit data and proposal
	// validation.
	signingStartBlock := dsa.proposalProcessingStartBlock +
		uint64(len(deposits)*dsa.signingDelayBlocks)

	signatures, err := dsa.signingExecutor.signBatch(
		signingCtx,
		sigHashes,
		signingStartBlock,
	)
	if err != nil {
		return nil, fmt.Errorf(
			"error while signing deposit sweep transaction's "+
				"sig hashes: [%v]",
			err,
		)
	}

	createTxLogger.Infof("applying deposit sweep transaction's signatures")

	containers := make([]*bitcoin.SignatureContainer, len(signatures))
	for i, signature := range signatures {
		containers[i] = &bitcoin.SignatureContainer{
			R:         signature.R,
			S:         signature.S,
			PublicKey: dsa.wallet().publicKey,
		}
	}

	sweepTx, err := unsignedSweepTx.AddSignatures(containers)
	if err != nil {
		return nil, fmt.Errorf(
			"error while applying deposit sweep transaction's "+
				"signatures: [%v]",
			err,
		)
	}

	createTxLogger.Infof("deposit sweep transaction created successfully")

	return sweepTx, nil
}

func (dsa *depositSweepAction) broadcastTransaction(
	broadcastTxLogger log.StandardLogger,
	sweepTx *bitcoin.Transaction,
) error {
	sweepTxHash := sweepTx.Hash()

	broadcastCtx, cancelBroadcastCtx := context.WithTimeout(
		context.Background(),
		dsa.broadcastTimeout,
	)
	defer cancelBroadcastCtx()

	broadcastAttempt := 0

	for {
		select {
		case <-broadcastCtx.Done():
			return fmt.Errorf("broadcast timeout exceeded")
		default:
			broadcastAttempt++

			broadcastTxLogger.Infof(
				"broadcasting deposit sweep transaction on "+
					"the Bitcoin chain - attempt [%v]",
				broadcastAttempt,
			)

			err := dsa.btcChain.BroadcastTransaction(sweepTx)
			if err != nil {
				broadcastTxLogger.Warnf(
					"broadcasting failed: [%v]; transaction could be "+
						"broadcasted by another wallet operators though",
					err,
				)
			} else {
				broadcastTxLogger.Infof("broadcasting completed")
			}

			broadcastTxLogger.Infof(
				"waiting [%v] before checking whether the "+
					"transaction is known on Bitcoin chain",
				dsa.broadcastCheckDelay,
			)

			select {
			case <-time.After(dsa.broadcastCheckDelay):
			case <-broadcastCtx.Done():
				return fmt.Errorf("broadcast timeout exceeded")
			}

			broadcastTxLogger.Infof(
				"checking whether the transaction is known on Bitcoin chain",
			)

			_, err = dsa.btcChain.GetTransactionConfirmations(sweepTxHash)
			if err != nil {
				broadcastTxLogger.Warnf(
					"cannot say whether the transaction is known "+
						"on Bitcoin chain; check returned an error: [%v]",
					err,
				)
				continue
			}

			broadcastTxLogger.Infof("transaction is known on Bitcoin chain")
			return nil
		}
	}
}

func (dsa *depositSweepAction) wallet() wallet {
	return dsa.sweepingWallet
}

func (dsa *depositSweepAction) actionType() WalletActionType {
	return DepositSweep
}

// assembleDepositSweepTransaction constructs an unsigned deposit sweep Bitcoin
// transaction.
//
// Regarding input arguments, the walletPublicKey parameter is optional and
// can be set as nil if the wallet does not have a main UTXO at the moment.
// The deposits slice must contain at least one element. The fee argument
// is not validated anyway so must be chosen with respect to the system
// limitations.
//
// The resulting bitcoin.TransactionBuilder instance holds all the data
// necessary to sign the transaction and obtain a bitcoin.Transaction instance
// ready to be spread across the Bitcoin network.
func assembleDepositSweepTransaction(
	bitcoinChain bitcoin.Chain,
	walletPublicKey *ecdsa.PublicKey,
	walletMainUtxo *bitcoin.UnspentTransactionOutput,
	deposits []*Deposit,
	fee int64,
) (*bitcoin.TransactionBuilder, error) {
	if len(deposits) < 1 {
		return nil, fmt.Errorf("at least one deposit is required")
	}

	builder := bitcoin.NewTransactionBuilder(bitcoinChain)

	if walletMainUtxo != nil {
		err := builder.AddPublicKeyHashInput(walletMainUtxo)
		if err != nil {
			return nil, fmt.Errorf(
				"cannot add input pointing to wallet main UTXO: [%v]",
				err,
			)
		}
	}

	for i, deposit := range deposits {
		depositScript, err := deposit.Script()
		if err != nil {
			return nil, fmt.Errorf(
				"cannot get script for deposit [%v]: [%v]",
				i,
				err,
			)
		}

		err = builder.AddScriptHashInput(deposit.Utxo, depositScript)
		if err != nil {
			return nil, fmt.Errorf(
				"cannot add input pointing to deposit [%v] UTXO: [%v]",
				i,
				err,
			)
		}
	}

	walletPublicKeyHash := bitcoin.PublicKeyHash(walletPublicKey)
	outputScript, err := bitcoin.PayToWitnessPublicKeyHash(walletPublicKeyHash)
	if err != nil {
		return nil, fmt.Errorf("cannot compute output script: [%v]", err)
	}

	outputValue := builder.TotalInputsValue() - fee

	builder.AddOutput(&bitcoin.TransactionOutput{
		Value:           outputValue,
		PublicKeyScript: outputScript,
	})

	return builder, nil
}<|MERGE_RESOLUTION|>--- conflicted
+++ resolved
@@ -12,10 +12,6 @@
 
 	"github.com/keep-network/keep-core/pkg/bitcoin"
 	"github.com/keep-network/keep-core/pkg/tecdsa"
-<<<<<<< HEAD
-=======
-	"go.uber.org/zap"
->>>>>>> 24f46180
 )
 
 const (
@@ -194,17 +190,12 @@
 
 	validateProposalLogger.Infof("gathering prerequisites for proposal validation")
 
-<<<<<<< HEAD
+	if len(proposal.DepositsKeys) != len(proposal.DepositsRevealBlocks) {
+		return nil, fmt.Errorf("proposal's reveal blocks list has a wrong length")
+	}
+
 	for i, depositKey := range proposal.DepositsKeys {
 		depositDisplayIndex := fmt.Sprintf("%v/%v", i+1, len(proposal.DepositsKeys))
-=======
-	if len(dsa.proposal.DepositsKeys) != len(dsa.proposal.DepositsRevealBlocks) {
-		return nil, fmt.Errorf("proposal's reveal blocks list has a wrong length")
-	}
-
-	for i, depositKey := range dsa.proposal.DepositsKeys {
-		depositDisplayIndex := fmt.Sprintf("%v/%v", i+1, len(dsa.proposal.DepositsKeys))
->>>>>>> 24f46180
 
 		validateProposalLogger.Infof(
 			"deposit [%v] - checking confirmations count for funding tx",
@@ -247,32 +238,7 @@
 			)
 		}
 
-<<<<<<< HEAD
-		depositRequest, err := tbtcChain.GetDepositRequest(
-			depositKey.FundingTxHash,
-			depositKey.FundingOutputIndex,
-		)
-		if err != nil {
-			return nil, fmt.Errorf(
-				"cannot get on-chain request data for deposit [%v]: [%v]",
-				depositDisplayIndex,
-				err,
-			)
-		}
-
-		revealBlock, err := tbtcChain.GetBlockNumberByTimestamp(
-			uint64(depositRequest.RevealedAt.Unix()),
-		)
-		if err != nil {
-			return nil, fmt.Errorf(
-				"cannot estimate reveal block for deposit [%v]: [%v]",
-				depositDisplayIndex,
-				err,
-			)
-		}
-=======
-		revealBlock := dsa.proposal.DepositsRevealBlocks[i].Uint64()
->>>>>>> 24f46180
+		revealBlock := proposal.DepositsRevealBlocks[i].Uint64()
 
 		// We need to fetch the past DepositRevealed event for the given deposit.
 		// It may be tempting to fetch such events for all deposit keys
@@ -281,32 +247,13 @@
 		// for fetching past chain events regarding the requested block
 		// range and/or returned data size. In this context, it is better to
 		// do several well-tailored calls than a single general one.
-<<<<<<< HEAD
-		// We estimated the revealBlock so, we know the event was emitted
-		// at this block or somewhere close. It makes sense to establish
-		// a small margin and fetch past DepositRevealed events from range
-		// [revealBlock - margin, revealBlock + margin] in order to handle
-		// possible inaccuracies of revealBlock estimation. Moreover,
-		// we use the depositor address and wallet PKH as additional filters
-		// to limit the size of returned data.
-		revealBlockMargin := uint64(10)
-		startBlock := revealBlock - revealBlockMargin
-		endBlock := revealBlock + revealBlockMargin
-
-		events, err := tbtcChain.PastDepositRevealedEvents(&DepositRevealedEventFilter{
-			StartBlock:          startBlock,
-			EndBlock:            &endBlock,
-			Depositor:           []chain.Address{depositRequest.Depositor},
-			WalletPublicKeyHash: [][20]byte{proposal.WalletPublicKeyHash},
-=======
 		// We have the revealBlock passed by the coordinator within the proposal
 		// so, we can use it to make a narrow call. Moreover, we use the
 		// wallet PKH as additional filter to limit the size of returned data.
-		events, err := dsa.chain.PastDepositRevealedEvents(&DepositRevealedEventFilter{
+		events, err := tbtcChain.PastDepositRevealedEvents(&DepositRevealedEventFilter{
 			StartBlock:          revealBlock,
 			EndBlock:            &revealBlock,
-			WalletPublicKeyHash: [][20]byte{dsa.proposal.WalletPublicKeyHash},
->>>>>>> 24f46180
+			WalletPublicKeyHash: [][20]byte{proposal.WalletPublicKeyHash},
 		})
 		if err != nil {
 			return nil, fmt.Errorf(
