package maintainer

import (
	"context"

	"github.com/keep-network/keep-core/pkg/bitcoin"
)

func Initialize(
	ctx context.Context,
	config Config,
	btcChain bitcoin.Chain,
	chain BitcoinDifficultyChain,
) {
<<<<<<< HEAD
	if config.BitcoinDifficulty {
		initializeBitcoinDifficultyMaintainer(ctx, btcChain, chain)
=======
	// If none of the maintainers was specified in the config (i.e. no option was
	// provided to the `maintainer` command), all maintainers should be launched.
	launchAll := !config.BitcoinDifficulty

	if config.BitcoinDifficulty || launchAll {
		newBitcoinDifficultyMaintainer(ctx, btcChain, chain)
>>>>>>> decff6bb
	}

	// TODO: Allow for launching multiple maintainers here. Every flag
	//       indicating a maintainer task should launch a separate maintainer.
	//       Notice that panic on one maintainer goroutine will crush the whole
	//       program. Consider cancelling all maintainers if one maintainer
	//       cannot ba launched due to a configuration error.
}<|MERGE_RESOLUTION|>--- conflicted
+++ resolved
@@ -12,17 +12,12 @@
 	btcChain bitcoin.Chain,
 	chain BitcoinDifficultyChain,
 ) {
-<<<<<<< HEAD
-	if config.BitcoinDifficulty {
-		initializeBitcoinDifficultyMaintainer(ctx, btcChain, chain)
-=======
 	// If none of the maintainers was specified in the config (i.e. no option was
 	// provided to the `maintainer` command), all maintainers should be launched.
 	launchAll := !config.BitcoinDifficulty
 
 	if config.BitcoinDifficulty || launchAll {
-		newBitcoinDifficultyMaintainer(ctx, btcChain, chain)
->>>>>>> decff6bb
+		initializeBitcoinDifficultyMaintainer(ctx, btcChain, chain)
 	}
 
 	// TODO: Allow for launching multiple maintainers here. Every flag
