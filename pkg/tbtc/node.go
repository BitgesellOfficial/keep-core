package tbtc

import (
	"context"
	"crypto/ecdsa"
	"encoding/hex"
	"fmt"
	"math/big"
	"time"

	"go.uber.org/zap"

	"github.com/keep-network/keep-common/pkg/persistence"
	"github.com/keep-network/keep-core/pkg/generator"
	"github.com/keep-network/keep-core/pkg/net"
	"github.com/keep-network/keep-core/pkg/protocol/group"
	"github.com/keep-network/keep-core/pkg/tecdsa/dkg"
	"github.com/keep-network/keep-core/pkg/tecdsa/signing"
)

// TODO: Unit tests for `node.go`.

// node represents the current state of an ECDSA node.
type node struct {
	chain          Chain
	netProvider    net.Provider
	walletRegistry *walletRegistry
	dkgExecutor    *dkg.Executor
	protocolLatch  *generator.ProtocolLatch
}

func newNode(
	chain Chain,
	netProvider net.Provider,
	persistence persistence.Handle,
	scheduler *generator.Scheduler,
	config Config,
) *node {
	walletRegistry := newWalletRegistry(persistence)

	dkgExecutor := dkg.NewExecutor(
		logger,
		scheduler,
		config.PreParamsPoolSize,
		config.PreParamsGenerationTimeout,
		config.PreParamsGenerationDelay,
		config.PreParamsGenerationConcurrency,
		config.KeyGenerationConcurrency,
	)

	latch := generator.NewProtocolLatch()
	scheduler.RegisterProtocol(latch)

	return &node{
		chain:          chain,
		netProvider:    netProvider,
		walletRegistry: walletRegistry,
		dkgExecutor:    dkgExecutor,
		protocolLatch:  latch,
	}
}

// joinDKGIfEligible takes a seed value and undergoes the process of the
// distributed key generation if this node's operator proves to be eligible for
// the group generated by that seed. This is an interactive on-chain process,
// and joinDKGIfEligible can block for an extended period of time while it
// completes the on-chain operation.
func (n *node) joinDKGIfEligible(seed *big.Int, startBlockNumber uint64) {
	dkgLogger := logger.With(
		zap.String("seed", seed.Text(16)),
	)

	dkgLogger.Info("checking eligibility for DKG")

	selectedSigningGroupOperators, err := n.chain.SelectGroup(seed)
	if err != nil {
		dkgLogger.Errorf("failed to select group: [%v]", err)
		return
	}

	chainConfig := n.chain.GetConfig()

	if len(selectedSigningGroupOperators) > chainConfig.GroupSize {
		dkgLogger.Errorf(
			"group size larger than supported: [%v]",
			len(selectedSigningGroupOperators),
		)
		return
	}

	signing := n.chain.Signing()

	_, operatorPublicKey, err := n.chain.OperatorKeyPair()
	if err != nil {
		dkgLogger.Errorf("failed to get operator public key: [%v]", err)
		return
	}

	operatorAddress, err := signing.PublicKeyToAddress(operatorPublicKey)
	if err != nil {
		dkgLogger.Errorf("failed to get operator address: [%v]", err)
		return
	}

	indexes := make([]uint8, 0)
	for index, operator := range selectedSigningGroupOperators {
		// See if we are amongst those chosen
		if operator == operatorAddress {
			indexes = append(indexes, uint8(index))
		}
	}

	if membersCount := len(indexes); membersCount > 0 {
		if preParamsCount := n.dkgExecutor.PreParamsCount(); membersCount > preParamsCount {
			logger.Infof(
				"cannot join DKG with seed [0x%x] as pre-parameters "+
					"pool is too small; [%v] pre-parameters is required but "+
					"only [%v] is available",
				seed,
				membersCount,
				preParamsCount,
			)
			return
		}

<<<<<<< HEAD
		logger.Infof(
			"joining DKG with seed [0x%x] and controlling [%v] group members",
			seed,
			membersCount,
=======
	if len(indexes) > 0 {
		dkgLogger.Infof(
			"joining DKG and controlling [%v] group members",
			len(indexes),
>>>>>>> 78a6ce18
		)

		// Create temporary broadcast channel name for DKG using the
		// group selection seed with the protocol name as prefix.
		channelName := fmt.Sprintf("%s-%s", ProtocolName, seed.Text(16))

		broadcastChannel, err := n.netProvider.BroadcastChannelFor(channelName)
		if err != nil {
			dkgLogger.Errorf("failed to get broadcast channel: [%v]", err)
			return
		}

		membershipValidator := group.NewMembershipValidator(
			dkgLogger,
			selectedSigningGroupOperators,
			signing,
		)

		err = broadcastChannel.SetFilter(membershipValidator.IsInGroup)
		if err != nil {
			dkgLogger.Errorf(
				"could not set filter for channel [%v]: [%v]",
				broadcastChannel.Name(),
				err,
			)
		}

		blockCounter, err := n.chain.BlockCounter()
		if err != nil {
			dkgLogger.Errorf("failed to get block counter: [%v]", err)
			return
		}

		for _, index := range indexes {
			// Capture the member index for the goroutine. The group member
			// index should be in range [1, groupSize] so we need to add 1.
			memberIndex := index + 1

			go func() {
				n.protocolLatch.Lock()
				defer n.protocolLatch.Unlock()

				retryLoop := newDkgRetryLoop(
					seed,
					startBlockNumber,
					memberIndex,
					selectedSigningGroupOperators,
					chainConfig,
				)

				// TODO: For this client iteration, the retry loop is started
				//       with a 168h timeout. Once the WalletRegistry is
				//       integrated, the stop signal should be generated
				//       by observing the DKG result submission or timeout.
				loopCtx, cancelLoopCtx := context.WithTimeout(
					context.Background(),
					7*24*time.Hour,
				)
				defer cancelLoopCtx()

				result, executionEndBlock, err := retryLoop.start(
					loopCtx,
					func(attempt *dkgAttemptParams) (*dkg.Result, uint64, error) {
						dkgAttemptLogger := dkgLogger.With(
							zap.Uint("attempt", attempt.number),
							zap.Uint64("attemptStartBlock", attempt.startBlock),
						)

						dkgAttemptLogger.Infof(
							"[member:%v] scheduled dkg attempt "+
								"with [%v] group members (excluded: [%v])",
							memberIndex,
							chainConfig.GroupSize-len(attempt.excludedMembersIndexes),
							attempt.excludedMembersIndexes,
						)

						// sessionID must be different for each attempt.
						sessionID := fmt.Sprintf(
							"%v-%v",
							seed.Text(16),
							attempt.number,
						)

						result, executionEndBlock, err := n.dkgExecutor.Execute(
							dkgAttemptLogger,
							seed,
							sessionID,
							attempt.startBlock,
							memberIndex,
							chainConfig.GroupSize,
							chainConfig.DishonestThreshold(),
							attempt.excludedMembersIndexes,
							blockCounter,
							broadcastChannel,
							membershipValidator,
						)
						if err != nil {
							dkgAttemptLogger.Errorf(
								"[member:%v] dkg attempt failed: [%v]",
								memberIndex,
								err,
							)

							return nil, 0, err
						}

						return result, executionEndBlock, nil
					},
				)
				if err != nil {
					dkgLogger.Errorf(
						"[member:%v] failed to execute dkg: [%v]",
						memberIndex,
						err,
					)
					return
				}

				// TODO: Snapshot the key material before doing on-chain result
				//       submission.

				publicationStartBlock := executionEndBlock
				operatingMemberIndexes := result.Group.OperatingMemberIDs()
				dkgResultChannel := make(chan *DKGResultSubmittedEvent)

				dkgResultSubscription := n.chain.OnDKGResultSubmitted(
					func(event *DKGResultSubmittedEvent) {
						dkgResultChannel <- event
					},
				)
				defer dkgResultSubscription.Unsubscribe()

				err = dkg.Publish(
					dkgLogger,
					seed.Text(16),
					publicationStartBlock,
					memberIndex,
					blockCounter,
					broadcastChannel,
					membershipValidator,
					newDkgResultSigner(n.chain),
					newDkgResultSubmitter(dkgLogger, n.chain),
					result,
				)
				if err != nil {
					// Result publication failed. It means that either the result
					// this member proposed is not supported by the majority of
					// group members or that the chain interaction failed.
					// In either case, we observe the chain for the result
					// published by any other group member and based on that,
					// we decide whether we should stay in the final group or
					// drop our membership.
					dkgLogger.Warnf(
						"[member:%v] DKG result publication process failed [%v]",
						memberIndex,
						err,
					)

					if operatingMemberIndexes, err = decideSigningGroupMemberFate(
						memberIndex,
						dkgResultChannel,
						publicationStartBlock,
						result,
						chainConfig,
						blockCounter,
					); err != nil {
						dkgLogger.Errorf(
							"[member:%v] failed to handle DKG result "+
								"publishing failure: [%v]",
							memberIndex,
							err,
						)
						return
					}
				}

				// Final signing group may differ from the original DKG
				// group outputted by the sortition protocol. One need to
				// determine the final signing group based on the selected
				// group members who behaved correctly during DKG protocol.
				finalSigningGroupOperators, finalSigningGroupMembersIndexes, err :=
					finalSigningGroup(
						selectedSigningGroupOperators,
						operatingMemberIndexes,
						chainConfig,
					)
				if err != nil {
					dkgLogger.Errorf(
						"[member:%v] failed to resolve final signing "+
							"group: [%v]",
						memberIndex,
						err,
					)
					return
				}

				// Just like the final and original group may differ, the
				// member index used during the DKG protocol may differ
				// from the final signing group member index as well.
				// We need to remap it.
				finalSigningGroupMemberIndex, ok :=
					finalSigningGroupMembersIndexes[memberIndex]
				if !ok {
					dkgLogger.Errorf(
						"[member:%v] failed to resolve final signing "+
							"group member index",
						memberIndex,
					)
					return
				}

				signer := newSigner(
					result.PrivateKeyShare.PublicKey(),
					finalSigningGroupOperators,
					finalSigningGroupMemberIndex,
					result.PrivateKeyShare,
				)

				err = n.walletRegistry.registerSigner(signer)
				if err != nil {
					dkgLogger.Errorf(
						"failed to register %s: [%v]",
						signer,
						err,
					)
					return
				}

				dkgLogger.Infof("registered %s", signer)
			}()
		}
	} else {
		dkgLogger.Infof("not eligible for DKG")
	}
}

// joinSigningIfEligible takes a message and undergoes the process of tECDSA
// signing if this node's operator proves to control some signers of the
// requested wallet. This is an interactive process, and joinSigningIfEligible
// can block for an extended period of time while it completes the operation.
//
// TODO: Ultimately, one client will handle multiple signature requests for
//       multiple wallets. Because of that, logging within that function
//       must use the context of the given signature request.
func (n *node) joinSigningIfEligible(
	message *big.Int,
	walletPublicKey *ecdsa.PublicKey,
	startBlockNumber uint64,
) {
	signingLogger := logger.With(
		zap.String("message", message.Text(16)),
	)

	walletPublicKeyBytes, err := marshalPublicKey(walletPublicKey)
	if err != nil {
		signingLogger.Errorf("cannot marshal wallet public key: [%v]", err)
		return
	}

	signingLogger = signingLogger.With(
		zap.String("wallet", hex.EncodeToString(walletPublicKeyBytes)),
	)

	signingLogger.Info("checking eligibility for signing")

	if signers := n.walletRegistry.getSigners(
		walletPublicKey,
	); len(signers) > 0 {
		signingLogger.Infof(
			"joining signing; controlling [%v] signers",
			len(signers),
		)

		// All signers belong to one wallet. Take that wallet from the
		// first signer.
		wallet := signers[0].wallet
		// Actual wallet signing group size may be different from the
		// `GroupSize` parameter of the chain config.
		signingGroupSize := len(wallet.signingGroupOperators)
		// The dishonest threshold for the wallet signing group must be
		// also calculated using the actual wallet signing group size.
		signingGroupDishonestThreshold := signingGroupSize -
			n.chain.GetConfig().HonestThreshold

		channelName := fmt.Sprintf(
			"%s-%s",
			ProtocolName,
			hex.EncodeToString(walletPublicKeyBytes),
		)

		broadcastChannel, err := n.netProvider.BroadcastChannelFor(channelName)
		if err != nil {
			signingLogger.Errorf("failed to get broadcast channel: [%v]", err)
			return
		}

		membershipValidator := group.NewMembershipValidator(
			signingLogger,
			wallet.signingGroupOperators,
			n.chain.Signing(),
		)

		err = broadcastChannel.SetFilter(membershipValidator.IsInGroup)
		if err != nil {
			signingLogger.Errorf(
				"could not set filter for channel [%v]: [%v]",
				broadcastChannel.Name(),
				err,
			)
		}

		blockCounter, err := n.chain.BlockCounter()
		if err != nil {
			signingLogger.Errorf("failed to get block counter: [%v]", err)
			return
		}

		for _, currentSigner := range signers {
			go func(signer *signer) {
				n.protocolLatch.Lock()
				defer n.protocolLatch.Unlock()

				retryLoop := newSigningRetryLoop(
					message,
					startBlockNumber,
					signer.signingGroupMemberIndex,
					wallet.signingGroupOperators,
					n.chain.GetConfig(),
				)

				// TODO: For this client iteration, the signing loop is started
				//       with a 24h timeout. Another cancel signal should
				//       be used in the final implementation.
				loopCtx, cancelLoopCtx := context.WithTimeout(
					context.Background(),
					24*time.Hour,
				)
				defer cancelLoopCtx()

				result, err := retryLoop.start(
					loopCtx,
					func(attempt *signingAttemptParams) (*signing.Result, error) {
						signingAttemptLogger := signingLogger.With(
							zap.Uint("attempt", attempt.number),
							zap.Uint64("attemptStartBlock", attempt.startBlock),
						)

						signingAttemptLogger.Infof(
							"[member:%v] scheduled signing attempt "+
								"with [%v] group members (excluded: [%v])",
							signer.signingGroupMemberIndex,
							signingGroupSize-len(attempt.excludedMembersIndexes),
							attempt.excludedMembersIndexes,
						)

						sessionID := fmt.Sprintf(
							"%v-%v",
							message.Text(16),
							attempt.number,
						)

						result, err := signing.Execute(
							signingAttemptLogger,
							message,
							sessionID,
							attempt.startBlock,
							signer.signingGroupMemberIndex,
							signer.privateKeyShare,
							signingGroupSize,
							signingGroupDishonestThreshold,
							attempt.excludedMembersIndexes,
							blockCounter,
							broadcastChannel,
							membershipValidator,
						)
						if err != nil {
							signingAttemptLogger.Errorf(
								"[member:%v] signing attempt failed: [%v]",
								signer.signingGroupMemberIndex,
								err,
							)

							return nil, err
						}

						return result, nil
					},
				)
				if err != nil {
					signingLogger.Errorf(
						"[member:%v] all retries for the signing failed; "+
							"giving up: [%v]",
						signer.signingGroupMemberIndex,
						err,
					)
					return
				}

				signingLogger.Infof(
					"[member:%v] generated signature [%v]",
					signer.signingGroupMemberIndex,
					result.Signature,
				)
			}(currentSigner)
		}
	} else {
		signingLogger.Info("not eligible for signing")
	}
}<|MERGE_RESOLUTION|>--- conflicted
+++ resolved
@@ -112,28 +112,19 @@
 
 	if membersCount := len(indexes); membersCount > 0 {
 		if preParamsCount := n.dkgExecutor.PreParamsCount(); membersCount > preParamsCount {
-			logger.Infof(
-				"cannot join DKG with seed [0x%x] as pre-parameters "+
-					"pool is too small; [%v] pre-parameters is required but "+
-					"only [%v] is available",
-				seed,
+			dkgLogger.Infof(
+				"cannot join DKG as pre-parameters pool is too small; "+
+					"[%v] pre-parameters is required but only [%v] is "+
+					"available",
 				membersCount,
 				preParamsCount,
 			)
 			return
 		}
 
-<<<<<<< HEAD
-		logger.Infof(
-			"joining DKG with seed [0x%x] and controlling [%v] group members",
-			seed,
-			membersCount,
-=======
-	if len(indexes) > 0 {
 		dkgLogger.Infof(
 			"joining DKG and controlling [%v] group members",
-			len(indexes),
->>>>>>> 78a6ce18
+			membersCount,
 		)
 
 		// Create temporary broadcast channel name for DKG using the
