#!/bin/bash
set -eo pipefail

LOG_START='\n\e[1;36m'  # new line + bold + color
LOG_END='\n\e[0m'       # new line + reset color
DONE_START='\n\e[1;32m' # new line + bold + green
DONE_END='\n\n\e[0m'    # new line + reset

KEEP_CORE_PATH=$PWD
CONFIG_DIR_PATH_DEFAULT="$KEEP_CORE_PATH/configs"
KEEP_BEACON_SOL_PATH="$KEEP_CORE_PATH/solidity/random-beacon"
KEEP_ECDSA_SOL_PATH="$KEEP_CORE_PATH/solidity/ecdsa"

# Defaults, can be overwritten by env variables/input parameters
NETWORK_DEFAULT="development"

help() {
   echo -e "\nUsage: $0" \
      "--network <network>" \
      "--stake-owner <stake owner address>" \
      "--staking-provider <staking provider address>" \
      "--operator <operator address>" \
      "--beneficiary <beneficiary address>" \
      "--authorizer <authorizer address>" \
      "--stake-amount <stake amount>" \
      "--authorization-amount <authorization amount>"
   echo -e "\nMandatory line arguments:\n"
   echo -e "\t--stake-owner: Stake owner address"
   echo -e "\nOptional line arguments:\n"
   echo -e "\t--network: Ethereum network for keep-core client." \
      "Available networks and settings are specified in the 'hardhat.config.ts'"
   echo -e "\t--staking-provider: Staking provider address"
   echo -e "\t--operator: Operator address"
   echo -e "\t--beneficiary: Staking beneficiary address"
   echo -e "\t--authorizer: Staking authorizer address"
   echo -e "\t--stake-amount: Stake amount"
   echo -e "\t--authorization-amount: Authorization amount"
   exit 1 # Exit script after printing help
}

# Transform long options to short ones
for arg in "$@"; do
<<<<<<< HEAD
  shift
  case "$arg" in
    "--network")              set -- "$@" "-n" ;;
    "--config-dir-path")      set -- "$@" "-c" ;;
    "--stake-owner")          set -- "$@" "-o" ;;
    "--staking-provider")     set -- "$@" "-p" ;;
    "--operator")             set -- "$@" "-d" ;;
    "--beneficiary")          set -- "$@" "-b" ;;
    "--authorizer")           set -- "$@" "-a" ;;
    "--stake-amount")         set -- "$@" "-s" ;;
    "--authorization-amount") set -- "$@" "-k" ;;
    "--help")                 set -- "$@" "-h" ;;
    *)                        set -- "$@" "$arg"
  esac
=======
   shift
   case "$arg" in
   "--network") set -- "$@" "-n" ;;
   "--stake-owner") set -- "$@" "-o" ;;
   "--staking-provider") set -- "$@" "-p" ;;
   "--operator") set -- "$@" "-d" ;;
   "--beneficiary") set -- "$@" "-b" ;;
   "--authorizer") set -- "$@" "-a" ;;
   "--stake-amount") set -- "$@" "-s" ;;
   "--authorization-amount") set -- "$@" "-k" ;;
   "--help") set -- "$@" "-h" ;;
   *) set -- "$@" "$arg" ;;
   esac
>>>>>>> a7520cf8
done

# Parse short options
OPTIND=1
<<<<<<< HEAD
while getopts "n:c:o:p:d:b:a:s:k:h" opt
do
   case "$opt" in
      n ) network="$OPTARG" ;;
      c ) config_dir_path="$OPTARG" ;;
      o ) stake_owner="$OPTARG" ;;
      p ) staking_provider="$OPTARG" ;;
      d ) operator="$OPTARG" ;;
      b ) beneficiary="$OPTARG" ;;
      a ) authorizer="$OPTARG" ;;
      s ) stake_amount="$OPTARG" ;;
      k ) authorization_amount="$OPTARG" ;;
      h ) help ;;
      ? ) help ;; # Print help in case parameter is non-existent
=======
while getopts "n:o:p:d:b:a:s:k:h" opt; do
   case "$opt" in
   n) network="$OPTARG" ;;
   o) stake_owner="$OPTARG" ;;
   p) staking_provider="$OPTARG" ;;
   d) operator="$OPTARG" ;;
   b) beneficiary="$OPTARG" ;;
   a) authorizer="$OPTARG" ;;
   s) stake_amount="$OPTARG" ;;
   k) authorization_amount="$OPTARG" ;;
   h) help ;;
   ?) help ;; # Print help in case parameter is non-existent
>>>>>>> a7520cf8
   esac
done
shift $(expr $OPTIND - 1) # remove options from positional parameters

CONFIG_DIR_PATH=${config_dir_path:-$CONFIG_DIR_PATH_DEFAULT}

# read from the config file if a stake_owner is not provided as parameter
if [ -z "$stake_owner" ]; then
   printf "\nReading stake owner address from the config file..."

   # read from the config file when the stake owner is not provided
   config_files=($CONFIG_DIR_PATH/*.toml)
   config_files_count=${#config_files[@]}
   while :; do
      printf "\nSelect client config file: \n"
      i=1
      for o in "${config_files[@]}"; do
         echo "$i) ${o##*/}"
         let i++
      done

      read reply
      if [ "$reply" -ge 1 ] && [ "$reply" -le $config_files_count ]; then
         CONFIG_FILE_PATH=${config_files["$reply" - 1]}
         break
      else
         printf "\nInvalid choice. Please choose an existing option number.\n"
      fi
   done

   sed -n -e '/^keyFile -/p' $CONFIG_FILE_PATH

   key_file_str=$(grep "^keyFile" $CONFIG_FILE_PATH)
   # internal field separator, creates array from key_file separated by '"' sign
   # array[1] is the key file path
   IFS='"' read -r -a array <<< "$key_file_str"

   # find address:<address> in the key file
   address_str=$(grep -Eo '"address":.*?[^\\]"' "${array[1]}")
   # address_array[3] is the ethereum address
   IFS='"' read -r -a address_array <<< "$address_str"
   printf "\nStake owner address: ${address_array[3]} \n"

   stake_owner="${address_array[3]}"
fi

# Overwrite default properties
NETWORK=${network:-$NETWORK_DEFAULT}

if [ -z "$staking_provider" ]; then
   staking_provider=${stake_owner}
fi

if [ -z "$operator" ]; then
   operator=${stake_owner}
fi

if [ -z "$beneficiary" ]; then
   beneficiary=${stake_owner}
fi

if [ -z "$authorizer" ]; then
   authorizer=${stake_owner}
fi

stake_amount_opt=""
if [ ! -z "$stake_amount" ]; then
   stake_amount_opt="--amount ${stake_amount}"
fi

authorization_amount_opt=""
if [ ! -z "$authorization_amount" ]; then
   authorization_amount_opt="--authorization ${authorization_amount}"
fi

initialize="npx hardhat initialize 
   --network $NETWORK \
   --owner ${stake_owner} \
   --provider ${staking_provider} \
   --operator ${operator} \
   --beneficiary ${beneficiary} \
   --authorizer ${authorizer}"

printf "${LOG_START}Initializing beacon...${LOG_END}"
cd $KEEP_BEACON_SOL_PATH
eval ${initialize} ${stake_amount_opt} ${authorization_amount_opt}

printf "${LOG_START}Initializing ecdsa...${LOG_END}"
cd $KEEP_ECDSA_SOL_PATH
eval ${initialize} ${stake_amount_opt} ${authorization_amount_opt}

printf "${DONE_START}Initialization completed!${DONE_END}"<|MERGE_RESOLUTION|>--- conflicted
+++ resolved
@@ -40,7 +40,6 @@
 
 # Transform long options to short ones
 for arg in "$@"; do
-<<<<<<< HEAD
   shift
   case "$arg" in
     "--network")              set -- "$@" "-n" ;;
@@ -55,26 +54,10 @@
     "--help")                 set -- "$@" "-h" ;;
     *)                        set -- "$@" "$arg"
   esac
-=======
-   shift
-   case "$arg" in
-   "--network") set -- "$@" "-n" ;;
-   "--stake-owner") set -- "$@" "-o" ;;
-   "--staking-provider") set -- "$@" "-p" ;;
-   "--operator") set -- "$@" "-d" ;;
-   "--beneficiary") set -- "$@" "-b" ;;
-   "--authorizer") set -- "$@" "-a" ;;
-   "--stake-amount") set -- "$@" "-s" ;;
-   "--authorization-amount") set -- "$@" "-k" ;;
-   "--help") set -- "$@" "-h" ;;
-   *) set -- "$@" "$arg" ;;
-   esac
->>>>>>> a7520cf8
 done
 
 # Parse short options
 OPTIND=1
-<<<<<<< HEAD
 while getopts "n:c:o:p:d:b:a:s:k:h" opt
 do
    case "$opt" in
@@ -89,20 +72,6 @@
       k ) authorization_amount="$OPTARG" ;;
       h ) help ;;
       ? ) help ;; # Print help in case parameter is non-existent
-=======
-while getopts "n:o:p:d:b:a:s:k:h" opt; do
-   case "$opt" in
-   n) network="$OPTARG" ;;
-   o) stake_owner="$OPTARG" ;;
-   p) staking_provider="$OPTARG" ;;
-   d) operator="$OPTARG" ;;
-   b) beneficiary="$OPTARG" ;;
-   a) authorizer="$OPTARG" ;;
-   s) stake_amount="$OPTARG" ;;
-   k) authorization_amount="$OPTARG" ;;
-   h) help ;;
-   ?) help ;; # Print help in case parameter is non-existent
->>>>>>> a7520cf8
    esac
 done
 shift $(expr $OPTIND - 1) # remove options from positional parameters
