--- conflicted
+++ resolved
@@ -1,19 +1,10 @@
-<<<<<<< HEAD
-import React from 'react'
-import { useFetchData } from '../hooks/useFetchData'
-import { authorizationService } from '../services/authorization.service'
-import { LoadingOverlay } from '../components/Loadable'
-import AddressShortcut from '../components/AddressShortcut'
-import { ETHERSCAN_DEFAULT_URL } from '../constants/constants'
-import Tile from './Tile'
-=======
 import React from "react"
 import { useFetchData } from "../hooks/useFetchData"
 import { authorizationService } from "../services/authorization.service"
 import { LoadingOverlay } from "../components/Loadable"
 import AddressShortcut from "../components/AddressShortcut"
 import { ETHERSCAN_DEFAULT_URL } from "../constants/constants"
->>>>>>> 3b0d2e41
+import Tile from "./Tile"
 
 const initialData = { isOperator: false, contracts: [] }
 
