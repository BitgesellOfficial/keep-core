--- conflicted
+++ resolved
@@ -30,7 +30,6 @@
     [grants]
   )
 
-<<<<<<< HEAD
   const onTopUpBtn = async (delegationData, awaitingPromise) => {
     const availableAmount = delegationData.isFromGrant
       ? getAvailableToStakeFromGrant(delegationData.grantId)
@@ -41,7 +40,7 @@
         submitBtnText: "add keep",
         availableAmount,
         currentAmount: delegationData.amount,
-        minimumAmount: minimumStake,
+        minimumAmount: 1,
         ...delegationData,
       },
       AddTopUpModal
@@ -54,51 +53,6 @@
       },
       awaitingPromise
     )
-=======
-  const onTopUpBtn = async (delegationData, transactionHashCallback) => {
-    try {
-      const availableAmount = delegationData.isFromGrant
-        ? getAvailableToStakeFromGrant(delegationData.grantId)
-        : keepTokenBalance
-      const { amount } = await openConfirmationModal(
-        {
-          modalOptions: { title: "Add KEEP" },
-          submitBtnText: "add keep",
-          availableAmount,
-          currentAmount: delegationData.amount,
-          minimumAmount: 1,
-          ...delegationData,
-        },
-        AddTopUpModal
-      )
-      delegationData.beneficiaryAddress = delegationData.beneficiary
-      delegationData.stakeTokens = amount
-      delegationData.selectedGrant = {
-        id: delegationData.grantId,
-        isManagedGrant: delegationData.isManagedGrant,
-        managedGrantContractInstance:
-          delegationData.managedGrantContractInstance,
-      }
-      delegationData.context = delegationData.isFromGrant ? "granted" : "owned"
-      await tokensPageService.delegateStake(
-        web3Context,
-        delegationData,
-        transactionHashCallback
-      )
-      showMessage({
-        type: messageType.SUCCESS,
-        title: "Success",
-        content: "Top up committed successfully",
-      })
-    } catch (error) {
-      showMessage({
-        type: messageType.ERROR,
-        title: "Commit action has failed ",
-        content: error.message,
-      })
-      throw error
-    }
->>>>>>> 5ebd7a22
   }
 
   return (
