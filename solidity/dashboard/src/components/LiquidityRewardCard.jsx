import React, { useMemo, useCallback } from "react"
import CountUp from "react-countup"
import BigNumber from "bignumber.js"
import DoubleIcon from "./DoubleIcon"
import * as Icons from "./Icons"
import { SubmitButton } from "./Button"
import Card from "./Card"
import { toTokenUnit } from "../utils/token.utils"
import { gt } from "../utils/arithmetics.utils"
import { Skeleton } from "./skeletons"
import Tooltip from "./Tooltip"
import Banner from "./Banner"

const LiquidityRewardCard = ({
  title,
  liquidityPairContractName,
  MainIcon,
  SecondaryIcon,
  viewPoolLink,
  apy,
  // Percentage of the deposited liquidity tokens in the `LPRewards` pool.
  percentageOfTotalPool,
  // Current reward balance earned in `LPRewards` contract.
  rewardBalance,
  // Balance of the wrapped token.
  wrappedTokenBalance,
  // Balance of wrapped token deposited in the `LPRewards` contract.
  lpBalance,
  isFetching,
  wrapperClassName = "",
  addLpTokens,
  withdrawLiquidityRewards,
}) => {
  const formattedApy = useMemo(() => {
    const bn = new BigNumber(apy).multipliedBy(100)
    if (bn.isEqualTo(Infinity)) {
      return { value: Infinity, prefix: "" }
    } else if (bn.isLessThan(0.01) && bn.isGreaterThan(0)) {
      return { value: 0.01, prefix: "<" }
    } else if (bn.isGreaterThan(999)) {
      return { value: 999, prefix: ">" }
    }
    return {
      value: bn.decimalPlaces(2, BigNumber.ROUND_DOWN).toNumber(),
      prefix: "",
    }
  }, [apy])

  const formattedPercentageOfTotalPool = useMemo(() => {
    const bn = new BigNumber(percentageOfTotalPool)
    return bn.isLessThan(0.01) && bn.isGreaterThan(0)
      ? { value: 0.01, prefix: "<" }
      : {
          value: bn.decimalPlaces(2, BigNumber.ROUND_DOWN).toNumber(),
          prefix: "",
        }
  }, [percentageOfTotalPool])

<<<<<<< HEAD
  const formattingFn = useCallback((value) => `${value}%`, [])
=======
  const hasWrappedTokens = useMemo(() => gt(wrappedTokenBalance, 0), [
    wrappedTokenBalance,
  ])

  const hasDepositedWrappedTokens = useMemo(() => gt(lpBalance, 0), [lpBalance])

  const renderUserInfoBanner = () => {
    return (
      !hasWrappedTokens && (
        <Banner className="liquidity__new-user-info">
          <Banner.Icon
            icon={!hasDepositedWrappedTokens ? Icons.Rewards : Icons.Wallet}
            className={"liquidity__rewards-icon"}
          />
          <div className={"liquidity__new-user-info-text"}>
            <Banner.Title className={"liquidity-banner__title text-white"}>
              {!hasDepositedWrappedTokens
                ? "Start earning rewards"
                : "No LP Tokens found in wallet"}
            </Banner.Title>
            <Banner.Description className="liquidity-banner__info text-white">
              {!hasDepositedWrappedTokens
                ? "Get LP tokens by adding liquidity first to the"
                : "Get more by adding liquidity to the"}
              &nbsp;
              <a
                target="_blank"
                rel="noopener noreferrer"
                href={viewPoolLink}
                className="text-white text-link"
              >
                Uniswap pool
              </a>
            </Banner.Description>
          </div>
        </Banner>
      )
    )
  }
>>>>>>> 98cca350

  return (
    <Card className={`liquidity__card tile ${wrapperClassName}`}>
      <div className={"liquidity__card-title"}>
        <DoubleIcon
          MainIcon={MainIcon}
          SecondaryIcon={SecondaryIcon}
          className={`liquidity__double-icon-container`}
        />
        <h2 className={"h2--alt text-grey-70"}>{title}</h2>
      </div>
      <h4 className="liquidity__card-subtitle text-grey-40">
        Uniswap Pool&nbsp;
        <a
          target="_blank"
          rel="noopener noreferrer"
          href={viewPoolLink}
          className="text-small"
        >
          View pool
        </a>
        &nbsp;
        <Tooltip
          simple
          delay={0}
          triggerComponent={Icons.MoreInfo}
          className={"liquidity__card-subtitle__tooltip"}
        >
          LP tokens represent the amount of money you&apos;ve deposited into a
          liquidity pool as a liquidity provider. KEEP rewards are proportional
          to your share of the total pool.
        </Tooltip>
      </h4>
      <div
        className={`liquidity__info${
          gt(lpBalance, 0) ? "" : "--locked"
        } mt-2 mb-2`}
      >
        <div className={"liquidity__info-tile bg-mint-10"}>
          <Tooltip
            simple
            delay={0}
            triggerComponent={Icons.MoreInfo}
            className={"liquidity__info-tile__tooltip"}
          >
            Pool APY is calculated using the&nbsp;
            <a
              target="_blank"
              rel="noopener noreferrer"
              href={"https://thegraph.com/explorer/subgraph/uniswap/uniswap-v2"}
              className="text-white text-link"
            >
              Uniswap subgraph API
            </a>
            &nbsp;to fetch the the total pool value and KEEP token in USD.
          </Tooltip>
          <h2 className={"liquidity__info-tile__title text-mint-100"}>
<<<<<<< HEAD
            {formattedApy.value === Infinity ? (
              <span>&#8734;</span>
            ) : (
              <>
                {formattedApy.prefix}
                <CountUp
                  end={formattedApy.value}
                  // Save previously ended number to start every new animation from it.
                  preserveValue
                  decimals={2}
                  duration={1}
                  formattingFn={formattingFn}
                />
              </>
            )}
=======
            {formattedApy}
>>>>>>> 98cca350
          </h2>
          <h6>Estimate of pool apy</h6>
        </div>
        <div className={"liquidity__info-tile bg-mint-10"}>
          {isFetching ? (
            <Skeleton tag="h2" shining color="color-grey-60" />
          ) : (
            <h2 className={"liquidity__info-tile__title text-mint-100"}>
              {formattedPercentageOfTotalPool.prefix}
              <CountUp
                end={formattedPercentageOfTotalPool.value}
                // Save previously ended number to start every new animation from it.
                preserveValue
                decimals={2}
                duration={1}
                formattingFn={formattingFn}
              />
            </h2>
          )}
          <h6>% of total pool</h6>
        </div>
      </div>
<<<<<<< HEAD
      <div className={"liquidity__token-balance"}>
        <span className={"liquidity__token-balance_title text-grey-70"}>
          Reward
=======
      {renderUserInfoBanner()}
      <div className={"liquidity__reward-balance"}>
        <h4 className={"liquidity__reward-balance__title text-grey-70"}>
          Your rewards
        </h4>
        <span className={"liquidity__reward-balance__subtitle text-grey-40"}>
          Rewards allocated on a weekly basis.
>>>>>>> 98cca350
        </span>
        <div className={"liquidity__reward-balance_values text-grey-70"}>
          <h3 className={"liquidity__reward-balance_values_label"}>
            <Icons.KeepOutline />
            <span>KEEP</span>
          </h3>
          {isFetching ? (
            <Skeleton tag="h3" shining color="grey-20" className="ml-3" />
          ) : (
            <h3>
              <CountUp
                end={toTokenUnit(rewardBalance).toNumber()}
                preserveValue
              />
            </h3>
          )}
        </div>
      </div>
      <SubmitButton
        className={`liquidity__add-more-tokens btn btn-primary btn-lg w-100`}
        disabled={!gt(wrappedTokenBalance, 0)}
        onSubmitAction={(awaitingPromise) =>
          addLpTokens(
            wrappedTokenBalance,
            liquidityPairContractName,
            awaitingPromise
          )
        }
      >
        {gt(lpBalance, 0) ? "add more lp tokens" : "deposit lp tokens"}
      </SubmitButton>

      <SubmitButton
        className={"liquidity__withdraw btn btn-secondary btn-lg w-100"}
        disabled={!gt(rewardBalance, 0) && !gt(lpBalance, 0)}
        onSubmitAction={(awaitingPromise) =>
          withdrawLiquidityRewards(liquidityPairContractName, awaitingPromise)
        }
      >
        withdraw all
      </SubmitButton>
      {(gt(rewardBalance, 0) || gt(lpBalance, 0)) && (
        <div className={"text-validation text-center"}>
          Withdraw includes rewards and principal
        </div>
      )}
    </Card>
  )
}

export default LiquidityRewardCard<|MERGE_RESOLUTION|>--- conflicted
+++ resolved
@@ -56,9 +56,8 @@
         }
   }, [percentageOfTotalPool])
 
-<<<<<<< HEAD
   const formattingFn = useCallback((value) => `${value}%`, [])
-=======
+
   const hasWrappedTokens = useMemo(() => gt(wrappedTokenBalance, 0), [
     wrappedTokenBalance,
   ])
@@ -98,7 +97,6 @@
       )
     )
   }
->>>>>>> 98cca350
 
   return (
     <Card className={`liquidity__card tile ${wrapperClassName}`}>
@@ -156,7 +154,6 @@
             &nbsp;to fetch the the total pool value and KEEP token in USD.
           </Tooltip>
           <h2 className={"liquidity__info-tile__title text-mint-100"}>
-<<<<<<< HEAD
             {formattedApy.value === Infinity ? (
               <span>&#8734;</span>
             ) : (
@@ -172,9 +169,6 @@
                 />
               </>
             )}
-=======
-            {formattedApy}
->>>>>>> 98cca350
           </h2>
           <h6>Estimate of pool apy</h6>
         </div>
@@ -197,11 +191,6 @@
           <h6>% of total pool</h6>
         </div>
       </div>
-<<<<<<< HEAD
-      <div className={"liquidity__token-balance"}>
-        <span className={"liquidity__token-balance_title text-grey-70"}>
-          Reward
-=======
       {renderUserInfoBanner()}
       <div className={"liquidity__reward-balance"}>
         <h4 className={"liquidity__reward-balance__title text-grey-70"}>
@@ -209,7 +198,6 @@
         </h4>
         <span className={"liquidity__reward-balance__subtitle text-grey-40"}>
           Rewards allocated on a weekly basis.
->>>>>>> 98cca350
         </span>
         <div className={"liquidity__reward-balance_values text-grey-70"}>
           <h3 className={"liquidity__reward-balance_values_label"}>
