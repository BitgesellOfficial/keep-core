import React, { useMemo } from "react"
import BigNumber from "bignumber.js"
import DoubleIcon from "./DoubleIcon"
import * as Icons from "./Icons"
import { SubmitButton } from "./Button"
import Card from "./Card"
import { displayAmount } from "../utils/token.utils"
import { gt } from "../utils/arithmetics.utils"
import { Skeleton } from "./skeletons"

const LiquidityRewardCard = ({
  title,
  liquidityPairContractName,
  MainIcon,
  SecondaryIcon,
  viewPoolLink,
  // Percentage of the deposited liquidity tokens in the `LPRewards` pool.
  percentageOfTotalPool,
  // Current reward balance earned in `LPRewards` contract.
  rewardBalance,
  // Balance of the wrapped token.
  wrappedTokenBalance,
  // Balance of wrapped token deposited in the `LPRewards` contract.
  lpBalance,
  isFetching,
<<<<<<< HEAD
  wrapperClassName = "",
=======
  addLpTokens,
  withdrawLiquidityRewards,
>>>>>>> e3902a81
}) => {

  const formattedPercentageOfTotalPool = useMemo(() => {
    const bn = new BigNumber(percentageOfTotalPool)
    return bn.isLessThan(0.01) && bn.isGreaterThan(0)
      ? "<0.01"
      : bn.decimalPlaces(2, BigNumber.ROUND_DOWN)
  }, [percentageOfTotalPool])

  return (
    <Card className={`liquidity__card tile ${wrapperClassName}`}>
      <Icons.SantaHat className="liquidity-card__santa-hat" />
      <div className={"liquidity__card-title"}>
        <DoubleIcon
          MainIcon={MainIcon}
          SecondaryIcon={SecondaryIcon}
          className={`liquidity__double-icon-container`}
        />
        <h2 className={"h2--alt text-grey-70"}>{title}</h2>
      </div>
      <h4 className="liquidity__card-subtitle text-grey-40">
        Uniswap Pool&nbsp;
        <a href={viewPoolLink} className="text-small">
          View pool
        </a>
      </h4>
      <div className={"liquidity__info text-grey-60"}>
        <div className={"liquidity__info-tile bg-mint-10"}>
          <h2 className={"liquidity__info-tile__title text-mint-100"}>200%</h2>
          <h6>Anual % yield</h6>
        </div>
        <div className={"liquidity__info-tile bg-mint-10"}>
          {isFetching ? (
            <Skeleton tag="h2" shining color="mint-20" />
          ) : (
            <h2
              className={"liquidity__info-tile__title text-mint-100"}
            >{`${formattedPercentageOfTotalPool}%`}</h2>
          )}
          <h6>% of total pool</h6>
        </div>
      </div>
      <div className={"liquidity__token-balance"}>
        <span className={"liquidity__token-balance_title text-grey-70"}>
          Reward
        </span>
        <div className={"liquidity__token-balance_values text-grey-70"}>
          <h3 className={"liquidity__token-balance_values_label"}>
            <Icons.KeepOutline />
            <span>KEEP</span>
          </h3>
          {isFetching ? (
            <Skeleton tag="h3" shining color="grey-20" className="ml-3" />
          ) : (
            <h3>{displayAmount(rewardBalance)}</h3>
          )}
        </div>
      </div>
      <SubmitButton
        className={`liquidity__add-more-tokens btn btn-primary btn-lg w-100`}
        disabled={!gt(wrappedTokenBalance, 0)}
        onSubmitAction={(awaitingPromise) =>
          addLpTokens(
            wrappedTokenBalance,
            liquidityPairContractName,
            awaitingPromise
          )
        }
      >
        add more lp tokens
      </SubmitButton>

      <SubmitButton
        className={"liquidity__withdraw btn btn-secondary btn-lg w-100"}
        disabled={!gt(rewardBalance, 0)}
        onSubmitAction={(awaitingPromise) =>
          withdrawLiquidityRewards(liquidityPairContractName, awaitingPromise)
        }
      >
        withdraw all
      </SubmitButton>
    </Card>
  )
}

export default LiquidityRewardCard<|MERGE_RESOLUTION|>--- conflicted
+++ resolved
@@ -23,14 +23,10 @@
   // Balance of wrapped token deposited in the `LPRewards` contract.
   lpBalance,
   isFetching,
-<<<<<<< HEAD
   wrapperClassName = "",
-=======
   addLpTokens,
   withdrawLiquidityRewards,
->>>>>>> e3902a81
 }) => {
-
   const formattedPercentageOfTotalPool = useMemo(() => {
     const bn = new BigNumber(percentageOfTotalPool)
     return bn.isLessThan(0.01) && bn.isGreaterThan(0)
