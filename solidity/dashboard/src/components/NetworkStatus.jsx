import React, { useContext } from "react"
import { Web3Context } from "./WithWeb3Context"

export const NetworkStatus = () => {
  const {
    networkType,
    provider,
    error,
  } = useContext(Web3Context)

  return (
    <div className="network-status flex row center">
<<<<<<< HEAD
      <div className={`network-indicator ${!error && provider !== null ? 'connected' : 'error' }`} />
      <span className="text-label">
        {!error && provider === null && 'not connected' }
        {!error && provider !== null && `connected: ${networkType}`}
        {error && provider !== null && `wrong network`}
      </span>
=======
      <div className={`network-indicator ${!error ? "connected" : "error"}`} />
      <h5 className="text-grey-50">
        {error ? "wrong network" : `connected: ${networkType}`}
      </h5>
>>>>>>> 1d937775
    </div>
  )
}<|MERGE_RESOLUTION|>--- conflicted
+++ resolved
@@ -10,19 +10,12 @@
 
   return (
     <div className="network-status flex row center">
-<<<<<<< HEAD
       <div className={`network-indicator ${!error && provider !== null ? 'connected' : 'error' }`} />
-      <span className="text-label">
+      <h5 className="text-label">
         {!error && provider === null && 'not connected' }
         {!error && provider !== null && `connected: ${networkType}`}
         {error && provider !== null && `wrong network`}
-      </span>
-=======
-      <div className={`network-indicator ${!error ? "connected" : "error"}`} />
-      <h5 className="text-grey-50">
-        {error ? "wrong network" : `connected: ${networkType}`}
       </h5>
->>>>>>> 1d937775
     </div>
   )
 }