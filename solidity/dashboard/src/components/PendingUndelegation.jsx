import React, { useEffect, useContext } from 'react'
import { useFetchData } from '../hooks/useFetchData'
import { operatorService } from '../services/token-staking.service'
import {
  displayAmount,
  isSameEthAddress,
  isEmptyObj,
  formatDate,
} from '../utils/general.utils'
import { LoadingOverlay } from './Loadable'
import { Web3Context } from './WithWeb3Context'
import StatusBadge, { BADGE_STATUS } from './StatusBadge'
<<<<<<< HEAD
import { DataTable, Column } from './DataTable'
=======
import { PENDING_STATUS } from '../constants/constants'
import moment from 'moment'
>>>>>>> 1cd1be23

const initialData = { pendinUndelegations: [] }

const PendingUndelegation = ({ latestUnstakeEvent }) => {
  const { stakingContract, yourAddress } = useContext(Web3Context)
  const [state, setData] = useFetchData(operatorService.fetchPendingUndelegation, initialData)
<<<<<<< HEAD
  const { isFetching, data } = state
  const {
    undelegationComplete,
=======
  const { isFetching, data: {
    pendingUnstakeBalance,
    undelegationCompletedAt,
>>>>>>> 1cd1be23
    undelegationPeriod,
  } = data

  useEffect(() => {
    if (!isEmptyObj(latestUnstakeEvent)) {
      const { returnValues: { operator, undelegatedAt } } = latestUnstakeEvent
      if (!isSameEthAddress(yourAddress, operator)) {
        return
      }
      const undelegationCompletedAt = moment.unix(undelegatedAt).add(undelegationPeriod, 'seconds')
      stakingContract.methods.getDelegationInfo(operator).call()
        .then((data) => {
          const { amount } = data
          setData({
            ...state.data,
            undelegationCompletedAt,
            pendingUnstakeBalance: amount,
            undelegationStatus: 'PENDING',
          })
        })
    }
  }, [latestUnstakeEvent.transactionHash])

  const undelegationPeriodRelativeTime = moment().add(undelegationPeriod, 'seconds').fromNow(true)
  const statusText = undelegationStatus === PENDING_STATUS ?
    `${undelegationStatus.toLowerCase()}, ${undelegationCompletedAt.fromNow(true)}` :
    undelegationStatus

  return (
    <LoadingOverlay isFetching={isFetching}>
      <section id="pending-undelegation" className="tile">
        <h3 className="text-grey-60">Token Undelegation</h3>
        <DataTable data={[data]} itemFieldId="undelegationComplete">
          <Column
            header="amount"
            field="pendingUnstakeBalance"
            renderContent={({ pendingUnstakeBalance }) => (
              pendingUnstakeBalance && `${displayAmount(pendingUnstakeBalance)}`
            )}
          />
          <Column
            header="status"
            field="undelegationStatus"
            renderContent={({ undelegationStatus }) => ( undelegationStatus &&
              <StatusBadge
                className="self-start"
                status={BADGE_STATUS[undelegationStatus]}
                text={statusText}
              />
            )}
          />
          <Column
            header="estimate"
            field="undelegationComplete"
            renderContent={({ undlegationComplete }) =>
              undlegationComplete ? `${undelegationComplete} block` : '-'
            }
<<<<<<< HEAD
          />
          <Column
            header="undelegation period"
            field="undelegationPeriod"
          />
        </DataTable>
=======
          </div>
          <div className="flex flex-1 column">
            <span className="text-label">completed</span>
            <span className="text-big">{undelegationCompletedAt ? formatDate(undelegationCompletedAt) : '-'}</span>
          </div>
          <div className="flex flex-1 column">
            <span className="text-label">undelegation period</span>
            <span className="text-big">{undelegationPeriodRelativeTime}</span>
          </div>
        </div>
>>>>>>> 1cd1be23
      </section>
    </LoadingOverlay>
  )
}

export default PendingUndelegation<|MERGE_RESOLUTION|>--- conflicted
+++ resolved
@@ -10,27 +10,19 @@
 import { LoadingOverlay } from './Loadable'
 import { Web3Context } from './WithWeb3Context'
 import StatusBadge, { BADGE_STATUS } from './StatusBadge'
-<<<<<<< HEAD
 import { DataTable, Column } from './DataTable'
-=======
 import { PENDING_STATUS } from '../constants/constants'
 import moment from 'moment'
->>>>>>> 1cd1be23
 
 const initialData = { pendinUndelegations: [] }
 
 const PendingUndelegation = ({ latestUnstakeEvent }) => {
   const { stakingContract, yourAddress } = useContext(Web3Context)
   const [state, setData] = useFetchData(operatorService.fetchPendingUndelegation, initialData)
-<<<<<<< HEAD
   const { isFetching, data } = state
   const {
-    undelegationComplete,
-=======
-  const { isFetching, data: {
-    pendingUnstakeBalance,
+    undelegationStatus,
     undelegationCompletedAt,
->>>>>>> 1cd1be23
     undelegationPeriod,
   } = data
 
@@ -85,28 +77,16 @@
           <Column
             header="estimate"
             field="undelegationComplete"
-            renderContent={({ undlegationComplete }) =>
-              undlegationComplete ? `${undelegationComplete} block` : '-'
+            renderContent={({ undelegationCompletedAt }) =>
+              undelegationCompletedAt ? formatDate(undelegationCompletedAt) : '-'
             }
-<<<<<<< HEAD
           />
           <Column
             header="undelegation period"
             field="undelegationPeriod"
+            renderContent={() => `${undelegationPeriodRelativeTime}`}
           />
         </DataTable>
-=======
-          </div>
-          <div className="flex flex-1 column">
-            <span className="text-label">completed</span>
-            <span className="text-big">{undelegationCompletedAt ? formatDate(undelegationCompletedAt) : '-'}</span>
-          </div>
-          <div className="flex flex-1 column">
-            <span className="text-label">undelegation period</span>
-            <span className="text-big">{undelegationPeriodRelativeTime}</span>
-          </div>
-        </div>
->>>>>>> 1cd1be23
       </section>
     </LoadingOverlay>
   )
