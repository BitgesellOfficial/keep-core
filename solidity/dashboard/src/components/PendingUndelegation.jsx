import React, { useEffect, useContext } from "react"
import { useFetchData } from "../hooks/useFetchData"
import { operatorService } from "../services/token-staking.service"
import {
  displayAmount,
  isSameEthAddress,
  isEmptyObj,
  formatDate,
} from "../utils/general.utils"
import { LoadingOverlay } from "./Loadable"
import { Web3Context } from "./WithWeb3Context"
import StatusBadge, { BADGE_STATUS } from "./StatusBadge"
import { DataTable, Column } from "./DataTable"
import { PENDING_STATUS } from "../constants/constants"
import moment from "moment"
import Tile from "./Tile"
import { usePrevious } from "../hooks/usePrevious"

const initialData = { undelegation: {} }

const PendingUndelegation = ({ latestUnstakeEvent }) => {
  const { stakingContract, yourAddress } = useContext(Web3Context)
  const [state, setData] = useFetchData(
    operatorService.fetchPendingUndelegation,
    initialData
  )
  const { isFetching, data } = state
<<<<<<< HEAD
  const {
    undelegationPeriod,
  } = data
=======
  const { undelegationCompletedAt, undelegationPeriod } = data
  const previousEvent = usePrevious(latestUnstakeEvent)
>>>>>>> 1d937775

  useEffect(() => {
    if (isEmptyObj(latestUnstakeEvent)) {
      return
    } else if (
      previousEvent.transactionHash === latestUnstakeEvent.transactionHash
    ) {
      return
    }
    const {
      returnValues: { operator, undelegatedAt },
    } = latestUnstakeEvent
    if (!isSameEthAddress(yourAddress, operator)) {
      return
    }
    const undelegationCompletedAt = moment
      .unix(undelegatedAt)
      .add(undelegationPeriod, "seconds")
    stakingContract.methods
      .getDelegationInfo(operator)
      .call()
      .then((data) => {
        const { amount } = data
        setData({
          ...state.data,
          undelegationCompletedAt,
          pendingUnstakeBalance: amount,
          undelegationStatus: "PENDING",
        })
      })
  })

  return (
    <LoadingOverlay isFetching={isFetching}>
      <Tile title="Token Undelegation" id="pending-undelegation">
        <DataTable data={[{ ...data }]} itemFieldId="pendingUnstakeBalance">
          <Column
            header="amount"
            field="pendingUnstakeBalance"
            renderContent={({ pendingUnstakeBalance }) =>
              pendingUnstakeBalance && `${displayAmount(pendingUnstakeBalance)}`
            }
          />
          <Column
            header="status"
            field="undelegationStatus"
<<<<<<< HEAD
            renderContent={({ undelegationStatus, undelegationCompletedAt }) => {
              const statusText = undelegationStatus === PENDING_STATUS ?
                `${undelegationStatus.toLowerCase()}, ${undelegationCompletedAt.fromNow(true)}` :
                undelegationStatus
=======
            renderContent={({ undelegationStatus }) => {
              const statusText =
                undelegationStatus === PENDING_STATUS
                  ? `${undelegationStatus.toLowerCase()}, ${undelegationCompletedAt.fromNow(
                      true
                    )}`
                  : undelegationStatus
>>>>>>> 1d937775

              return (
                undelegationStatus && (
                  <StatusBadge
                    className="self-start"
                    status={BADGE_STATUS[undelegationStatus]}
                    text={statusText.toLowerCase()}
                  />
                )
              )
            }}
          />
          <Column
            header="estimate"
            field="undelegationCompletedAt"
            renderContent={({ undelegationCompletedAt }) =>
              undelegationCompletedAt
                ? formatDate(undelegationCompletedAt)
                : "-"
            }
          />
          <Column
            header="undelegation period"
            field="undelegationPeriod"
            renderContent={({ undelegationPeriod }) => {
              const undelegationPeriodRelativeTime = moment()
                .add(undelegationPeriod, "seconds")
                .fromNow(true)
              return undelegationPeriodRelativeTime
            }}
          />
        </DataTable>
      </Tile>
    </LoadingOverlay>
  )
}

export default PendingUndelegation<|MERGE_RESOLUTION|>--- conflicted
+++ resolved
@@ -25,14 +25,8 @@
     initialData
   )
   const { isFetching, data } = state
-<<<<<<< HEAD
-  const {
-    undelegationPeriod,
-  } = data
-=======
   const { undelegationCompletedAt, undelegationPeriod } = data
   const previousEvent = usePrevious(latestUnstakeEvent)
->>>>>>> 1d937775
 
   useEffect(() => {
     if (isEmptyObj(latestUnstakeEvent)) {
@@ -79,12 +73,6 @@
           <Column
             header="status"
             field="undelegationStatus"
-<<<<<<< HEAD
-            renderContent={({ undelegationStatus, undelegationCompletedAt }) => {
-              const statusText = undelegationStatus === PENDING_STATUS ?
-                `${undelegationStatus.toLowerCase()}, ${undelegationCompletedAt.fromNow(true)}` :
-                undelegationStatus
-=======
             renderContent={({ undelegationStatus }) => {
               const statusText =
                 undelegationStatus === PENDING_STATUS
@@ -92,7 +80,6 @@
                       true
                     )}`
                   : undelegationStatus
->>>>>>> 1d937775
 
               return (
                 undelegationStatus && (
