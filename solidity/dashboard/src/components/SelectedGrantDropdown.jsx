import React from "react"
import { formatDate } from "../utils/general.utils"
import moment from "moment"

const SelectedGrantDropdown = ({ grant }) => {
  return (
<<<<<<< HEAD
    <div>
      <div className="text-big text-black">
        Grant ID {grant.id}
      </div>
      <div className="text-instruction text-grey-50" style={{ fontSize: '0.7rem' }}>
        Issued on {grant.start && formatDate(moment.unix(grant.start).add(grant.duration, 'seconds'))}
      </div>
=======
    <div className="flex column">
      <div className="text-smaller">
        Issued on{" "}
        {grant.start &&
          formatDate(moment.unix(grant.start).add(grant.duration, "seconds"))}
      </div>
      <div className="text-smaller text-grey-60">Grant ID {grant.id}</div>
>>>>>>> 2d1e1ed9
    </div>
  )
}

export default React.memo(SelectedGrantDropdown)<|MERGE_RESOLUTION|>--- conflicted
+++ resolved
@@ -4,23 +4,16 @@
 
 const SelectedGrantDropdown = ({ grant }) => {
   return (
-<<<<<<< HEAD
     <div>
-      <div className="text-big text-black">
-        Grant ID {grant.id}
-      </div>
-      <div className="text-instruction text-grey-50" style={{ fontSize: '0.7rem' }}>
-        Issued on {grant.start && formatDate(moment.unix(grant.start).add(grant.duration, 'seconds'))}
-      </div>
-=======
-    <div className="flex column">
-      <div className="text-smaller">
+      <div className="text-big text-black">Grant ID {grant.id}</div>
+      <div
+        className="text-instruction text-grey-50"
+        style={{ fontSize: "0.7rem" }}
+      >
         Issued on{" "}
         {grant.start &&
           formatDate(moment.unix(grant.start).add(grant.duration, "seconds"))}
       </div>
-      <div className="text-smaller text-grey-60">Grant ID {grant.id}</div>
->>>>>>> 2d1e1ed9
     </div>
   )
 }
