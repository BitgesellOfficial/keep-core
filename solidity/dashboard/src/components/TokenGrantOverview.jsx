<<<<<<< HEAD
import React, { useContext } from 'react'
import { formatDate, displayAmount } from '../utils/general.utils'
import { SubmitButton } from './Button'
import { colors } from '../constants/colors'
import { CircularProgressBars } from './CircularProgressBar'
import { Web3Context } from './WithWeb3Context'
import { useShowMessage, messageType } from './Message'
import Tile from './Tile'
import moment from 'moment'
import { gt } from '../utils/arithmetics.utils'
import { SpeechBubbleTooltip } from './SpeechBubbleTooltip'
=======
import React, { useContext } from "react"
import { formatDate, displayAmount } from "../utils/general.utils"
import { SubmitButton } from "./Button"
import { colors } from "../constants/colors"
import { CircularProgressBars } from "./CircularProgressBar"
import { Web3Context } from "./WithWeb3Context"
import { useShowMessage, messageType } from "./Message"
import moment from "moment"
import { gt } from "../utils/arithmetics.utils"
>>>>>>> 2d1e1ed9

const TokenGrantOverview = ({ selectedGrant }) => {
  const { yourAddress, grantContract } = useContext(Web3Context)
  const showMessage = useShowMessage()
  const cliffPeriod = moment
    .unix(selectedGrant.cliff)
    .from(moment.unix(selectedGrant.start), true)
  const fullyUnlockedDate = moment
    .unix(selectedGrant.start)
    .add(selectedGrant.duration, "seconds")

  const releaseTokens = async (onTransactionHashCallback) => {
    try {
      await grantContract.methods
        .withdraw(selectedGrant.id)
        .send({ from: yourAddress })
        .on("transactionHash", onTransactionHashCallback)
      showMessage({
        type: messageType.SUCCESS,
        title: "Success",
        content: "Tokens have been successfully released",
      })
    } catch (error) {
      showMessage({
        type: messageType.ERROR,
        title: "Error",
        content: error.message,
      })
      throw error
    }
  }

  return (
<<<<<<< HEAD
    <Tile
      id="tokens-overview"
      title="Grant Details"
      titleStyle={{ marginRight: 'auto' }}
      withTooltip
      tooltipProps={{
        text:
          <>
            A &nbsp;<span className="text-bold">cliff</span>&nbsp; is a set period of time before vesting begins.
          </>,
        iconColor: colors.grey60,
        iconBackgroundColor: 'transparent',
        title: `${cliffPeriod} cliff`
      }}
    >
      <h1 className="balance">{displayAmount(selectedGrant.amount)}</h1>
      <h4 className="text-grey-30 mb-1">Grant ID {selectedGrant.id}</h4>
      <h5 className="text-grey-50">Issued: { selectedGrant.id && formatDate(moment.unix(selectedGrant.start))}</h5>
      <h5 className="text-grey-50">Fully Unlocked: { selectedGrant.id && formatDate(fullyUnlockedDate)}</h5>
      <hr/>
=======
    <div className="token-grant-overview">
      <h2 className="balance">
        {displayAmount(selectedGrant.amount)}&nbsp;KEEP
      </h2>
      <div className="text-small text-grey-40">
        Issued: {formatDate(moment.unix(selectedGrant.start))}
        <span className="text-smaller text-grey-30">
          &nbsp;Cliff: {cliffPeriod}
        </span>
        <br />
        Fully Unlocked: {formatDate(fullyUnlockedDate)}
      </div>
      <hr />
>>>>>>> 2d1e1ed9
      <div className="flex">
        <div className="flex-1">
          <CircularProgressBars
            total={selectedGrant.amount}
            items={[
              {
                value: selectedGrant.unlocked,
                backgroundStroke: colors.bgSuccess,
                color: colors.primary,
                label: "Unlocked",
              },
              {
                value: selectedGrant.released,
                color: colors.secondary,
                backgroundStroke: colors.bgSecondary,
                radius: 48,
                label: "Released",
              },
            ]}
            withLegend
          />
        </div>
<<<<<<< HEAD
        <div className={`ml-2 mt-1 flex-1${selectedGrant.readyToRelease === '0' ? ' self-start' : '' }`}>
          <h5 className="text-grey-70">unlocked</h5>
          <h4 className="text-grey-70">{displayAmount(selectedGrant.unlocked)}</h4>
          <div className="text-smaller text-grey-40">
              of {displayAmount(selectedGrant.amount)} Total
=======
        <div
          className={`ml-2 mt-1 flex-1${
            selectedGrant.readyToRelease === "0" ? " self-start" : ""
          }`}
        >
          <div className="text-label">unlocked</div>
          <div className="text-label">
            {displayAmount(selectedGrant.unlocked)}
            <div className="text-smaller text-grey-40">
              of {displayAmount(selectedGrant.amount)} total
            </div>
>>>>>>> 2d1e1ed9
          </div>
          {gt(selectedGrant.readyToRelease || 0, 0) && (
            <div className="mt-2">
<<<<<<< HEAD
              <div className="text-secondary text-small flex wrap">
                <span className="mr-1">{`${displayAmount(selectedGrant.readyToRelease)} Available`}</span>
                <SpeechBubbleTooltip
                  text="Releasing tokens allows them to be withdrawn from a grant."
                />
=======
              <div className="text-secondary text-small">
                {`${displayAmount(selectedGrant.readyToRelease)} Available`}
>>>>>>> 2d1e1ed9
              </div>
              <SubmitButton
                className="btn btn-sm btn-secondary"
                onSubmitAction={releaseTokens}
              >
                release tokens
              </SubmitButton>
            </div>
          )}
        </div>
      </div>
      <div className="flex mt-1">
        <div className="flex-1 self-center">
          <CircularProgressBars
            total={selectedGrant.amount}
            items={[
              {
                value: selectedGrant.staked,
<<<<<<< HEAD
                color: colors.grey70,
                backgroundStroke: colors.grey10,
                label: 'Staked',
=======
                backgroundStroke: "#F8E9D3",
                color: colors.brown,
                label: "Staked",
>>>>>>> 2d1e1ed9
              },
            ]}
            withLegend
          />
        </div>
        <div className="ml-2 mt-1 self-start flex-1">
<<<<<<< HEAD
          <h5 className="text-grey-70">staked</h5>
          <h4 className="text-grey-70">{displayAmount(selectedGrant.staked)}</h4>
          <div className="text-smaller text-grey-40">
            of {displayAmount(selectedGrant.amount)} Total
=======
          <div className="text-label">staked</div>
          <div className="text-label">
            {displayAmount(selectedGrant.staked)}
            <div className="text-smaller text-grey-40">
              of {displayAmount(selectedGrant.amount)} total
            </div>
>>>>>>> 2d1e1ed9
          </div>
        </div>
      </div>
    </Tile>
  )
}

export default TokenGrantOverview<|MERGE_RESOLUTION|>--- conflicted
+++ resolved
@@ -1,16 +1,3 @@
-<<<<<<< HEAD
-import React, { useContext } from 'react'
-import { formatDate, displayAmount } from '../utils/general.utils'
-import { SubmitButton } from './Button'
-import { colors } from '../constants/colors'
-import { CircularProgressBars } from './CircularProgressBar'
-import { Web3Context } from './WithWeb3Context'
-import { useShowMessage, messageType } from './Message'
-import Tile from './Tile'
-import moment from 'moment'
-import { gt } from '../utils/arithmetics.utils'
-import { SpeechBubbleTooltip } from './SpeechBubbleTooltip'
-=======
 import React, { useContext } from "react"
 import { formatDate, displayAmount } from "../utils/general.utils"
 import { SubmitButton } from "./Button"
@@ -18,9 +5,10 @@
 import { CircularProgressBars } from "./CircularProgressBar"
 import { Web3Context } from "./WithWeb3Context"
 import { useShowMessage, messageType } from "./Message"
+import Tile from "./Tile"
 import moment from "moment"
 import { gt } from "../utils/arithmetics.utils"
->>>>>>> 2d1e1ed9
+import { SpeechBubbleTooltip } from "./SpeechBubbleTooltip"
 
 const TokenGrantOverview = ({ selectedGrant }) => {
   const { yourAddress, grantContract } = useContext(Web3Context)
@@ -54,42 +42,33 @@
   }
 
   return (
-<<<<<<< HEAD
     <Tile
       id="tokens-overview"
       title="Grant Details"
-      titleStyle={{ marginRight: 'auto' }}
+      titleStyle={{ marginRight: "auto" }}
       withTooltip
       tooltipProps={{
-        text:
+        text: (
           <>
-            A &nbsp;<span className="text-bold">cliff</span>&nbsp; is a set period of time before vesting begins.
-          </>,
+            A &nbsp;<span className="text-bold">cliff</span>&nbsp; is a set
+            period of time before vesting begins.
+          </>
+        ),
         iconColor: colors.grey60,
-        iconBackgroundColor: 'transparent',
-        title: `${cliffPeriod} cliff`
+        iconBackgroundColor: "transparent",
+        title: `${cliffPeriod} cliff`,
       }}
     >
       <h1 className="balance">{displayAmount(selectedGrant.amount)}</h1>
       <h4 className="text-grey-30 mb-1">Grant ID {selectedGrant.id}</h4>
-      <h5 className="text-grey-50">Issued: { selectedGrant.id && formatDate(moment.unix(selectedGrant.start))}</h5>
-      <h5 className="text-grey-50">Fully Unlocked: { selectedGrant.id && formatDate(fullyUnlockedDate)}</h5>
-      <hr/>
-=======
-    <div className="token-grant-overview">
-      <h2 className="balance">
-        {displayAmount(selectedGrant.amount)}&nbsp;KEEP
-      </h2>
-      <div className="text-small text-grey-40">
-        Issued: {formatDate(moment.unix(selectedGrant.start))}
-        <span className="text-smaller text-grey-30">
-          &nbsp;Cliff: {cliffPeriod}
-        </span>
-        <br />
-        Fully Unlocked: {formatDate(fullyUnlockedDate)}
-      </div>
+      <h5 className="text-grey-50">
+        Issued:{" "}
+        {selectedGrant.id && formatDate(moment.unix(selectedGrant.start))}
+      </h5>
+      <h5 className="text-grey-50">
+        Fully Unlocked: {selectedGrant.id && formatDate(fullyUnlockedDate)}
+      </h5>
       <hr />
->>>>>>> 2d1e1ed9
       <div className="flex">
         <div className="flex-1">
           <CircularProgressBars
@@ -112,38 +91,25 @@
             withLegend
           />
         </div>
-<<<<<<< HEAD
-        <div className={`ml-2 mt-1 flex-1${selectedGrant.readyToRelease === '0' ? ' self-start' : '' }`}>
-          <h5 className="text-grey-70">unlocked</h5>
-          <h4 className="text-grey-70">{displayAmount(selectedGrant.unlocked)}</h4>
-          <div className="text-smaller text-grey-40">
-              of {displayAmount(selectedGrant.amount)} Total
-=======
         <div
           className={`ml-2 mt-1 flex-1${
             selectedGrant.readyToRelease === "0" ? " self-start" : ""
           }`}
         >
-          <div className="text-label">unlocked</div>
-          <div className="text-label">
+          <h5 className="text-grey-70">unlocked</h5>
+          <h4 className="text-grey-70">
             {displayAmount(selectedGrant.unlocked)}
-            <div className="text-smaller text-grey-40">
-              of {displayAmount(selectedGrant.amount)} total
-            </div>
->>>>>>> 2d1e1ed9
+          </h4>
+          <div className="text-smaller text-grey-40">
+            of {displayAmount(selectedGrant.amount)} Total
           </div>
           {gt(selectedGrant.readyToRelease || 0, 0) && (
             <div className="mt-2">
-<<<<<<< HEAD
               <div className="text-secondary text-small flex wrap">
-                <span className="mr-1">{`${displayAmount(selectedGrant.readyToRelease)} Available`}</span>
-                <SpeechBubbleTooltip
-                  text="Releasing tokens allows them to be withdrawn from a grant."
-                />
-=======
-              <div className="text-secondary text-small">
-                {`${displayAmount(selectedGrant.readyToRelease)} Available`}
->>>>>>> 2d1e1ed9
+                <span className="mr-1">{`${displayAmount(
+                  selectedGrant.readyToRelease
+                )} Available`}</span>
+                <SpeechBubbleTooltip text="Releasing tokens allows them to be withdrawn from a grant." />
               </div>
               <SubmitButton
                 className="btn btn-sm btn-secondary"
@@ -162,34 +128,21 @@
             items={[
               {
                 value: selectedGrant.staked,
-<<<<<<< HEAD
                 color: colors.grey70,
                 backgroundStroke: colors.grey10,
-                label: 'Staked',
-=======
-                backgroundStroke: "#F8E9D3",
-                color: colors.brown,
                 label: "Staked",
->>>>>>> 2d1e1ed9
               },
             ]}
             withLegend
           />
         </div>
         <div className="ml-2 mt-1 self-start flex-1">
-<<<<<<< HEAD
           <h5 className="text-grey-70">staked</h5>
-          <h4 className="text-grey-70">{displayAmount(selectedGrant.staked)}</h4>
+          <h4 className="text-grey-70">
+            {displayAmount(selectedGrant.staked)}
+          </h4>
           <div className="text-smaller text-grey-40">
             of {displayAmount(selectedGrant.amount)} Total
-=======
-          <div className="text-label">staked</div>
-          <div className="text-label">
-            {displayAmount(selectedGrant.staked)}
-            <div className="text-smaller text-grey-40">
-              of {displayAmount(selectedGrant.amount)} total
-            </div>
->>>>>>> 2d1e1ed9
           </div>
         </div>
       </div>
