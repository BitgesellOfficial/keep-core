import React from "react"
import TokenGrantOverview from "./TokenGrantOverview"
import { useTokensPageContext } from "../contexts/TokensPageContext"
import OwnedTokensOverview from "./OwnedTokensOverview.jsx"
import { add } from "../utils/arithmetics.utils"

<<<<<<< HEAD
const TokensOverview = ({
  undelegationPeriod,
  keepBalance,
  delegatedTokens,
  stakingBalance,
  pendingUndelegationBalance,
}) => {
  const estimatedUndelegationPeriod = moment().add(undelegationPeriod, 'seconds').fromNow(true)

  return (
    <section id="tokens-overview" className="tile">
      <TokenGrantsOverview delegatedTokens={delegatedTokens} />
      <hr />
      <section>
        <h4 className="text-grey-60">Owned Tokens</h4>
        <h2 className="balance">{displayAmount(keepBalance)}</h2>
        <div className="text-samll">
          Staked Owned Tokens: {displayAmount(stakingBalance)}
          <p className="text-smaller text-grey-30">Tokens you own that are delegated to an operator and doing work on the network.</p>
        </div>
        <div className="text-samll">
          Pending Undelegated Tokens: {displayAmount(pendingUndelegationBalance)}
          <p className="text-smaller text-grey-30">
            Stake undelegated from an operator. Estimated {estimatedUndelegationPeriod} until available.
          </p>
        </div>
      </section>
    </section>
=======
const TokensOverview = (props) => {
  const {
    tokensContext,
    selectedGrant,
    keepTokenBalance,
    ownedTokensUndelegationsBalance,
    ownedTokensDelegationsBalance,
  } = useTokensPageContext()

  return tokensContext === "granted" ? (
    <TokenGrantOverview selectedGrant={selectedGrant} />
  ) : (
    <OwnedTokensOverview
      keepBalance={keepTokenBalance}
      stakedBalance={add(
        ownedTokensUndelegationsBalance,
        ownedTokensDelegationsBalance
      )}
    />
>>>>>>> 0b7b6063
  )
}

export default TokensOverview<|MERGE_RESOLUTION|>--- conflicted
+++ resolved
@@ -4,36 +4,6 @@
 import OwnedTokensOverview from "./OwnedTokensOverview.jsx"
 import { add } from "../utils/arithmetics.utils"
 
-<<<<<<< HEAD
-const TokensOverview = ({
-  undelegationPeriod,
-  keepBalance,
-  delegatedTokens,
-  stakingBalance,
-  pendingUndelegationBalance,
-}) => {
-  const estimatedUndelegationPeriod = moment().add(undelegationPeriod, 'seconds').fromNow(true)
-
-  return (
-    <section id="tokens-overview" className="tile">
-      <TokenGrantsOverview delegatedTokens={delegatedTokens} />
-      <hr />
-      <section>
-        <h4 className="text-grey-60">Owned Tokens</h4>
-        <h2 className="balance">{displayAmount(keepBalance)}</h2>
-        <div className="text-samll">
-          Staked Owned Tokens: {displayAmount(stakingBalance)}
-          <p className="text-smaller text-grey-30">Tokens you own that are delegated to an operator and doing work on the network.</p>
-        </div>
-        <div className="text-samll">
-          Pending Undelegated Tokens: {displayAmount(pendingUndelegationBalance)}
-          <p className="text-smaller text-grey-30">
-            Stake undelegated from an operator. Estimated {estimatedUndelegationPeriod} until available.
-          </p>
-        </div>
-      </section>
-    </section>
-=======
 const TokensOverview = (props) => {
   const {
     tokensContext,
@@ -53,7 +23,6 @@
         ownedTokensDelegationsBalance
       )}
     />
->>>>>>> 0b7b6063
   )
 }
 
