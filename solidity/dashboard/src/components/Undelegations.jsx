import React from "react"
import { formatDate } from "../utils/general.utils"
import { displayAmount } from "../utils/token.utils"
import AddressShortcut from "./AddressShortcut"
import RecoverStakeButton from "./RecoverStakeButton"
import StatusBadge, { BADGE_STATUS } from "./StatusBadge"
import { PENDING_STATUS, COMPLETE_STATUS } from "../constants/constants"
import { DataTable, Column } from "./DataTable"
import Tile from "./Tile"

const Undelegations = ({ undelegations, title }) => {
  return (
<<<<<<< HEAD
    <Tile
      title={title}
      withTooltip={true}
      tooltipProps={{
        text: (
          <>
            <span className="text-bold">Recover</span>
            &nbsp;undelegated tokens to return them to your token balance.
          </>
        ),
      }}
    >
      <DataTable data={undelegations} itemFieldId="operatorAddress">
=======
    <Tile>
      <DataTable
        data={undelegations}
        itemFieldId="operatorAddress"
        title="Undelegations"
        withTooltip={true}
        tooltipProps={{
          text: (
            <>
              <span className="text-bold">Recover</span>
              &nbsp;undelegated tokens to return them to your token balance.
            </>
          ),
        }}
        noDataMessage="No undelegated tokens."
      >
>>>>>>> ac445027
        <Column
          header="amount"
          field="amount"
          renderContent={({ amount }) => `${displayAmount(amount)} KEEP`}
        />
        <Column
          header="status"
          field="undelegationStatus"
          renderContent={(undelegation) => {
            const undelegationStatus = undelegation.canRecoverStake
              ? COMPLETE_STATUS
              : PENDING_STATUS
            const statusBadgeText =
              undelegationStatus === PENDING_STATUS
                ? `${undelegationStatus.toLowerCase()}, ${undelegation.undelegationCompleteAt.fromNow(
                    true
                  )}`
                : formatDate(undelegation.undelegationCompleteAt)

            return (
              <StatusBadge
                status={BADGE_STATUS[undelegationStatus]}
                className="self-start"
                text={statusBadgeText}
                onlyIcon={undelegationStatus === COMPLETE_STATUS}
              />
            )
          }}
        />
        <Column
          header="beneficiary"
          field="beneficiary"
          renderContent={({ beneficiary }) => (
            <AddressShortcut address={beneficiary} />
          )}
        />
        <Column
          header="operator"
          field="operatorAddress"
          renderContent={({ operatorAddress }) => (
            <AddressShortcut address={operatorAddress} />
          )}
        />
        <Column
          header="authorizer"
          field="authorizerAddress"
          renderContent={({ authorizerAddress }) => (
            <AddressShortcut address={authorizerAddress} />
          )}
        />
        <Column
          header=""
          field=""
          renderContent={(undelegation) =>
            undelegation.canRecoverStake && (
              <RecoverStakeButton
                isFromGrant={undelegation.isFromGrant}
                isManagedGrant={undelegation.isManagedGrant}
                managedGrantContractInstance={
                  undelegation.managedGrantContractInstance
                }
                operatorAddress={undelegation.operatorAddress}
              />
            )
          }
        />
      </DataTable>
    </Tile>
  )
}

Undelegations.defaultProps = {
  title: "Undelegations",
}

export default Undelegations<|MERGE_RESOLUTION|>--- conflicted
+++ resolved
@@ -10,21 +10,6 @@
 
 const Undelegations = ({ undelegations, title }) => {
   return (
-<<<<<<< HEAD
-    <Tile
-      title={title}
-      withTooltip={true}
-      tooltipProps={{
-        text: (
-          <>
-            <span className="text-bold">Recover</span>
-            &nbsp;undelegated tokens to return them to your token balance.
-          </>
-        ),
-      }}
-    >
-      <DataTable data={undelegations} itemFieldId="operatorAddress">
-=======
     <Tile>
       <DataTable
         data={undelegations}
@@ -41,7 +26,6 @@
         }}
         noDataMessage="No undelegated tokens."
       >
->>>>>>> ac445027
         <Column
           header="amount"
           field="amount"
