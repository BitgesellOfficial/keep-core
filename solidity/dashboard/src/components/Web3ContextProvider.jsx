--- conflicted
+++ resolved
@@ -2,19 +2,14 @@
 import Web3 from "web3"
 import { Web3Context } from "./WithWeb3Context"
 import { MessagesContext } from "./Message"
-<<<<<<< HEAD
 import {
   getContracts,
   resolveWeb3Deferred,
   Web3Loaded,
   ContractsLoaded,
 } from "../contracts"
-=======
-import { getContracts, resolveWeb3Deferred } from "../contracts"
-import { connect } from "react-redux"
 import { WALLETS } from "../constants/constants"
 import { getNetworkName } from "../utils/ethereum.utils"
->>>>>>> 55f542e2
 
 class Web3ContextProvider extends React.Component {
   static contextType = MessagesContext
@@ -76,17 +71,9 @@
       throw error
     }
 
-<<<<<<< HEAD
-    if (providerName === "METAMASK") {
-      web3.eth.currentProvider.on("accountsChanged", this.onAccountsChanged)
-      web3.eth.currentProvider.on("chainChanged", () =>
-        window.location.reload()
-      )
-=======
     if (connector.name === WALLETS.METAMASK.name) {
       web3.eth.currentProvider.on("accountsChanged", this.refreshProvider)
       web3.eth.currentProvider.on("chainChanged", this.refreshProvider)
->>>>>>> 55f542e2
     }
 
     this.setState({
