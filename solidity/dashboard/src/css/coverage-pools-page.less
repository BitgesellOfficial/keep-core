.coverage-pool__checklist {
    max-width: unset;
    background-color: @color-mint-20;
    padding: 2rem;
    margin-bottom: 1rem;
    border-radius: 10px;
    
    .banner__title {
        &:extend(.h3);
    }
    
    .banner__close-icon {
        width: 16px;
        height: 16px;
        top: 16px;
        right: 16px;
    }
    
    .checklist-wrapper {
        display: flex;
        flex-wrap: wrap;
        
        @media screen and (min-width: 1000px) {
            margin-top: unset;
            justify-content: space-between;
        }
        
        .checklist__section {
            margin-top: 1rem;
            flex-basis: 250px;
            
            > ul.list__content{
                > li.list__item {
                    margin-bottom: 0.25rem;
                    > * {
                        display: inline-block;
                        vertical-align: middle;
                    }
                    
                    svg {
                        width: 1rem;
                        height: 1rem;
                        
                        path {
                            fill: @color-mint-100;
                        }
                    }
                }
            }
            
            &--notes {
                > ul.list__content {
                    > li.list__item {
                        svg {
                            path {
                                fill: @color-brass;
                            }
                        }
                    }
                }
            }
        }
    }
    
}


.coverage-pool__overview {
    display: flex;

    &__metrics {
        display: flex;
        flex: 1;
        justify-content: center;
    }

    &__tvl {
        .tvl.tvl--usd {
            color: @color-grey-40;
            margin-top: 0.75rem;
            margin-left: 2.25rem;
        }
    }
    
}

.coverage-pool__deposit-wrapper {
    display: grid;
    grid-template-areas:
    "deposit-form   share-of-pool   rewards"
    "deposit-form   banner          banner";
    
    grid-template-columns: 2fr 1fr 1fr;
    grid-template-rows: auto;
    gap: 1rem;
    
    .coverage-pool__deposit-form {
        grid-area: deposit-form;
<<<<<<< HEAD
        //margin-bottom: 0;

=======
        margin-bottom: 0;
        
>>>>>>> c4e5f25e
        .deposit-form {
            .deposit-form__token-amount-wrapper {
                background-color: @color-green-bg-light;
                margin: 2rem -2rem;
                padding: 2rem 2rem;
            }
        }
    }
    
    .coverage-pool__share-of-pool {
        grid-area: share-of-pool;
        margin-bottom: 0;
    }
    
    .coverage-pool__rewards {
        grid-area: rewards;
        margin-bottom: 0;
    }
    
    > .coverage-pool__checklist {
        grid-area: banner;
        justify-self: stretch;
        align-self: start;
    }

    .coverage-pool__withdraw-wrapper {
        grid-area: banner;
        justify-self: stretch;
        align-self: start;

        h3 {
            margin: 0 0 5px 0;
        }

        .coverage-pool__token-amount {
            margin-bottom: 2rem;
        }
    }
}

.pending-withdrawal {
    .pending-withdrawal__date {
        display: flex;
        flex-direction: column;
    }

    .pending-withdrawal__progress-bar {
        margin: 5px 0;
        width: 200px;
    }

    .pending-withdrawal__cooldown-status {
        .pending-withdrawal__cooldown-time-container {
            display: flex;
            align-items: center;

            .time-icon {
                margin-right: 0.5rem;
            }
        }
    }

    .pending-withdrawal__button-container {
        display: flex;
        justify-content: flex-end;
    }

}

.withdraw-amount-form__button-text {
    margin: 1rem;
    font-size: 16px;
}<|MERGE_RESOLUTION|>--- conflicted
+++ resolved
@@ -8,27 +8,27 @@
     .banner__title {
         &:extend(.h3);
     }
-    
+
     .banner__close-icon {
         width: 16px;
         height: 16px;
         top: 16px;
         right: 16px;
     }
-    
+
     .checklist-wrapper {
         display: flex;
         flex-wrap: wrap;
-        
+
         @media screen and (min-width: 1000px) {
             margin-top: unset;
             justify-content: space-between;
         }
-        
+
         .checklist__section {
             margin-top: 1rem;
             flex-basis: 250px;
-            
+
             > ul.list__content{
                 > li.list__item {
                     margin-bottom: 0.25rem;
@@ -36,18 +36,18 @@
                         display: inline-block;
                         vertical-align: middle;
                     }
-                    
+
                     svg {
                         width: 1rem;
                         height: 1rem;
-                        
+
                         path {
                             fill: @color-mint-100;
                         }
                     }
                 }
             }
-            
+
             &--notes {
                 > ul.list__content {
                     > li.list__item {
@@ -61,7 +61,7 @@
             }
         }
     }
-    
+
 }
 
 
@@ -81,7 +81,7 @@
             margin-left: 2.25rem;
         }
     }
-    
+
 }
 
 .coverage-pool__deposit-wrapper {
@@ -89,20 +89,15 @@
     grid-template-areas:
     "deposit-form   share-of-pool   rewards"
     "deposit-form   banner          banner";
-    
+
     grid-template-columns: 2fr 1fr 1fr;
     grid-template-rows: auto;
     gap: 1rem;
-    
+
     .coverage-pool__deposit-form {
         grid-area: deposit-form;
-<<<<<<< HEAD
         //margin-bottom: 0;
 
-=======
-        margin-bottom: 0;
-        
->>>>>>> c4e5f25e
         .deposit-form {
             .deposit-form__token-amount-wrapper {
                 background-color: @color-green-bg-light;
@@ -111,17 +106,17 @@
             }
         }
     }
-    
+
     .coverage-pool__share-of-pool {
         grid-area: share-of-pool;
         margin-bottom: 0;
     }
-    
+
     .coverage-pool__rewards {
         grid-area: rewards;
         margin-bottom: 0;
     }
-    
+
     > .coverage-pool__checklist {
         grid-area: banner;
         justify-self: stretch;
