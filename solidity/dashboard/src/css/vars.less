--- conflicted
+++ resolved
@@ -23,14 +23,14 @@
 @color-mint-100: #1ba58c;
 
 // brand-violet spectrum
-@color-brand-violet-100: #52388A;
-@color-brand-violet-80: #6946B4;
-@color-brand-violet-40: #AE96E1;
-@color-brand-violet-20: #D7CBF0;
-@color-brand-violet-10: #F2EEFA;
+@color-brand-violet-100: #52388a;
+@color-brand-violet-80: #6946b4;
+@color-brand-violet-40: #ae96e1;
+@color-brand-violet-20: #d7cbf0;
+@color-brand-violet-10: #f2eefa;
 
 //yellow spectrum
-@color-yellow-30: #FFEFD9;
+@color-yellow-30: #ffefd9;
 
 // status
 @color-green: #118263;
@@ -64,59 +64,6 @@
 @success-bg-light-color: @color-green-bg-light;
 
 @text-colors: {
-<<<<<<< HEAD
-       white: @white;
-       black: @color-black;
-       primary: @primary-color;
-       secondary: @secondary-color;
-       success: @success-color;
-       error: @error-color;
-       pending: @pending-color;
-       validation: @validation-color;
-       grey-10: @color-grey-10;
-       grey-20: @color-grey-20;
-       grey-30: @color-grey-30;
-       grey-40: @color-grey-40;
-       grey-50: @color-grey-50;
-       grey-60: @color-grey-60;
-       grey-70: @color-grey-70;
-       mint-10: @color-mint-10;
-       mint-20: @color-mint-20;
-       mint-40: @color-mint-40;
-       mint-80: @color-mint-80;
-       mint-100: @color-mint-100;
-       violet-100: @color-brand-violet-100;
-       violet-80: @color-brand-violet-80;
-       violet-40: @color-brand-violet-40;
-       violet-20: @color-brand-violet-20;
-       violet-10: @color-brand-violet-10;
-}
-
-@bg-colors: {
-       success: @success-bg-color;
-       error: @error-bg-color;
-       pending: @pending-bg-color;
-       grey-10: @color-grey-10;
-       grey-20: @color-grey-20;
-       grey-30: @color-grey-30;
-       grey-40: @color-grey-40;
-       grey-50: @color-grey-50;
-       grey-60: @color-grey-60;
-       grey-70: @color-grey-70;
-       success-light: @success-bg-light-color;
-       mint-10: @color-mint-10;
-       mint-20: @color-mint-20;
-       mint-40: @color-mint-40;
-       mint-80: @color-mint-80;
-       mint-100: @color-mint-100;
-       yellow-30: @color-yellow-30;
-       violet-100: @color-brand-violet-100;
-       violet-80: @color-brand-violet-80;
-       violet-40: @color-brand-violet-40;
-       violet-20: @color-brand-violet-20;
-       violet-10: @color-brand-violet-10;
-}
-=======
   white: @white;
   black: @color-black;
   primary: @primary-color;
@@ -137,6 +84,11 @@
   mint-40: @color-mint-40;
   mint-80: @color-mint-80;
   mint-100: @color-mint-100;
+  violet-100: @color-brand-violet-100;
+  violet-80: @color-brand-violet-80;
+  violet-40: @color-brand-violet-40;
+  violet-20: @color-brand-violet-20;
+  violet-10: @color-brand-violet-10;
 };
 
 @bg-colors: {
@@ -156,8 +108,13 @@
   mint-40: @color-mint-40;
   mint-80: @color-mint-80;
   mint-100: @color-mint-100;
+  yellow-30: @color-yellow-30;
+  violet-100: @color-brand-violet-100;
+  violet-80: @color-brand-violet-80;
+  violet-40: @color-brand-violet-40;
+  violet-20: @color-brand-violet-20;
+  violet-10: @color-brand-violet-10;
 };
->>>>>>> 204e91b9
 
 @directions-shortcuts: {
   r: "right";
