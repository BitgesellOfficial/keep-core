import React, { useEffect } from "react"
import { useDispatch, useSelector } from "react-redux"
import {
  DepositForm,
  InitiateDepositModal,
  MetricsSection,
} from "../../components/coverage-pools"
import TokenAmount from "../../components/TokenAmount"
import { useWeb3Address } from "../../components/WithWeb3Context"
import OnlyIf from "../../components/OnlyIf"
import {
  fetchTvlRequest,
  fetchCovPoolDataRequest,
  depositAssetPool,
  fetchAPYRequest,
  withdrawAssetPool,
} from "../../actions/coverage-pool"
import { useModal } from "../../hooks/useModal"
import { eq, gt } from "../../utils/arithmetics.utils"
import { covKEEP, KEEP } from "../../utils/token.utils"
import { displayPercentageValue } from "../../utils/general.utils"
import WithdrawAmountForm from "../../components/WithdrawAmountForm"
import PendingWithdrawals from "../../components/coverage-pools/PendingWithdrawals"
import Chip from "../../components/Chip"
import InitiateCovPoolsWithdrawModal from "../../components/coverage-pools/InitiateCovPoolsWithdrawModal"
import ReinitiateWithdrawalModal from "../../components/coverage-pools/ReinitiateWithdrawalModal"
import { addAdditionalDataToModal } from "../../actions/modal"
import ResourceTooltip from "../../components/ResourceTooltip"
import resourceTooltipProps from "../../constants/tooltips"
import { Keep } from "../../contracts"
import ConfirmationModal from "../../components/ConfirmationModal"

const CoveragePoolPage = ({ title, withNewLabel }) => {
  const { openConfirmationModal } = useModal()
  const dispatch = useDispatch()
  const {
    totalValueLocked,
    totalValueLockedInUSD,
    isTotalValueLockedFetching,
    shareOfPool,
    covBalance,
    covTokensAvailableToWithdraw,
    covTotalSupply,
    apy,
    isApyFetching,
    totalAllocatedRewards,
    totalCoverageClaimed,
    withdrawalDelay,
    pendingWithdrawal,
    withdrawalInitiatedTimestamp,
    hasRiskManagerOpenAuctions,
  } = useSelector((state) => state.coveragePool)

  const keepTokenBalance = useSelector((state) => state.keepTokenBalance)

  const address = useWeb3Address()

  const hasCovKEEPTokens = gt(covBalance, 0)

  useEffect(() => {
    dispatch(fetchTvlRequest())
    dispatch(fetchAPYRequest())
  }, [dispatch])

  useEffect(() => {
    if (address) {
      dispatch(fetchCovPoolDataRequest(address))
    }
  }, [dispatch, address])

  const onSubmitDepositForm = async (values, awaitingPromise) => {
    const { tokenAmount } = values
<<<<<<< HEAD
    const amount = KEEP.fromTokenUnit(tokenAmount).toString()
=======
    const amount = KEEP.fromTokenUnit(tokenAmount)
    if (hasRiskManagerOpenAuctions) {
      await openConfirmationModal(
        {
          modalOptions: {
            title: "Deposit",
          },
          btnText: "continue",
          title: "Take note!",
          subtitle:
            "The coverage pool is about to cover an event. Do you want to continue with this deposit?",
          withConfirmationInput: false,
        },
        ConfirmationModal
      )
    }
>>>>>>> 74bd2d1e
    await openConfirmationModal(
      {
        modalOptions: {
          title: "Deposit",
          classes: {
            modalWrapperClassName: "modal-wrapper__initiate-withdrawal",
          },
        },
        submitBtnText: "deposit",
        amount,
      },
      InitiateDepositModal
    )
    dispatch(depositAssetPool(amount, awaitingPromise))
  }

  const onSubmitWithdrawForm = async (values, awaitingPromise) => {
    const { withdrawAmount } = values
    const amount = KEEP.fromTokenUnit(withdrawAmount).toString()
    dispatch(
      addAdditionalDataToModal({
        componentProps: {
          totalValueLocked,
          covTotalSupply,
          covTokensAvailableToWithdraw,
        },
      })
    )
    if (eq(withdrawalInitiatedTimestamp, 0)) {
      await openConfirmationModal(
        {
          modalOptions: {
            title: "Withdraw",
            classes: {
              modalWrapperClassName: "modal-wrapper__initiate-withdrawal",
            },
          },
          submitBtnText: "withdraw",
          amount,
          covTotalSupply,
          totalValueLocked,
          covTokensAvailableToWithdraw,
          containerTitle: "You are about to withdraw:",
        },
        InitiateCovPoolsWithdrawModal
      )
      dispatch(withdrawAssetPool(amount, awaitingPromise))
    } else {
      const { amount: finalAmount } = await openConfirmationModal(
        {
          modalOptions: {
            title: "Re-initiate withdrawal",
            classes: {
              modalWrapperClassName: "modal-wrapper__reinitiate-withdrawal",
            },
          },
          submitBtnText: "continue",
          pendingWithdrawalBalance: pendingWithdrawal,
          initialAmountValue: amount,
          covTokensAvailableToWithdraw,
          covTotalSupply,
          totalValueLocked,
          withdrawalDelay,
          containerTitle: "You are about to re-initiate this withdrawal:",
        },
        ReinitiateWithdrawalModal
      )
      dispatch(withdrawAssetPool(finalAmount, awaitingPromise))
    }
  }

  return (
    <>
      <MetricsSection
        tvl={totalValueLocked}
        tvlInUSD={totalValueLockedInUSD}
        rewardRate={apy}
        isRewardRateFetching={isApyFetching}
        totalAllocatedRewards={totalAllocatedRewards}
        isTotalAllocatedRewardsFetching={isTotalValueLockedFetching}
        lifetimeCovered={totalCoverageClaimed}
        isLifetimeCoveredFetching={isTotalValueLockedFetching}
      />
      <OnlyIf condition={withdrawalInitiatedTimestamp > 0}>
        <PendingWithdrawals
          covTokensAvailableToWithdraw={covTokensAvailableToWithdraw}
        />
      </OnlyIf>
      <section className="coverage-pool__deposit-wrapper">
        <section className="tile coverage-pool__deposit-form">
          <div className={"flex row center"}>
            <h3>Deposit</h3>
            <ResourceTooltip
              tooltipClassName={"ml-1"}
              {...resourceTooltipProps.covPoolsDeposit}
            />
          </div>
          <DepositForm
            onSubmit={onSubmitDepositForm}
            tokenAmount={keepTokenBalance.value}
            apy={apy}
          />
        </section>

        <section className="tile coverage-pool__balance">
          <div className="coverage-pool__balance-title mb-1">
            <h3>Balance</h3>
            <OnlyIf condition={gt(withdrawalInitiatedTimestamp, 0)}>
              <Chip
                text={`Pending withdrawal`}
                size="small"
                className={"coverage-pool_pending-withdrawal-chip"}
                color="yellow"
              />
            </OnlyIf>
            <OnlyIf condition={hasCovKEEPTokens}>
              <span className={"coverage-pool__share-of-pool text-grey-40"}>
                {displayPercentageValue(shareOfPool * 100, false)} of pool
              </span>
            </OnlyIf>
          </div>
          <OnlyIf condition={!hasCovKEEPTokens}>
            <h4 className="text-center text-grey-50 mt-3">
              You have no share of the pool yet.
              <p>Deposit KEEP to see your balance.</p>
            </h4>
          </OnlyIf>
          <OnlyIf condition={hasCovKEEPTokens}>
            <TokenAmount
              wrapperClassName={"coverage-pool__token-amount"}
              amount={Keep.coveragePoolV1.estimatedBalanceFor(
                covBalance,
                covTotalSupply,
                totalValueLocked
              )}
              amountClassName={"h1 text-mint-100"}
              symbolClassName={"h2 text-mint-100"}
              token={KEEP}
              withIcon
            />
            <TokenAmount
              wrapperClassName={"coverage-pool__cov-token-amount"}
              amount={covBalance}
              amountClassName={"h3 text-grey-40"}
              symbolClassName={"h3 text-grey-40"}
              token={covKEEP}
            />
          </OnlyIf>
        </section>

        <OnlyIf condition={hasCovKEEPTokens}>
          <section className="tile coverage-pool__withdraw-wrapper">
            <div className={"flex row center mb-1"}>
              <h3>Available to withdraw</h3>
              <ResourceTooltip
                tooltipClassName={"ml-1"}
                {...resourceTooltipProps.covPoolsAvailableToWithdraw}
              />
            </div>
            <TokenAmount
              wrapperClassName={"coverage-pool__token-amount"}
              amount={Keep.coveragePoolV1.estimatedBalanceFor(
                covTokensAvailableToWithdraw,
                covTotalSupply,
                totalValueLocked
              )}
              amountClassName={"h2 text-mint-100"}
              symbolClassName={"h3 text-mint-100"}
              token={KEEP}
              withIcon
            />
            <TokenAmount
              wrapperClassName={"coverage-pool__cov-token-amount"}
              amount={covTokensAvailableToWithdraw}
              amountClassName={"h3 text-grey-40"}
              symbolClassName={"h3 text-grey-40"}
              token={covKEEP}
            />
            <WithdrawAmountForm
              submitBtnText={
                gt(withdrawalInitiatedTimestamp, "0")
                  ? "increase withdrawal"
                  : "withdraw"
              }
              withdrawAmount={covTokensAvailableToWithdraw}
              onSubmit={onSubmitWithdrawForm}
              withdrawalDelay={withdrawalDelay}
            />
          </section>
        </OnlyIf>
      </section>
    </>
  )
}

CoveragePoolPage.route = {
  title: "Deposit",
  path: "/coverage-pools/deposit",
  exact: true,
}

export default CoveragePoolPage<|MERGE_RESOLUTION|>--- conflicted
+++ resolved
@@ -70,10 +70,7 @@
 
   const onSubmitDepositForm = async (values, awaitingPromise) => {
     const { tokenAmount } = values
-<<<<<<< HEAD
     const amount = KEEP.fromTokenUnit(tokenAmount).toString()
-=======
-    const amount = KEEP.fromTokenUnit(tokenAmount)
     if (hasRiskManagerOpenAuctions) {
       await openConfirmationModal(
         {
@@ -89,7 +86,6 @@
         ConfirmationModal
       )
     }
->>>>>>> 74bd2d1e
     await openConfirmationModal(
       {
         modalOptions: {
