--- conflicted
+++ resolved
@@ -1,10 +1,6 @@
 import React, { useEffect } from "react"
 import { useDispatch, useSelector } from "react-redux"
 import {
-<<<<<<< HEAD
-  CheckListBanner,
-=======
->>>>>>> a960fef3
   DepositForm,
   InitiateDepositModal,
   MetricsSection,
@@ -51,13 +47,10 @@
     apy,
     isApyFetching,
     totalAllocatedRewards,
-<<<<<<< HEAD
+    totalCoverageClaimed,
     withdrawalDelay,
     pendingWithdrawal,
     withdrawalInitiatedTimestamp,
-=======
-    totalCoverageClaimed,
->>>>>>> a960fef3
   } = useSelector((state) => state.coveragePool)
 
   const keepTokenBalance = useSelector((state) => state.keepTokenBalance)
@@ -153,67 +146,6 @@
 
   return (
     <>
-<<<<<<< HEAD
-      <CheckListBanner />
-      <section className="tile coverage-pool__overview">
-        <section className="coverage-pool__overview__tvl">
-          <div className={"flex row center mb-1"}>
-            <h2 className="h2--alt text-grey-70">Total Value Locked</h2>
-            <ResourceTooltip
-              tooltipClassName={"ml-1"}
-              {...resourceTooltipProps.totalValueLocked}
-            />
-          </div>
-          <TokenAmount
-            amount={totalValueLocked}
-            amountClassName="h1 text-mint-100"
-            symbolClassName="h2 text-mint-100"
-            withIcon
-          />
-          <h3 className="tvl tvl--usd">
-            {`$${totalValueLockedInUSD.toString()} USD`}
-          </h3>
-        </section>
-        <div className="coverage-pool__overview__metrics">
-          <section className="metrics__apy">
-            <h4 className="text-grey-70 mb-1">Rewards Rate</h4>
-
-            <MetricsTile className="bg-mint-10 mr-2">
-              <APY
-                apy={apy}
-                isFetching={isApyFetching}
-                className="text-mint-100"
-              />
-              <h5 className="text-grey-60">annual</h5>
-            </MetricsTile>
-          </section>
-          <section className="metrics__total-rewards">
-            <h4 className="text-grey-70 mb-1">Total Rewards</h4>
-
-            <MetricsTile className="bg-mint-10">
-              {isTotalValueLockedFetching ? (
-                <Skeleton tag="h2" shining color="grey-10" />
-              ) : (
-                <TokenAmount
-                  amount={totalAllocatedRewards}
-                  withIcon
-                  withSymbol={false}
-                  withMetricSuffix
-                />
-              )}
-              <h5 className="text-grey-60">pool lifetime</h5>
-            </MetricsTile>
-          </section>
-        </div>
-
-        {/* TODO add more metrics according to the Figma vies */}
-      </section>
-
-      <PendingWithdrawals
-        covTokensAvailableToWithdraw={covTokensAvailableToWithdraw}
-      />
-
-=======
       <MetricsSection
         tvl={totalValueLocked}
         tvlInUSD={totalValueLockedInUSD}
@@ -224,7 +156,9 @@
         lifetimeCovered={totalCoverageClaimed}
         isLifetimeCoveredFetching={isTotalValueLockedFetching}
       />
->>>>>>> a960fef3
+      <PendingWithdrawals
+        covTokensAvailableToWithdraw={covTokensAvailableToWithdraw}
+      />
       <section className="coverage-pool__deposit-wrapper">
         <section className="tile coverage-pool__deposit-form">
           <div className={"flex row center"}>
