import { sub, add, percentageOf } from "../utils/arithmetics.utils"

const liquidityPairInitialData = {
  apy: 0,
  isAPYFetching: false,
  shareOfPoolInPercent: 0,
  reward: 0,
  wrappedTokenBalance: 0,
  lpBalance: 0,
<<<<<<< HEAD
  lpTokenBalance: {
    token0: 0,
    token1: 0,
  },
=======
  lastNotificationRewardAmount: "0",
>>>>>>> d45ce81d
  isFetching: false,
  error: null,
}

const initialState = {
  TBTC_SADDLE: { ...liquidityPairInitialData },
  KEEP_ETH: { ...liquidityPairInitialData },
  TBTC_ETH: { ...liquidityPairInitialData },
  KEEP_TBTC: { ...liquidityPairInitialData },
  KEEP_ONLY: { ...liquidityPairInitialData },
}

const liquidityRewardsReducer = (state = initialState, action) => {
  if (!action.payload) {
    return state
  }

  const { liquidityRewardPairName, ...restPayload } = action.payload

  switch (action.type) {
    case `liquidity_rewards/${liquidityRewardPairName}_fetch_data_start`:
      return {
        ...state,
        [liquidityRewardPairName]: {
          ...state[liquidityRewardPairName],
          isFetching: true,
        },
      }

    case `liquidity_rewards/${liquidityRewardPairName}_fetch_data_success`:
      return {
        ...state,
        [liquidityRewardPairName]: {
          ...state[liquidityRewardPairName],
          ...restPayload,
          isFetching: false,
          error: null,
        },
      }
    case `liquidity_rewards/${liquidityRewardPairName}_fetch_data_failure`:
      return {
        ...state,
        [liquidityRewardPairName]: {
          ...state[liquidityRewardPairName],
          isFetching: false,
          error: action.payload.error,
        },
      }
    case `liquidity_rewards/${liquidityRewardPairName}_staked`: {
      return {
        ...state,
        [liquidityRewardPairName]: {
          ...state[liquidityRewardPairName],
          wrappedTokenBalance: sub(
            state[liquidityRewardPairName].wrappedTokenBalance,
            restPayload.amount
          ).toString(),
          lpBalance: restPayload.lpBalance,
          shareOfPoolInPercent: percentageOf(
            restPayload.lpBalance,
            restPayload.totalSupply
          ).toString(),
          reward: restPayload.reward,
          apy: restPayload.apy,
        },
      }
    }
    case `liquidity_rewards/${liquidityRewardPairName}_withdrawn`: {
      return {
        ...state,
        [liquidityRewardPairName]: {
          ...state[liquidityRewardPairName],
          wrappedTokenBalance: add(
            state[liquidityRewardPairName].wrappedTokenBalance,
            restPayload.amount
          ).toString(),
          lpBalance: restPayload.lpBalance,
          shareOfPoolInPercent: percentageOf(
            restPayload.lpBalance,
            restPayload.totalSupply
          ).toString(),
          reward: restPayload.reward,
          apy: restPayload.apy,
        },
      }
    }
    case `liquidity_rewards/${liquidityRewardPairName}_reward_paid`:
      return {
        ...state,
        [liquidityRewardPairName]: {
          ...state[liquidityRewardPairName],
          reward: "0",
        },
      }
    case `liquidity_rewards/${liquidityRewardPairName}_apy_updated`:
      return {
        ...state,
        [liquidityRewardPairName]: {
          ...state[liquidityRewardPairName],
          apy: restPayload.apy,
        },
      }
    case `liquidity_rewards/${liquidityRewardPairName}_wrapped_token_balance_updated`:
      return {
        ...state,
        [liquidityRewardPairName]: {
          ...state[liquidityRewardPairName],
          wrappedTokenBalance: restPayload.wrappedTokenBalance.toString(),
        },
      }
    case `liquidity_rewards/${liquidityRewardPairName}_fetch_apy_start`:
      return {
        ...state,
        [liquidityRewardPairName]: {
          ...state[liquidityRewardPairName],
          isAPYFetching: true,
        },
      }
    case `liquidity_rewards/${liquidityRewardPairName}_fetch_apy_success`:
      return {
        ...state,
        [liquidityRewardPairName]: {
          ...state[liquidityRewardPairName],
          isAPYFetching: false,
          apy: restPayload.apy,
        },
      }
    case `liquidity_rewards/${liquidityRewardPairName}_fetch_apy_failure`:
      return {
        ...state,
        [liquidityRewardPairName]: {
          ...state[liquidityRewardPairName],
          isAPYFetching: false,
        },
      }
    case `liquidity_rewards/${liquidityRewardPairName}_reward_updated`:
      return {
        ...state,
        [liquidityRewardPairName]: {
          ...state[liquidityRewardPairName],
          reward: restPayload.reward,
        },
      }
    case `liquidity_rewards/${liquidityRewardPairName}_last_notification_reward_amount_updated`:
      return {
        ...state,
        [liquidityRewardPairName]: {
          ...state[liquidityRewardPairName],
          lastNotificationRewardAmount:
            restPayload.lastNotificationRewardAmount,
        },
      }
    default:
      return state
  }
}

export default liquidityRewardsReducer<|MERGE_RESOLUTION|>--- conflicted
+++ resolved
@@ -7,14 +7,11 @@
   reward: 0,
   wrappedTokenBalance: 0,
   lpBalance: 0,
-<<<<<<< HEAD
+  lastNotificationRewardAmount: "0",
   lpTokenBalance: {
     token0: 0,
     token1: 0,
   },
-=======
-  lastNotificationRewardAmount: "0",
->>>>>>> d45ce81d
   isFetching: false,
   error: null,
 }
