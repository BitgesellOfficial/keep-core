--- conflicted
+++ resolved
@@ -41,13 +41,8 @@
     ) external;
 }
 
-<<<<<<< HEAD
-contract WalletRegistry is Ownable, Reimbursable {
-    using DKG for DKG.Data;
-=======
-contract WalletRegistry is IRandomBeaconConsumer, Ownable {
+contract WalletRegistry is IRandomBeaconConsumer, Ownable, Reimbursable {
     using EcdsaDkg for EcdsaDkg.Data;
->>>>>>> acc1f639
     using Wallets for Wallets.Data;
 
     // Libraries data storages
@@ -146,15 +141,10 @@
     constructor(
         SortitionPool _sortitionPool,
         IWalletStaking _staking,
-<<<<<<< HEAD
         DKGValidator _dkgValidator,
+        RandomBeacon _randomBeacon,
         address _walletOwner,
         ReimbursementPool _reimbursementPool
-=======
-        EcdsaDkgValidator _ecdsaDkgValidator,
-        IRandomBeacon _randomBeacon,
-        address _walletOwner
->>>>>>> acc1f639
     ) {
         sortitionPool = _sortitionPool;
         staking = _staking;
@@ -343,14 +333,8 @@
     }
 
     /// @notice Notifies about DKG timeout.
-<<<<<<< HEAD
-    function notifyDkgTimeout() external refundable(msg.sender) {
-        dkg.notifyTimeout();
-
-=======
     function notifyDkgTimeout() external {
         dkg.notifyDkgTimeout();
->>>>>>> acc1f639
         dkg.complete();
     }
 
