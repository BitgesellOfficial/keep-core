// SPDX-License-Identifier: MIT
//
// ▓▓▌ ▓▓ ▐▓▓ ▓▓▓▓▓▓▓▓▓▓▌▐▓▓▓▓▓▓▓▓▓▓▓▓▓▓▓▓▓▓ ▓▓▓▓▓▓▓▓▓▓▓▓▓▓▓▓▓▓ ▓▓▓▓▓▓▓▓▓▓▓▓▓▓▓▓▓▄
// ▓▓▓▓▓▓▓▓▓▓ ▓▓▓▓▓▓▓▓▓▓▌▐▓▓▓▓▓▓▓▓▓▓▓▓▓▓▓▓▓▓ ▓▓▓▓▓▓▓▓▓▓▓▓▓▓▓▓▓▓ ▓▓▓▓▓▓▓▓▓▓▓▓▓▓▓▓▓▓▓
//   ▓▓▓▓▓▓    ▓▓▓▓▓▓▓▀    ▐▓▓▓▓▓▓    ▐▓▓▓▓▓   ▓▓▓▓▓▓     ▓▓▓▓▓   ▐▓▓▓▓▓▌   ▐▓▓▓▓▓▓
//   ▓▓▓▓▓▓▄▄▓▓▓▓▓▓▓▀      ▐▓▓▓▓▓▓▄▄▄▄         ▓▓▓▓▓▓▄▄▄▄         ▐▓▓▓▓▓▌   ▐▓▓▓▓▓▓
//   ▓▓▓▓▓▓▓▓▓▓▓▓▓▀        ▐▓▓▓▓▓▓▓▓▓▓         ▓▓▓▓▓▓▓▓▓▓         ▐▓▓▓▓▓▓▓▓▓▓▓▓▓▓▓▓
//   ▓▓▓▓▓▓▀▀▓▓▓▓▓▓▄       ▐▓▓▓▓▓▓▀▀▀▀         ▓▓▓▓▓▓▀▀▀▀         ▐▓▓▓▓▓▓▓▓▓▓▓▓▓▓▀
//   ▓▓▓▓▓▓   ▀▓▓▓▓▓▓▄     ▐▓▓▓▓▓▓     ▓▓▓▓▓   ▓▓▓▓▓▓     ▓▓▓▓▓   ▐▓▓▓▓▓▌
// ▓▓▓▓▓▓▓▓▓▓ █▓▓▓▓▓▓▓▓▓ ▐▓▓▓▓▓▓▓▓▓▓▓▓▓▓▓▓▓▓ ▓▓▓▓▓▓▓▓▓▓▓▓▓▓▓▓▓▓  ▓▓▓▓▓▓▓▓▓▓
// ▓▓▓▓▓▓▓▓▓▓ ▓▓▓▓▓▓▓▓▓▓ ▐▓▓▓▓▓▓▓▓▓▓▓▓▓▓▓▓▓▓ ▓▓▓▓▓▓▓▓▓▓▓▓▓▓▓▓▓▓  ▓▓▓▓▓▓▓▓▓▓
//
//                           Trust math, not hardware.

pragma solidity ^0.8.9;

import "./api/IWalletRegistry.sol";
import "./api/IWalletOwner.sol";
import "./libraries/Wallets.sol";
import {EcdsaAuthorization as Authorization} from "./libraries/EcdsaAuthorization.sol";
import {EcdsaDkg as DKG} from "./libraries/EcdsaDkg.sol";
import {EcdsaInactivity as Inactivity} from "./libraries/EcdsaInactivity.sol";
import {EcdsaDkgValidator as DKGValidator} from "./EcdsaDkgValidator.sol";

import "@keep-network/sortition-pools/contracts/SortitionPool.sol";
import "@keep-network/random-beacon/contracts/api/IRandomBeacon.sol";
import "@keep-network/random-beacon/contracts/api/IRandomBeaconConsumer.sol";
import "@keep-network/random-beacon/contracts/Reimbursable.sol";
import "@keep-network/random-beacon/contracts/ReimbursementPool.sol";
import "@keep-network/random-beacon/contracts/Governable.sol";

import "@threshold-network/solidity-contracts/contracts/staking/IApplication.sol";
import "@threshold-network/solidity-contracts/contracts/staking/IStaking.sol";

// TODO: We used RC version of @openzeppelin/contracts-upgradeable to use `reinitializer`
// in upgrades. We should revisit this part before mainnet deployment and use
// a final release package if it's ready.
import "@openzeppelin/contracts-upgradeable/proxy/utils/Initializable.sol";

contract WalletRegistry is
    IWalletRegistry,
    IRandomBeaconConsumer,
    IApplication,
    Governable,
    Reimbursable,
    Initializable
{
    using Authorization for Authorization.Data;
    using DKG for DKG.Data;
    using Wallets for Wallets.Data;

    // Libraries data storages
    Authorization.Data internal authorization;
    DKG.Data internal dkg;
    Wallets.Data internal wallets;

    /// @notice Slashing amount for submitting a malicious DKG result. Every
    ///         DKG result submitted can be challenged for the time of
    ///         `dkg.resultChallengePeriodLength`. If the DKG result submitted
    ///         is challenged and proven to be malicious, the operator who
    ///         submitted the malicious result is slashed for
    ///         `_maliciousDkgResultSlashingAmount`.
    uint96 internal _maliciousDkgResultSlashingAmount;

    /// @notice Percentage of the staking contract malicious behavior
    ///         notification reward which will be transferred to the notifier
    ///         reporting about a malicious DKG result. Notifiers are rewarded
    ///         from a notifiers treasury pool. For example, if
    ///         notification reward is 1000 and the value of the multiplier is
    ///         5, the notifier will receive: 5% of 1000 = 50 per each
    ///         operator affected.
    uint256 internal _maliciousDkgResultNotificationRewardMultiplier;

    /// @notice Duration of the sortition pool rewards ban imposed on operators
    ///         who missed their turn for DKG result submission or who failed
    ///         a heartbeat.
    uint256 internal _sortitionPoolRewardsBanDuration;

    /// @notice Calculated max gas cost for submitting a DKG result. This will
    ///         be refunded as part of the DKG approval process. It is in the
    ///         submitter's interest to not skip his priority turn on the approval,
    ///         otherwise the refund of the DKG submission will be refunded to
<<<<<<< HEAD
=======
    ///         another group member that will call the DKG approve function.
>>>>>>> b2cedd21
    uint256 internal _dkgResultSubmissionGas;

    /// @notice Gas that is meant to balance the DKG result approval's overall
    ///         cost. It can be updated by the governance based on the current
    ///         market conditions.
    uint256 internal _dkgResultApprovalGasOffset;

    /// @notice Gas that is meant to balance the notification of an operator
    ///         inactivity. It can be updated by the governance based on the
    ///         current market conditions.
    uint256 internal _notifyOperatorInactivityGasOffset;

    /// @notice Gas that is meant to balance the notification of a seed for DKG
    ///         delivery timeout. It can be updated by the governance based on the
    ///         current market conditions.
<<<<<<< HEAD
    uint256 internal _notifySeedTimeoutGasOffset;

    /// @notice Gas that is meant to balance the notification of a DKG protocol
    ///         execution timeout. It can be updated by the governance based on the
    ///         current market conditions.
    /// @dev The value is subtracted for the refundable gas calculation, as the
    ///      DKG timeout notification transaction recovers some gas when cleaning
    ///      up the storage.
    uint256 internal _notifyDkgTimeoutNegativeGasOffset;
=======
    uint256 internal _notifyOperatorInactivityGasOffset;
>>>>>>> b2cedd21

    /// @notice Stores current operator inactivity claim nonce for the given
    ///         wallet signing group. Each claim is made with a unique nonce
    ///         which protects against claim replay.
    mapping(bytes32 => uint256) public inactivityClaimNonce; // walletID -> nonce

    // Address that is set as owner of all wallets. Only this address can request
    // new wallets creation and manage their state.
    IWalletOwner public walletOwner;

    // External dependencies

    /// @custom:oz-upgrades-unsafe-allow state-variable-immutable
    SortitionPool public immutable sortitionPool;
    /// @custom:oz-upgrades-unsafe-allow state-variable-immutable
    IStaking public immutable staking;
    IRandomBeacon public randomBeacon;

    // Events
    event DkgStarted(uint256 indexed seed);

    event DkgResultSubmitted(
        bytes32 indexed resultHash,
        uint256 indexed seed,
        DKG.Result result
    );

    event DkgTimedOut();

    event DkgResultApproved(
        bytes32 indexed resultHash,
        address indexed approver
    );

    event DkgResultChallenged(
        bytes32 indexed resultHash,
        address indexed challenger,
        string reason
    );

    event DkgStateLocked();

    event DkgSeedTimedOut();

    event WalletCreated(
        bytes32 indexed walletID,
        bytes32 indexed dkgResultHash
    );

    event WalletClosed(bytes32 indexed walletID);

    event DkgMaliciousResultSlashed(
        bytes32 indexed resultHash,
        uint256 slashingAmount,
        address maliciousSubmitter
    );

    event DkgMaliciousResultSlashingFailed(
        bytes32 indexed resultHash,
        uint256 slashingAmount,
        address maliciousSubmitter
    );

    event AuthorizationParametersUpdated(
        uint96 minimumAuthorization,
        uint64 authorizationDecreaseDelay,
        uint64 authorizationDecreaseChangePeriod
    );

    event RewardParametersUpdated(
        uint256 maliciousDkgResultNotificationRewardMultiplier,
        uint256 sortitionPoolRewardsBanDuration
    );

    event SlashingParametersUpdated(uint256 maliciousDkgResultSlashingAmount);

    event DkgParametersUpdated(
        uint256 seedTimeout,
        uint256 resultChallengePeriodLength,
        uint256 resultSubmissionTimeout,
        uint256 resultSubmitterPrecedencePeriodLength
    );

    event GasParametersUpdated(
        uint256 dkgResultSubmissionGas,
        uint256 dkgResultApprovalGasOffset,
        uint256 notifyOperatorInactivityGasOffset,
        uint256 notifySeedTimeoutGasOffset,
        uint256 notifyDkgTimeoutNegativeGasOffset
    );

    event RandomBeaconUpgraded(address randomBeacon);

    event WalletOwnerUpdated(address walletOwner);

    event OperatorRegistered(
        address indexed stakingProvider,
        address indexed operator
    );

    event AuthorizationIncreased(
        address indexed stakingProvider,
        address indexed operator,
        uint96 fromAmount,
        uint96 toAmount
    );

    event AuthorizationDecreaseRequested(
        address indexed stakingProvider,
        address indexed operator,
        uint96 fromAmount,
        uint96 toAmount,
        uint64 decreasingAt
    );

    event AuthorizationDecreaseApproved(address indexed stakingProvider);

    event InvoluntaryAuthorizationDecreaseFailed(
        address indexed stakingProvider,
        address indexed operator,
        uint96 fromAmount,
        uint96 toAmount
    );

    event OperatorJoinedSortitionPool(
        address indexed stakingProvider,
        address indexed operator
    );

    event OperatorStatusUpdated(
        address indexed stakingProvider,
        address indexed operator
    );

    event InactivityClaimed(
        bytes32 indexed walletID,
        uint256 nonce,
        address notifier
    );

    modifier onlyStakingContract() {
        require(
            msg.sender == address(staking),
            "Caller is not the staking contract"
        );
        _;
    }

    /// @notice Reverts if called not by the Wallet Owner.
    modifier onlyWalletOwner() {
        require(
            msg.sender == address(walletOwner),
            "Caller is not the Wallet Owner"
        );
        _;
    }

    modifier onlyReimbursableAdmin() override {
        require(governance == msg.sender, "Caller is not the governance");
        _;
    }

    /// @dev Used to initialize immutable variables only, use `initialize` function
    ///      for upgradable contract initialization on deployment.
    /// @custom:oz-upgrades-unsafe-allow constructor
    constructor(SortitionPool _sortitionPool, IStaking _staking) {
        sortitionPool = _sortitionPool;
        staking = _staking;
    }

    /// @dev Initializes upgradable contract on deployment.
    function initialize(
        DKGValidator _ecdsaDkgValidator,
        IRandomBeacon _randomBeacon,
        ReimbursementPool _reimbursementPool
    ) external initializer {
        randomBeacon = _randomBeacon;
        reimbursementPool = _reimbursementPool;

<<<<<<< HEAD
        // TODO: revisit all initial values

        _dkgResultSubmissionGas = 290_000;
        _dkgResultApprovalGasOffset = 72_000;
        _notifyOperatorInactivityGasOffset = 93_000;
        _notifySeedTimeoutGasOffset = 7_250;
        _notifyDkgTimeoutNegativeGasOffset = 2_300;

        _maliciousDkgResultSlashingAmount = 50_000e18; // 50k T
        _maliciousDkgResultNotificationRewardMultiplier = 100;
        _sortitionPoolRewardsBanDuration = 2 weeks;

        // slither-disable-next-line too-many-digits
        authorization.setMinimumAuthorization(400_000e18); // 400k T
        authorization.setAuthorizationDecreaseDelay(5_184_000); // 60 days

        dkg.init(sortitionPool, _ecdsaDkgValidator);
        dkg.setSeedTimeout(1_440); // ~6h assuming 15s block time
        dkg.setResultChallengePeriodLength(1_1520); // ~48h assuming 15s block time
=======
        _transferGovernance(msg.sender);

        //
        // All parameters set in the constructor are initial ones, used at the
        // moment contracts were deployed for the first time. Parameters are
        // governable and values assigned in the constructor do not need to
        // reflect the current ones.
        //

        // Minimum authorization is 40k T.
        //
        // Authorization decrease delay is 45 days.
        //
        // Authorization decrease change period is 45 days. It means pending
        // authorization decrease can be overwriten all the time.
        authorization.setMinimumAuthorization(40_000e18);
        authorization.setAuthorizationDecreaseDelay(3_888_000);
        authorization.setAuthorizationDecreaseChangePeriod(3_888_000);

        // Malicious DKG result slashing amount is set initially to 1% of the
        // minimum authorization (400 T). This values needs to be increased
        // significantly once the system is fully launched.
        //
        // Notifier of a malicious DKG result receives 100% of the notifier
        // reward from the staking contract.
        //
        // Inactive operators are set as ineligible for rewards for 2 weeks.
        _maliciousDkgResultSlashingAmount = 400e18;
        _maliciousDkgResultNotificationRewardMultiplier = 100;
        _sortitionPoolRewardsBanDuration = 2 weeks;

        // DKG seed timeout is set to 48h assuming 15s block time. The same
        // value is used by the Random Beacon as a relay entry hard timeout.
        //
        // DKG result challenge period length is set to 48h as well, assuming
        // 15s block time.
        //
        // DKG result submission timeout, gives each member 20 blocks to submit
        // the result. Assuming 15s block time, it is ~8h to submit the result
        // in the pessimistic case.
        //
        // The original DKG result submitter has 20 blocks to approve it before
        // anyone else can do that.
        //
        // With these parameters, the happy path takes no more than 104 hours.
        // In practice, it should take about 48 hours (just the challenge time).
        dkg.init(_sortitionPool, _ecdsaDkgValidator);
        dkg.setSeedTimeout(11_520);
        dkg.setResultChallengePeriodLength(11_520);
>>>>>>> b2cedd21
        dkg.setResultSubmissionTimeout(100 * 20);
        dkg.setSubmitterPrecedencePeriodLength(20);

        // Gas parameters were adjusted based on Ethereum state in April 2022.
        // If the cost of EVM opcodes change over time, these parameters will
        // have to be updated.
        _dkgResultSubmissionGas = 275_000;
        _dkgResultApprovalGasOffset = 65_000;
        _notifyOperatorInactivityGasOffset = 85_000;
    }

    /// @notice Withdraws application rewards for the given staking provider.
    ///         Rewards are withdrawn to the staking provider's beneficiary
    ///         address set in the staking contract. Reverts if staking provider
    ///         has not registered the operator address.
    /// @dev Emits `RewardsWithdrawn` event.
    function withdrawRewards(address stakingProvider) external {
        address operator = stakingProviderToOperator(stakingProvider);
        require(operator != address(0), "Unknown operator");
        (, address beneficiary, ) = staking.rolesOf(stakingProvider);
        uint96 amount = sortitionPool.withdrawRewards(operator, beneficiary);
        // slither-disable-next-line reentrancy-events
        emit RewardsWithdrawn(stakingProvider, amount);
    }

    /// @notice Withdraws rewards belonging to operators marked as ineligible
    ///         for sortition pool rewards.
    /// @dev Can be called only by the contract guvnor, which should be the
    ///      wallet registry governance contract.
    /// @param recipient Recipient of withdrawn rewards.
    function withdrawIneligibleRewards(address recipient)
        external
        onlyGovernance
    {
        sortitionPool.withdrawIneligible(recipient);
    }

    /// @notice Used by staking provider to set operator address that will
    ///         operate ECDSA node. The given staking provider can set operator
    ///         address only one time. The operator address can not be changed
    ///         and must be unique. Reverts if the operator is already set for
    ///         the staking provider or if the operator address is already in
    ///         use. Reverts if there is a pending authorization decrease for
    ///         the staking provider.
    function registerOperator(address operator) external {
        authorization.registerOperator(operator);
    }

    /// @notice Lets the operator join the sortition pool. The operator address
    ///         must be known - before calling this function, it has to be
    ///         appointed by the staking provider by calling `registerOperator`.
    ///         Also, the operator must have the minimum authorization required
    ///         by ECDSA. Function reverts if there is no minimum stake
    ///         authorized or if the operator is not known. If there was an
    ///         authorization decrease requested, it is activated by starting
    ///         the authorization decrease delay.
    function joinSortitionPool() external {
        authorization.joinSortitionPool(staking, sortitionPool);
    }

    /// @notice Updates status of the operator in the sortition pool. If there
    ///         was an authorization decrease requested, it is activated by
    ///         starting the authorization decrease delay.
    ///         Function reverts if the operator is not known.
    function updateOperatorStatus(address operator) external {
        authorization.updateOperatorStatus(staking, sortitionPool, operator);
    }

    /// @notice Used by T staking contract to inform the application that the
    ///         authorized stake amount for the given staking provider increased.
    ///
    ///         Reverts if the authorization amount is below the minimum.
    ///
    ///         The function is not updating the sortition pool. Sortition pool
    ///         state needs to be updated by the operator with a call to
    ///         `joinSortitionPool` or `updateOperatorStatus`.
    ///
    /// @dev Can only be called by T staking contract.
    function authorizationIncreased(
        address stakingProvider,
        uint96 fromAmount,
        uint96 toAmount
    ) external onlyStakingContract {
        authorization.authorizationIncreased(
            stakingProvider,
            fromAmount,
            toAmount
        );
    }

    /// @notice Used by T staking contract to inform the application that the
    ///         authorization decrease for the given staking provider has been
    ///         requested.
    ///
    ///         Reverts if the amount after deauthorization would be non-zero
    ///         and lower than the minimum authorization.
    ///
    ///         If the operator is not known (`registerOperator` was not called)
    ///         it lets to `approveAuthorizationDecrease` immediatelly. If the
    ///         operator is known (`registerOperator` was called), the operator
    ///         needs to update state of the sortition pool with a call to
    ///         `joinSortitionPool` or `updateOperatorStatus`. After the
    ///         sortition pool state is in sync, authorization decrease delay
    ///         starts.
    ///
    ///         After authorization decrease delay passes, authorization
    ///         decrease request needs to be approved with a call to
    ///         `approveAuthorizationDecrease` function.
    ///
    ///         If there is a pending authorization decrease request, it is
    ///         overwritten.
    ///
    /// @dev Can only be called by T staking contract.
    function authorizationDecreaseRequested(
        address stakingProvider,
        uint96 fromAmount,
        uint96 toAmount
    ) external onlyStakingContract {
        authorization.authorizationDecreaseRequested(
            stakingProvider,
            fromAmount,
            toAmount
        );
    }

    /// @notice Approves the previously registered authorization decrease
    ///         request. Reverts if authorization decrease delay has not passed
    ///         yet or if the authorization decrease was not requested for the
    ///         given staking provider.
    function approveAuthorizationDecrease(address stakingProvider) external {
        authorization.approveAuthorizationDecrease(staking, stakingProvider);
    }

    /// @notice Used by T staking contract to inform the application the
    ///         authorization has been decreased for the given staking provider
    ///         involuntarily, as a result of slashing.
    ///
    ///         If the operator is not known (`registerOperator` was not called)
    ///         the function does nothing. The operator was never in a sortition
    ///         pool so there is nothing to update.
    ///
    ///         If the operator is known, sortition pool is unlocked, and the
    ///         operator is in the sortition pool, the sortition pool state is
    ///         updated. If the sortition pool is locked, update needs to be
    ///         postponed. Every other staker is incentivized to call
    ///         `updateOperatorStatus` for the problematic operator to increase
    ///         their own rewards in the pool.
    function involuntaryAuthorizationDecrease(
        address stakingProvider,
        uint96 fromAmount,
        uint96 toAmount
    ) external onlyStakingContract {
        authorization.involuntaryAuthorizationDecrease(
            staking,
            sortitionPool,
            stakingProvider,
            fromAmount,
            toAmount
        );
    }

    /// @notice Updates address of the Random Beacon.
    /// @dev Can be called only by the contract guvnor, which should be the
    ///      wallet registry governance contract. The caller is responsible for
    ///      validating parameters.
    /// @param _randomBeacon Random Beacon address.
    function upgradeRandomBeacon(IRandomBeacon _randomBeacon)
        external
        onlyGovernance
    {
        randomBeacon = _randomBeacon;
        emit RandomBeaconUpgraded(address(_randomBeacon));
    }

    /// @notice Updates the wallet owner.
    /// @dev Can be called only by the contract guvnor, which should be the
    ///      wallet registry governance contract. The caller is responsible for
    ///      validating parameters. The wallet owner has to implement `IWalletOwner`
    ///      interface.
    /// @param _walletOwner New wallet owner address.
    function updateWalletOwner(IWalletOwner _walletOwner)
        external
        onlyGovernance
    {
        walletOwner = _walletOwner;
        emit WalletOwnerUpdated(address(_walletOwner));
    }

    /// @notice Updates the values of authorization parameters.
    /// @dev Can be called only by the contract guvnor, which should be the
    ///      wallet registry governance contract. The caller is responsible for
    ///      validating parameters.
    /// @param _minimumAuthorization New minimum authorization amount
    /// @param _authorizationDecreaseDelay New authorization decrease delay in
    ///        seconds
    /// @param _authorizationDecreaseChangePeriod New authorization decrease
    ///        change period in seconds
    function updateAuthorizationParameters(
        uint96 _minimumAuthorization,
        uint64 _authorizationDecreaseDelay,
        uint64 _authorizationDecreaseChangePeriod
    ) external onlyGovernance {
        authorization.setMinimumAuthorization(_minimumAuthorization);
        authorization.setAuthorizationDecreaseDelay(
            _authorizationDecreaseDelay
        );
        authorization.setAuthorizationDecreaseChangePeriod(
            _authorizationDecreaseChangePeriod
        );

        emit AuthorizationParametersUpdated(
            _minimumAuthorization,
            _authorizationDecreaseDelay,
            _authorizationDecreaseChangePeriod
        );
    }

    /// @notice Updates the values of DKG parameters.
    /// @dev Can be called only by the contract guvnor, which should be the
    ///      wallet registry governance contract. The caller is responsible for
    ///      validating parameters.
    /// @param _seedTimeout New seed timeout.
    /// @param _resultChallengePeriodLength New DKG result challenge period
    ///        length
    /// @param _resultSubmissionTimeout New DKG result submission timeout
    /// @param _submitterPrecedencePeriodLength New submitter precedence period
    ///        length
    function updateDkgParameters(
        uint256 _seedTimeout,
        uint256 _resultChallengePeriodLength,
        uint256 _resultSubmissionTimeout,
        uint256 _submitterPrecedencePeriodLength
    ) external onlyGovernance {
        dkg.setSeedTimeout(_seedTimeout);
        dkg.setResultChallengePeriodLength(_resultChallengePeriodLength);
        dkg.setResultSubmissionTimeout(_resultSubmissionTimeout);
        dkg.setSubmitterPrecedencePeriodLength(
            _submitterPrecedencePeriodLength
        );

        // slither-disable-next-line reentrancy-events
        emit DkgParametersUpdated(
            _seedTimeout,
            _resultChallengePeriodLength,
            _resultSubmissionTimeout,
            _submitterPrecedencePeriodLength
        );
    }

    /// @notice Updates the values of reward parameters.
    /// @dev Can be called only by the contract guvnor, which should be the
    ///      wallet registry governance contract. The caller is responsible for
    ///      validating parameters.
    /// @param maliciousDkgResultNotificationRewardMultiplier New value of the
    ///        DKG malicious result notification reward multiplier.
    /// @param sortitionPoolRewardsBanDuration New sortition pool rewards
    ///        ban duration in seconds.
    function updateRewardParameters(
        uint256 maliciousDkgResultNotificationRewardMultiplier,
        uint256 sortitionPoolRewardsBanDuration
    ) external onlyGovernance {
        _maliciousDkgResultNotificationRewardMultiplier = maliciousDkgResultNotificationRewardMultiplier;
        _sortitionPoolRewardsBanDuration = sortitionPoolRewardsBanDuration;
        emit RewardParametersUpdated(
            maliciousDkgResultNotificationRewardMultiplier,
            sortitionPoolRewardsBanDuration
        );
    }

    /// @notice Updates the values of slashing parameters.
    /// @dev Can be called only by the contract guvnor, which should be the
    ///      wallet registry governance contract. The caller is responsible for
    ///      validating parameters.
    /// @param maliciousDkgResultSlashingAmount New malicious DKG result
    ///        slashing amount
    function updateSlashingParameters(uint96 maliciousDkgResultSlashingAmount)
        external
        onlyGovernance
    {
        _maliciousDkgResultSlashingAmount = maliciousDkgResultSlashingAmount;
        emit SlashingParametersUpdated(maliciousDkgResultSlashingAmount);
    }

    /// @notice Updates the values of gas-related parameters.
    /// @dev Can be called only by the contract guvnor, which should be the
    ///      wallet registry governance contract. The caller is responsible for
    ///      validating parameters.
    /// @param dkgResultSubmissionGas New DKG result submission gas
    /// @param dkgResultApprovalGasOffset New DKG result approval gas offset
    /// @param notifyOperatorInactivityGasOffset New operator inactivity
    ///        notification gas offset
    /// @param notifySeedTimeoutGasOffset New seed for DKG delivery timeout
    ///        notification gas offset
    /// @param notifyDkgTimeoutNegativeGasOffset New DKG timeout notification gas
    ///        offset
    function updateGasParameters(
        uint256 dkgResultSubmissionGas,
        uint256 dkgResultApprovalGasOffset,
        uint256 notifyOperatorInactivityGasOffset,
        uint256 notifySeedTimeoutGasOffset,
        uint256 notifyDkgTimeoutNegativeGasOffset
    ) external onlyGovernance {
        _dkgResultSubmissionGas = dkgResultSubmissionGas;
        _dkgResultApprovalGasOffset = dkgResultApprovalGasOffset;
        _notifyOperatorInactivityGasOffset = notifyOperatorInactivityGasOffset;
        _notifySeedTimeoutGasOffset = notifySeedTimeoutGasOffset;
        _notifyDkgTimeoutNegativeGasOffset = notifyDkgTimeoutNegativeGasOffset;

        emit GasParametersUpdated(
            dkgResultSubmissionGas,
            dkgResultApprovalGasOffset,
            notifyOperatorInactivityGasOffset,
            _notifySeedTimeoutGasOffset,
            _notifyDkgTimeoutNegativeGasOffset
        );
    }

    /// @notice Requests a new wallet creation.
    /// @dev Can be called only by the owner of wallets.
    ///      It locks the DKG and request a new relay entry. It expects
    ///      that the DKG process will be started once a new relay entry
    ///      gets generated.
    function requestNewWallet() external onlyWalletOwner {
        dkg.lockState();

        randomBeacon.requestRelayEntry(this);
    }

    /// @notice Closes an existing wallet. Reverts if wallet with the given ID
    ///         does not exist or if it has already been closed.
    /// @param walletID ID of the wallet.
    /// @dev Only a Wallet Owner can call this function.
    function closeWallet(bytes32 walletID) external onlyWalletOwner {
        wallets.deleteWallet(walletID);
        emit WalletClosed(walletID);
    }

    /// @notice A callback that is executed once a new relay entry gets
    ///         generated. It starts the DKG process.
    /// @dev Can be called only by the random beacon contract.
    /// @param relayEntry Relay entry.
    function __beaconCallback(uint256 relayEntry, uint256) external {
        require(
            msg.sender == address(randomBeacon),
            "Caller is not the Random Beacon"
        );

        dkg.start(relayEntry);
    }

    /// @notice Submits result of DKG protocol.
    ///         The DKG result consists of result submitting member index,
    ///         calculated group public key, bytes array of misbehaved members,
    ///         concatenation of signatures from group members, indices of members
    ///         corresponding to each signature and the list of group members.
    ///         The result is registered optimistically and waits for an approval.
    ///         The result can be challenged when it is believed to be incorrect.
    ///         The challenge verifies the registered result i.a. it checks if members
    ///         list corresponds to the expected set of members determined
    ///         by the sortition pool.
    /// @dev The message to be signed by each member is keccak256 hash of the
    ///      calculated group public key, misbehaved members indices and DKG
    ///      start block. The calculated hash should be prefixed with prefixed with
    ///      `\x19Ethereum signed message:\n` before signing, so the message to
    ///      sign is:
    ///      `\x19Ethereum signed message:\n${keccak256(groupPubKey,misbehavedIndices,startBlock)}`
    /// @param dkgResult DKG result.
    function submitDkgResult(DKG.Result calldata dkgResult) external {
        dkg.submitResult(dkgResult);
    }

    /// @notice Approves DKG result. Can be called when the challenge period for
    ///         the submitted result is finished. Considers the submitted result
    ///         as valid, bans misbehaved group members from the sortition pool
    ///         rewards, and completes the group creation by activating the
    ///         candidate group. For the first `resultSubmissionTimeout` blocks
    ///         after the end of the challenge period can be called only by the
    ///         DKG result submitter. After that time, can be called by anyone.
    ///         A new wallet based on the DKG result details.
    /// @param dkgResult Result to approve. Must match the submitted result
    ///        stored during `submitDkgResult`.
    function approveDkgResult(DKG.Result calldata dkgResult) external {
        uint256 gasStart = gasleft();
        uint32[] memory misbehavedMembers = dkg.approveResult(dkgResult);

        (bytes32 walletID, bytes32 publicKeyX, bytes32 publicKeyY) = wallets
            .addWallet(dkgResult.membersHash, dkgResult.groupPubKey);

        emit WalletCreated(walletID, keccak256(abi.encode(dkgResult)));

        if (misbehavedMembers.length > 0) {
            sortitionPool.setRewardIneligibility(
                misbehavedMembers,
                // solhint-disable-next-line not-rely-on-time
                block.timestamp + _sortitionPoolRewardsBanDuration
            );
        }

        walletOwner.__ecdsaWalletCreatedCallback(
            walletID,
            publicKeyX,
            publicKeyY
        );

        dkg.complete();

        // Refund msg.sender's ETH for DKG result submission and result approval
        reimbursementPool.refund(
            _dkgResultSubmissionGas +
                (gasStart - gasleft()) +
                _dkgResultApprovalGasOffset,
            msg.sender
        );
    }

    /// @notice Notifies about seed for DKG delivery timeout. It is expected
    ///         that a seed is delivered by the Random Beacon as a relay entry in a
    ///         callback function.
    function notifySeedTimeout() external {
        uint256 gasStart = gasleft();

        dkg.notifySeedTimeout();

        reimbursementPool.refund(
            (gasStart - gasleft()) + _notifySeedTimeoutGasOffset,
            msg.sender
        );
    }

    /// @notice Notifies about DKG timeout.
    function notifyDkgTimeout() external {
        uint256 gasStart = gasleft();

        dkg.notifyDkgTimeout();

        // Note that the offset is subtracted as it is expected that the cleanup
        // performed on DKG timeout notification removes data from the storage
        // which is recovering gas for the transaction.
        reimbursementPool.refund(
            (gasStart - gasleft()) - _notifyDkgTimeoutNegativeGasOffset,
            msg.sender
        );
    }

    /// @notice Challenges DKG result. If the submitted result is proved to be
    ///         invalid it reverts the DKG back to the result submission phase.
    /// @param dkgResult Result to challenge. Must match the submitted result
    ///        stored during `submitDkgResult`.
    function challengeDkgResult(DKG.Result calldata dkgResult) external {
        (
            bytes32 maliciousDkgResultHash,
            uint32 maliciousDkgResultSubmitterId
        ) = dkg.challengeResult(dkgResult);

        address maliciousDkgResultSubmitterAddress = sortitionPool
            .getIDOperator(maliciousDkgResultSubmitterId);

        address[] memory operatorWrapper = new address[](1);
        operatorWrapper[0] = operatorToStakingProvider(
            maliciousDkgResultSubmitterAddress
        );

        try
            staking.seize(
                _maliciousDkgResultSlashingAmount,
                _maliciousDkgResultNotificationRewardMultiplier,
                msg.sender,
                operatorWrapper
            )
        {
            // slither-disable-next-line reentrancy-events
            emit DkgMaliciousResultSlashed(
                maliciousDkgResultHash,
                _maliciousDkgResultSlashingAmount,
                maliciousDkgResultSubmitterAddress
            );
        } catch {
            // Should never happen but we want to ensure a non-critical path
            // failure from an external contract does not stop the challenge
            // to complete.
            emit DkgMaliciousResultSlashingFailed(
                maliciousDkgResultHash,
                _maliciousDkgResultSlashingAmount,
                maliciousDkgResultSubmitterAddress
            );
        }
    }

    /// @notice Notifies about operators who are inactive. Using this function,
    ///         a majority of the wallet signing group can decide about
    ///         punishing specific group members who constantly fail doing their
    ///         job. If the provided claim is proved to be valid and signed by
    ///         sufficient number of group members, operators of members deemed
    ///         as inactive are banned from sortition pool rewards for the
    ///         duration specified by `sortitionPoolRewardsBanDuration` parameter.
    ///         The function allows to signal about single operators being
    ///         inactive as well as to signal wallet-wide heartbeat failures
    ///         that are propagated to the wallet owner who should begin the
    ///         procedure of moving responsibilities to another wallet given
    ///         that the wallet who failed the heartbeat may soon be not able to
    ///         function and provide new signatures.
    ///         The sender of the claim must be one of the claim signers. This
    ///         function can be called only for registered wallets
    /// @param claim Operator inactivity claim
    /// @param nonce Current inactivity claim nonce for the given wallet signing
    ///              group. Must be the same as the stored one
    /// @param groupMembers Identifiers of the wallet signing group members
    function notifyOperatorInactivity(
        Inactivity.Claim calldata claim,
        uint256 nonce,
        uint32[] calldata groupMembers
    ) external {
        uint256 gasStart = gasleft();

        bytes32 walletID = claim.walletID;

        require(nonce == inactivityClaimNonce[walletID], "Invalid nonce");

        (bytes32 pubKeyX, bytes32 pubKeyY) = wallets
            .getWalletPublicKeyCoordinates(walletID);
        bytes32 memberIdsHash = wallets.getWalletMembersIdsHash(walletID);

        require(
            memberIdsHash == keccak256(abi.encode(groupMembers)),
            "Invalid group members"
        );

        uint32[] memory ineligibleOperators = Inactivity.verifyClaim(
            sortitionPool,
            claim,
            bytes.concat(pubKeyX, pubKeyY),
            nonce,
            groupMembers
        );

        inactivityClaimNonce[walletID]++;

        emit InactivityClaimed(walletID, nonce, msg.sender);

        sortitionPool.setRewardIneligibility(
            ineligibleOperators,
            // solhint-disable-next-line not-rely-on-time
            block.timestamp + _sortitionPoolRewardsBanDuration
        );

        if (claim.heartbeatFailed) {
            walletOwner.__ecdsaWalletHeartbeatFailedCallback(
                walletID,
                pubKeyX,
                pubKeyY
            );
        }

        reimbursementPool.refund(
            (gasStart - gasleft()) + _notifyOperatorInactivityGasOffset,
            msg.sender
        );
    }

    /// @notice Allows the wallet owner to add all signing group members of the
    ///         wallet with the given ID to the slashing queue of the staking .
    ///         contract. The notifier will receive reward per each group member
    ///         from the staking contract notifiers treasury. The reward is
    ///         scaled by the `rewardMultiplier` provided as a parameter.
    /// @param amount Amount of tokens to seize from each signing group member
    /// @param rewardMultiplier Fraction of the staking contract notifiers
    ///        reward the notifier should receive; should be between [0, 100]
    /// @param notifier Address of the misbehavior notifier
    /// @param walletID ID of the wallet
    /// @param walletMembersIDs Identifiers of the wallet signing group members
    /// @dev Requirements:
    ///      - The expression `keccak256(abi.encode(walletMembersIDs))` must
    ///        be exactly the same as the hash stored under `membersIdsHash`
    ///        for the given `walletID`. Those IDs are not directly stored
    ///        in the contract for gas efficiency purposes but they can be
    ///        read from appropriate `DkgResultSubmitted` and `DkgResultApproved`
    ///        events.
    ///      - `rewardMultiplier` must be between [0, 100].
    ///      - This function does revert if staking contract call reverts.
    ///        The calling code needs to handle the potential revert.
    function seize(
        uint96 amount,
        uint256 rewardMultiplier,
        address notifier,
        bytes32 walletID,
        uint32[] calldata walletMembersIDs
    ) external onlyWalletOwner {
        bytes32 memberIdsHash = wallets.getWalletMembersIdsHash(walletID);
        require(
            memberIdsHash == keccak256(abi.encode(walletMembersIDs)),
            "Invalid wallet members identifiers"
        );

        address[] memory groupMembersAddresses = sortitionPool.getIDOperators(
            walletMembersIDs
        );
        address[] memory stakingProvidersAddresses = new address[](
            walletMembersIDs.length
        );
        for (uint256 i = 0; i < groupMembersAddresses.length; i++) {
            stakingProvidersAddresses[i] = operatorToStakingProvider(
                groupMembersAddresses[i]
            );
        }

        staking.seize(
            amount,
            rewardMultiplier,
            notifier,
            stakingProvidersAddresses
        );
    }

    /// @notice Checks if DKG result is valid for the current DKG.
    /// @param result DKG result.
    /// @return True if the result is valid. If the result is invalid it returns
    ///         false and an error message.
    function isDkgResultValid(DKG.Result calldata result)
        external
        view
        returns (bool, string memory)
    {
        return dkg.isResultValid(result);
    }

    /// @notice Check current wallet creation state.
    function getWalletCreationState() external view returns (DKG.State) {
        return dkg.currentState();
    }

    /// @notice Checks whether the given operator is a member of the given
    ///         wallet signing group.
    /// @param walletID ID of the wallet
    /// @param walletMembersIDs Identifiers of the wallet signing group members
    /// @param operator Address of the checked operator
    /// @param walletMemberIndex Position of the operator in the wallet signing
    ///        group members list
    /// @return True - if the operator is a member of the given wallet signing
    ///         group. False - otherwise.
    /// @dev Requirements:
    ///      - The `operator` parameter must be an actual sortition pool operator.
    ///      - The expression `keccak256(abi.encode(walletMembersIDs))` must
    ///        be exactly the same as the hash stored under `membersIdsHash`
    ///        for the given `walletID`. Those IDs are not directly stored
    ///        in the contract for gas efficiency purposes but they can be
    ///        read from appropriate `DkgResultSubmitted` and `DkgResultApproved`
    ///        events.
    ///      - The `walletMemberIndex` must be in range [1, walletMembersIDs.length]
    function isWalletMember(
        bytes32 walletID,
        uint32[] calldata walletMembersIDs,
        address operator,
        uint256 walletMemberIndex
    ) external view returns (bool) {
        uint32 operatorID = sortitionPool.getOperatorID(operator);

        require(operatorID != 0, "Not a sortition pool operator");

        bytes32 memberIdsHash = wallets.getWalletMembersIdsHash(walletID);

        require(
            memberIdsHash == keccak256(abi.encode(walletMembersIDs)),
            "Invalid wallet members identifiers"
        );

        require(
            1 <= walletMemberIndex &&
                walletMemberIndex <= walletMembersIDs.length,
            "Wallet member index is out of range"
        );

        return walletMembersIDs[walletMemberIndex - 1] == operatorID;
    }

    /// @notice Checks if awaiting seed timed out.
    /// @return True if awaiting seed timed out, false otherwise.
    function hasSeedTimedOut() external view returns (bool) {
        return dkg.hasSeedTimedOut();
    }

    /// @notice Checks if DKG timed out. The DKG timeout period includes time required
    ///         for off-chain protocol execution and time for the result publication
    ///         for all group members. After this time result cannot be submitted
    ///         and DKG can be notified about the timeout.
    /// @return True if DKG timed out, false otherwise.
    function hasDkgTimedOut() external view returns (bool) {
        return dkg.hasDkgTimedOut();
    }

    function getWallet(bytes32 walletID)
        external
        view
        returns (Wallets.Wallet memory)
    {
        return wallets.registry[walletID];
    }

    /// @notice Gets public key of a wallet with a given wallet ID.
    ///         The public key is returned in an uncompressed format as a 64-byte
    ///         concatenation of X and Y coordinates.
    /// @param walletID ID of the wallet.
    /// @return Uncompressed public key of the wallet.
    function getWalletPublicKey(bytes32 walletID)
        external
        view
        returns (bytes memory)
    {
        return wallets.getWalletPublicKey(walletID);
    }

    /// @notice Checks if a wallet with the given ID is registered.
    /// @param walletID Wallet's ID.
    /// @return True if wallet is registered, false otherwise.
    function isWalletRegistered(bytes32 walletID) external view returns (bool) {
        return wallets.isWalletRegistered(walletID);
    }

    /// @notice The minimum authorization amount required so that operator can
    ///         participate in ECDSA Wallet operations.
    function minimumAuthorization() external view returns (uint96) {
        return authorization.parameters.minimumAuthorization;
    }

    /// @notice Returns the current value of the staking provider's eligible
    ///         stake. Eligible stake is defined as the currently authorized
    ///         stake minus the pending authorization decrease. Eligible stake
    ///         is what is used for operator's weight in the sortition pool.
    ///         If the authorized stake minus the pending authorization decrease
    ///         is below the minimum authorization, eligible stake is 0.
    function eligibleStake(address stakingProvider)
        external
        view
        returns (uint96)
    {
        return authorization.eligibleStake(staking, stakingProvider);
    }

    /// @notice Returns the amount of rewards available for withdrawal for the
    ///         given staking provider. Reverts if staking provider has not
    ///         registered the operator address.
    function availableRewards(address stakingProvider)
        external
        view
        returns (uint96)
    {
        address operator = stakingProviderToOperator(stakingProvider);
        require(operator != address(0), "Unknown operator");
        return sortitionPool.getAvailableRewards(operator);
    }

    /// @notice Returns the amount of stake that is pending authorization
    ///         decrease for the given staking provider. If no authorization
    ///         decrease has been requested, returns zero.
    function pendingAuthorizationDecrease(address stakingProvider)
        external
        view
        returns (uint96)
    {
        return authorization.pendingAuthorizationDecrease(stakingProvider);
    }

    /// @notice Returns the remaining time in seconds that needs to pass before
    ///         the requested authorization decrease can be approved.
    ///         If the sortition pool state was not updated yet by the operator
    ///         after requesting the authorization decrease, returns
    ///         `type(uint64).max`.
    function remainingAuthorizationDecreaseDelay(address stakingProvider)
        external
        view
        returns (uint64)
    {
        return
            authorization.remainingAuthorizationDecreaseDelay(stakingProvider);
    }

    /// @notice Returns operator registered for the given staking provider.
    function stakingProviderToOperator(address stakingProvider)
        public
        view
        returns (address)
    {
        return authorization.stakingProviderToOperator[stakingProvider];
    }

    /// @notice Returns staking provider of the given operator.
    function operatorToStakingProvider(address operator)
        public
        view
        returns (address)
    {
        return authorization.operatorToStakingProvider[operator];
    }

    /// @notice Checks if the operator's authorized stake is in sync with
    ///         operator's weight in the sortition pool.
    ///         If the operator is not in the sortition pool and their
    ///         authorized stake is non-zero, function returns false.
    function isOperatorUpToDate(address operator) external view returns (bool) {
        return
            authorization.isOperatorUpToDate(staking, sortitionPool, operator);
    }

    /// @notice Returns true if the given operator is in the sortition pool.
    ///         Otherwise, returns false.
    function isOperatorInPool(address operator) external view returns (bool) {
        return sortitionPool.isOperatorInPool(operator);
    }

    /// @notice Selects a new group of operators. Can only be called when DKG
    ///         is in progress and the pool is locked.
    ///         At least one operator has to be registered in the pool,
    ///         otherwise the function fails reverting the transaction.
    /// @return IDs of selected group members.
    function selectGroup() external view returns (uint32[] memory) {
        return sortitionPool.selectGroup(DKG.groupSize, bytes32(dkg.seed));
    }

    /// @notice Retrieves dkg parameters that were set in DKG library.
    function dkgParameters() external view returns (DKG.Parameters memory) {
        return dkg.parameters;
    }

    /// @notice Returns authorization-related parameters.
    /// @dev The minimum authorization is also returned by `minimumAuthorization()`
    ///      function, as a requirement of `IApplication` interface.
    /// @return minimumAuthorization The minimum authorization amount required
    ///         so that operator can participate in the random beacon. This
    ///         amount is required to execute slashing for providing a malicious
    ///         DKG result or when a relay entry times out.
    /// @return authorizationDecreaseDelay Delay in seconds that needs to pass
    ///         between the time authorization decrease is requested and the
    ///         time that request gets approved. Protects against free-riders
    ///         earning rewards and not being active in the network.
    /// @return authorizationDecreaseChangePeriod Authorization decrease change
    ///         period in seconds. It is the time, before authorization decrease
    ///         delay end, during which the pending authorization decrease
    ///         request can be overwritten.
    ///         If set to 0, pending authorization decrease request can not be
    ///         overwritten until the endire `authorizationDecreaseDelay` ends.
    ///         If set to value equal `authorizationDecreaseDelay`, request can
    ///         always be overwritten.
    function authorizationParameters()
        external
        view
        returns (
            uint96 minimumAuthorization,
            uint64 authorizationDecreaseDelay,
            uint64 authorizationDecreaseChangePeriod
        )
    {
        return (
            authorization.parameters.minimumAuthorization,
            authorization.parameters.authorizationDecreaseDelay,
            authorization.parameters.authorizationDecreaseChangePeriod
        );
    }

    /// @notice Retrieves reward-related parameters.
    /// @return maliciousDkgResultNotificationRewardMultiplier Percentage of the
    ///         staking contract malicious behavior notification reward which
    ///         will be transferred to the notifier reporting about a malicious
    ///         DKG result. Notifiers are rewarded from a notifiers treasury
    ///         pool. For example, if notification reward is 1000 and the value
    ///         of the multiplier is 5, the notifier will receive:
    ///         5% of 1000 = 50 per each operator affected.
    /// @return sortitionPoolRewardsBanDuration Duration of the sortition pool
    ///         rewards ban imposed on operators who missed their turn for DKG
    ///         result submission or who failed a heartbeat.
    function rewardParameters()
        external
        view
        returns (
            uint256 maliciousDkgResultNotificationRewardMultiplier,
            uint256 sortitionPoolRewardsBanDuration
        )
    {
        return (
            _maliciousDkgResultNotificationRewardMultiplier,
            _sortitionPoolRewardsBanDuration
        );
    }

    /// @notice Retrieves slashing-related parameters.
    /// @return maliciousDkgResultSlashingAmount Slashing amount for submitting
    ///         a malicious DKG result. Every DKG result submitted can be
    ///         challenged for the time of `dkg.resultChallengePeriodLength`.
    ///         If the DKG result submitted is challenged and proven to be
    ///         malicious, the operator who submitted the malicious result is
    ///         slashed for `_maliciousDkgResultSlashingAmount`.
    function slashingParameters()
        external
        view
        returns (uint96 maliciousDkgResultSlashingAmount)
    {
        return _maliciousDkgResultSlashingAmount;
    }

    /// @notice Retrieves gas-related parameters.
    /// @return dkgResultSubmissionGas Calculated max gas cost for submitting
    ///         a DKG result. This will be refunded as part of the DKG approval
    ///         process. It is in the submitter's interest to not skip his
    ///         priority turn on the approval, otherwise the refund of the DKG
    ///         submission will be refunded to another group member that will
    ///         call the DKG approve function.
    /// @return dkgResultApprovalGasOffset Gas that is meant to balance the DKG
    ///         result approval's overall cost. It can be updated by the
    ///         governace based on the current market conditions.
    /// @return notifyOperatorInactivityGasOffset Gas that is meant to balance
    ///         the notification of an operator inactivity. It can be updated by
    ///         the governance based on the current market conditions.
    /// @return notifySeedTimeoutGasOffset Gas that is meant to balance the
    ///         notification of a seed for DKG delivery timeout. It can be updated
    ///         by the governance based on the current market conditions.
    /// @return notifyDkgTimeoutNegativeGasOffset Gas that is meant to balance
    ///         the notification of a DKG protocol execution timeout. It can be
    ///         updated by the governance based on the current market conditions.
    function gasParameters()
        external
        view
        returns (
            uint256 dkgResultSubmissionGas,
            uint256 dkgResultApprovalGasOffset,
            uint256 notifyOperatorInactivityGasOffset,
            uint256 notifySeedTimeoutGasOffset,
            uint256 notifyDkgTimeoutNegativeGasOffset
        )
    {
        return (
            _dkgResultSubmissionGas,
            _dkgResultApprovalGasOffset,
            _notifyOperatorInactivityGasOffset,
            _notifySeedTimeoutGasOffset,
            _notifyDkgTimeoutNegativeGasOffset
        );
    }
}<|MERGE_RESOLUTION|>--- conflicted
+++ resolved
@@ -80,10 +80,7 @@
     ///         be refunded as part of the DKG approval process. It is in the
     ///         submitter's interest to not skip his priority turn on the approval,
     ///         otherwise the refund of the DKG submission will be refunded to
-<<<<<<< HEAD
-=======
     ///         another group member that will call the DKG approve function.
->>>>>>> b2cedd21
     uint256 internal _dkgResultSubmissionGas;
 
     /// @notice Gas that is meant to balance the DKG result approval's overall
@@ -99,7 +96,6 @@
     /// @notice Gas that is meant to balance the notification of a seed for DKG
     ///         delivery timeout. It can be updated by the governance based on the
     ///         current market conditions.
-<<<<<<< HEAD
     uint256 internal _notifySeedTimeoutGasOffset;
 
     /// @notice Gas that is meant to balance the notification of a DKG protocol
@@ -109,9 +105,6 @@
     ///      DKG timeout notification transaction recovers some gas when cleaning
     ///      up the storage.
     uint256 internal _notifyDkgTimeoutNegativeGasOffset;
-=======
-    uint256 internal _notifyOperatorInactivityGasOffset;
->>>>>>> b2cedd21
 
     /// @notice Stores current operator inactivity claim nonce for the given
     ///         wallet signing group. Each claim is made with a unique nonce
@@ -291,27 +284,6 @@
         randomBeacon = _randomBeacon;
         reimbursementPool = _reimbursementPool;
 
-<<<<<<< HEAD
-        // TODO: revisit all initial values
-
-        _dkgResultSubmissionGas = 290_000;
-        _dkgResultApprovalGasOffset = 72_000;
-        _notifyOperatorInactivityGasOffset = 93_000;
-        _notifySeedTimeoutGasOffset = 7_250;
-        _notifyDkgTimeoutNegativeGasOffset = 2_300;
-
-        _maliciousDkgResultSlashingAmount = 50_000e18; // 50k T
-        _maliciousDkgResultNotificationRewardMultiplier = 100;
-        _sortitionPoolRewardsBanDuration = 2 weeks;
-
-        // slither-disable-next-line too-many-digits
-        authorization.setMinimumAuthorization(400_000e18); // 400k T
-        authorization.setAuthorizationDecreaseDelay(5_184_000); // 60 days
-
-        dkg.init(sortitionPool, _ecdsaDkgValidator);
-        dkg.setSeedTimeout(1_440); // ~6h assuming 15s block time
-        dkg.setResultChallengePeriodLength(1_1520); // ~48h assuming 15s block time
-=======
         _transferGovernance(msg.sender);
 
         //
@@ -361,16 +333,17 @@
         dkg.init(_sortitionPool, _ecdsaDkgValidator);
         dkg.setSeedTimeout(11_520);
         dkg.setResultChallengePeriodLength(11_520);
->>>>>>> b2cedd21
         dkg.setResultSubmissionTimeout(100 * 20);
         dkg.setSubmitterPrecedencePeriodLength(20);
 
         // Gas parameters were adjusted based on Ethereum state in April 2022.
         // If the cost of EVM opcodes change over time, these parameters will
         // have to be updated.
-        _dkgResultSubmissionGas = 275_000;
-        _dkgResultApprovalGasOffset = 65_000;
-        _notifyOperatorInactivityGasOffset = 85_000;
+        _dkgResultSubmissionGas = 290_000;
+        _dkgResultApprovalGasOffset = 72_000;
+        _notifyOperatorInactivityGasOffset = 93_000;
+        _notifySeedTimeoutGasOffset = 7_250;
+        _notifyDkgTimeoutNegativeGasOffset = 2_300;
     }
 
     /// @notice Withdraws application rewards for the given staking provider.
