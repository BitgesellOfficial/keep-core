pragma solidity ^0.8.6;

import "@openzeppelin/contracts/token/ERC20/IERC20.sol";
import "@keep-network/sortition-pools/contracts/SortitionPool.sol";
<<<<<<< HEAD
import "@keep-network/random-beacon/contracts/ReimbursementPool.sol";
=======
import "../api/IWalletOwner.sol";
>>>>>>> 3d89f296
import "../WalletRegistry.sol";
import "../EcdsaDkgValidator.sol";
import "../libraries/EcdsaDkg.sol";
import "../libraries/Wallets.sol";

contract WalletRegistryStub is WalletRegistry {
    constructor(
        SortitionPool _sortitionPool,
        IWalletStaking _staking,
<<<<<<< HEAD
        EcdsaDkgValidator _ecdsaDkgValidator,
        IRandomBeacon _randomBeacon,
        address _walletOwner,
        ReimbursementPool _reimbursementPool
    )
        WalletRegistry(
            _sortitionPool,
            _staking,
            _ecdsaDkgValidator,
            _randomBeacon,
            _walletOwner,
            _reimbursementPool
        )
    {}
=======
        EcdsaDkgValidator _dkgValidator,
        IRandomBeacon _randomBeacon
    ) WalletRegistry(_sortitionPool, _staking, _dkgValidator, _randomBeacon) {}
>>>>>>> 3d89f296

    function getDkgData() external view returns (EcdsaDkg.Data memory) {
        return dkg;
    }

    // TODO: Use governance update function once it's implemented
    function setMaliciousDkgResultSlashingAmount(
        uint96 newMaliciousDkgResultSlashingAmount
    ) external {
        maliciousDkgResultSlashingAmount = newMaliciousDkgResultSlashingAmount;
    }
}<|MERGE_RESOLUTION|>--- conflicted
+++ resolved
@@ -2,11 +2,7 @@
 
 import "@openzeppelin/contracts/token/ERC20/IERC20.sol";
 import "@keep-network/sortition-pools/contracts/SortitionPool.sol";
-<<<<<<< HEAD
 import "@keep-network/random-beacon/contracts/ReimbursementPool.sol";
-=======
-import "../api/IWalletOwner.sol";
->>>>>>> 3d89f296
 import "../WalletRegistry.sol";
 import "../EcdsaDkgValidator.sol";
 import "../libraries/EcdsaDkg.sol";
@@ -16,10 +12,8 @@
     constructor(
         SortitionPool _sortitionPool,
         IWalletStaking _staking,
-<<<<<<< HEAD
         EcdsaDkgValidator _ecdsaDkgValidator,
         IRandomBeacon _randomBeacon,
-        address _walletOwner,
         ReimbursementPool _reimbursementPool
     )
         WalletRegistry(
@@ -27,15 +21,9 @@
             _staking,
             _ecdsaDkgValidator,
             _randomBeacon,
-            _walletOwner,
             _reimbursementPool
         )
     {}
-=======
-        EcdsaDkgValidator _dkgValidator,
-        IRandomBeacon _randomBeacon
-    ) WalletRegistry(_sortitionPool, _staking, _dkgValidator, _randomBeacon) {}
->>>>>>> 3d89f296
 
     function getDkgData() external view returns (EcdsaDkg.Data memory) {
         return dkg;
