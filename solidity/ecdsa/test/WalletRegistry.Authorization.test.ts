/* eslint-disable @typescript-eslint/no-unused-expressions */
import { deployments, ethers, getUnnamedAccounts, helpers } from "hardhat"
import { smock } from "@defi-wonderland/smock"
import { expect } from "chai"

import {
  constants,
  params,
  initializeWalletOwner,
  updateWalletRegistryParams,
} from "./fixtures"

import type { IWalletOwner } from "../typechain/IWalletOwner"
import type { FakeContract } from "@defi-wonderland/smock"
import type { ContractTransaction, Signer } from "ethers"
import type { SignerWithAddress } from "@nomiclabs/hardhat-ethers/signers"
import type {
  WalletRegistry,
  SortitionPool,
  TokenStaking,
  T,
  IApplication,
  WalletRegistryGovernance,
} from "../typechain"

const { mineBlocks } = helpers.time
const { to1e18 } = helpers.number

const { createSnapshot, restoreSnapshot } = helpers.snapshot

const ZERO_ADDRESS = ethers.constants.AddressZero
const MAX_UINT64 = ethers.BigNumber.from("18446744073709551615") // 2^64 - 1

describe("WalletRegistry - Authorization", () => {
  let t: T
  let walletRegistry: WalletRegistry
  let walletRegistryGovernance: WalletRegistryGovernance
  let sortitionPool: SortitionPool
  let staking: TokenStaking

  let deployer: SignerWithAddress
  let governance: SignerWithAddress

  let owner: SignerWithAddress
  let stakingProvider: SignerWithAddress
  let operator: SignerWithAddress
  let authorizer: SignerWithAddress
  let beneficiary: SignerWithAddress
  let thirdParty: SignerWithAddress
  let walletOwner: FakeContract<IWalletOwner>
  let slasher: FakeContract<IApplication>

  const stakedAmount = to1e18(1000000) // 1M T
  let minimumAuthorization

  before("load test fixture", async () => {
    await deployments.fixture(["WalletRegistry"])

    t = await helpers.contracts.getContract("T")
    walletRegistry = await helpers.contracts.getContract("WalletRegistry")
    walletRegistryGovernance = await helpers.contracts.getContract(
      "WalletRegistryGovernance"
    )
<<<<<<< HEAD
    sortitionPool = await helpers.contracts.getContract("SortitionPool")
    staking = await helpers.contracts.getContract("TokenStaking")
=======
    sortitionPool = await ethers.getContract("EcdsaSortitionPool")
    staking = await ethers.getContract("TokenStaking")
>>>>>>> f1cac0fb

    const accounts = await getUnnamedAccounts()
    owner = await ethers.getSigner(accounts[1])
    stakingProvider = await ethers.getSigner(accounts[2])
    operator = await ethers.getSigner(accounts[3])
    authorizer = await ethers.getSigner(accounts[4])
    beneficiary = await ethers.getSigner(accounts[5])
    thirdParty = await ethers.getSigner(accounts[6])
    ;({ deployer, governance } = await helpers.signers.getNamedSigners())

    walletOwner = await initializeWalletOwner(
      walletRegistryGovernance,
      governance
    )

    await updateWalletRegistryParams(walletRegistryGovernance, governance)

    await t.connect(deployer).mint(owner.address, stakedAmount)
    await t.connect(owner).approve(staking.address, stakedAmount)
    await staking
      .connect(owner)
      .stake(
        stakingProvider.address,
        beneficiary.address,
        authorizer.address,
        stakedAmount
      )

    minimumAuthorization = await walletRegistry.minimumAuthorization()

    // Initialize slasher - fake application capable of slashing the
    // staking provider.
    slasher = await smock.fake<IApplication>("IApplication")
    await staking.connect(deployer).approveApplication(slasher.address)
    await staking
      .connect(authorizer)
      .increaseAuthorization(
        stakingProvider.address,
        slasher.address,
        stakedAmount
      )

    // Fund slasher so that it can call T TokenStaking functions
    await (
      await ethers.getSigners()
    )[0].sendTransaction({
      to: slasher.address,
      value: ethers.utils.parseEther("100"),
    })
  })

  describe("registerOperator", () => {
    context("when called with zero-address operator", () => {
      it("should revert", async () => {
        await expect(
          walletRegistry.connect(stakingProvider).registerOperator(ZERO_ADDRESS)
        ).to.be.revertedWith("Operator can not be zero address")
      })
    })

    // It is not possible to update operator address. Once the operator is
    // registered for the given staking provider, it must remain the same.
    // Staking provider address is unique for each stake delegation - see T
    // TokenStaking contract.
    context(
      "when operator has been already registered for the staking provider",
      () => {
        before(async () => {
          await createSnapshot()
          await walletRegistry
            .connect(stakingProvider)
            .registerOperator(operator.address)
        })

        after(async () => {
          await restoreSnapshot()
        })

        it("should revert", async () => {
          await expect(
            walletRegistry
              .connect(stakingProvider)
              .registerOperator(operator.address)
          ).to.be.revertedWith("Operator already set for the staking provider")

          // should revert even if it's another operator than the one previously
          // registered for the staking provider
          await expect(
            walletRegistry
              .connect(stakingProvider)
              .registerOperator(thirdParty.address)
          ).to.be.revertedWith("Operator already set for the staking provider")
        })
      }
    )

    // Some other staking provider is using the given operator address.
    // Should not happen in practice but we should protect against it.
    context("when the operator is already in use", () => {
      before(async () => {
        await createSnapshot()
        await walletRegistry
          .connect(thirdParty)
          .registerOperator(operator.address)
      })

      after(async () => {
        await restoreSnapshot()
      })

      it("should revert", async () => {
        await expect(
          walletRegistry
            .connect(stakingProvider)
            .registerOperator(operator.address)
        ).to.be.revertedWith("Operator address already in use")
      })
    })

    // This is the normal, happy path. Stake owner delegated their stake to
    // the staking provider, and the staking provider is registering operator
    // for ECDSA application.
    context("when staking provider is registering new operator", () => {
      let tx: ContractTransaction

      before(async () => {
        await createSnapshot()
        tx = await walletRegistry
          .connect(stakingProvider)
          .registerOperator(operator.address)
      })

      after(async () => {
        await restoreSnapshot()
      })

      it("should set staking provider -> operator mapping", async () => {
        expect(
          await walletRegistry.stakingProviderToOperator(
            stakingProvider.address
          )
        ).to.equal(operator.address)
      })

      it("should set operator -> staking provider mapping", async () => {
        expect(
          await walletRegistry.operatorToStakingProvider(operator.address)
        ).to.equal(stakingProvider.address)
      })

      it("should emit OperatorRegistered event", async () => {
        await expect(tx)
          .to.emit(walletRegistry, "OperatorRegistered")
          .withArgs(stakingProvider.address, operator.address)
      })

      it("should not register operator in the pool", async () => {
        expect(await walletRegistry.isOperatorInPool(operator.address)).to.be
          .false
      })
    })

    // It is possible to approve authorization decrease request immediately
    // in case the operator was not yet registered by the staking provider.
    // It makes sense because non-registered operator could not be in the
    // sortition pool, so there is no state that could be not in sync.
    // However, we need to ensure this is not exploited by malicious stakers.
    // We do not want to let operators with a pending authorization decrease
    // request that can be immediately approved to join the sortition pool.
    // If there is a pending authorization decrease for the staking provider,
    // it must be first approved before operator for that staking provider is
    // registered.
    context("when there is a pending authorization decrease request", () => {
      before(async () => {
        await createSnapshot()

        await staking
          .connect(authorizer)
          .increaseAuthorization(
            stakingProvider.address,
            walletRegistry.address,
            stakedAmount
          )

        const deauthorizingBy = to1e18(1)

        await staking
          .connect(authorizer)
          ["requestAuthorizationDecrease(address,address,uint96)"](
            stakingProvider.address,
            walletRegistry.address,
            deauthorizingBy
          )
      })

      after(async () => {
        await restoreSnapshot()
      })

      it("should revert", async () => {
        await expect(
          walletRegistry
            .connect(stakingProvider)
            .registerOperator(operator.address)
        ).to.be.revertedWith(
          "There is a pending authorization decrease request"
        )
      })
    })

    // This is a continuation of the previous test case - in case there is
    // a staking provider who has not yet registered the operator and there is
    // an authorization decrease requested for that staking provider, upon
    // approving that authorization decrease request, staking provider can
    // register an operator.
    context("when authorization decrease request was approved", () => {
      let tx: ContractTransaction

      before(async () => {
        await createSnapshot()

        await staking
          .connect(authorizer)
          .increaseAuthorization(
            stakingProvider.address,
            walletRegistry.address,
            stakedAmount
          )

        const deauthorizingBy = to1e18(1)

        await staking
          .connect(authorizer)
          ["requestAuthorizationDecrease(address,address,uint96)"](
            stakingProvider.address,
            walletRegistry.address,
            deauthorizingBy
          )

        await walletRegistry.approveAuthorizationDecrease(
          stakingProvider.address
        )

        tx = await walletRegistry
          .connect(stakingProvider)
          .registerOperator(operator.address)
      })

      after(async () => {
        await restoreSnapshot()
      })

      it("should set staking provider -> operator mapping", async () => {
        expect(
          await walletRegistry.stakingProviderToOperator(
            stakingProvider.address
          )
        ).to.equal(operator.address)
      })

      it("should set operator -> staking provider mapping", async () => {
        expect(
          await walletRegistry.operatorToStakingProvider(operator.address)
        ).to.equal(stakingProvider.address)
      })

      it("should emit OperatorRegistered event", async () => {
        await expect(tx)
          .to.emit(walletRegistry, "OperatorRegistered")
          .withArgs(stakingProvider.address, operator.address)
      })
    })
  })

  describe("authorizationIncreased", () => {
    context("when called not by the staking contract", () => {
      it("should revert", async () => {
        await expect(
          walletRegistry
            .connect(thirdParty)
            .authorizationIncreased(stakingProvider.address, 0, stakedAmount)
        ).to.be.revertedWith("Caller is not the staking contract")
      })
    })

    context("when authorization is below the minimum", () => {
      it("should revert", async () => {
        await expect(
          staking
            .connect(authorizer)
            .increaseAuthorization(
              stakingProvider.address,
              walletRegistry.address,
              minimumAuthorization.sub(1)
            )
        ).to.be.revertedWith("Authorization below the minimum")
      })
    })

    // This is normal, happy path for a new delegation. Stake owner delegated
    // their stake to the staking provider, and while still being in the
    // dashboard (assuming staker is the authorizer), increased authorization
    // for ECDSA application. Staking provider has not registered operator yet.
    // This will happen later.
    context("when the operator is unknown", () => {
      // Minimum possible authorization - the minimum authorized amount for
      // ECDSA as set in `minimumAuthorization` parameter.
      context("when increasing to the minimum possible value", () => {
        let tx: ContractTransaction

        before(async () => {
          await createSnapshot()
          tx = await staking
            .connect(authorizer)
            .increaseAuthorization(
              stakingProvider.address,
              walletRegistry.address,
              minimumAuthorization
            )
        })

        after(async () => {
          await restoreSnapshot()
        })

        it("should emit AuthorizationIncreased", async () => {
          await expect(tx)
            .to.emit(walletRegistry, "AuthorizationIncreased")
            .withArgs(
              stakingProvider.address,
              ZERO_ADDRESS,
              0,
              minimumAuthorization
            )
        })
      })

      // Maximum possible authorization - the entire stake delegated to the
      // staking provider.
      context("when increasing to the maximum possible value", () => {
        let tx: ContractTransaction

        before(async () => {
          await createSnapshot()
          tx = await staking
            .connect(authorizer)
            .increaseAuthorization(
              stakingProvider.address,
              walletRegistry.address,
              stakedAmount
            )
        })

        after(async () => {
          await restoreSnapshot()
        })

        it("should emit AuthorizationIncreased", async () => {
          await expect(tx)
            .to.emit(walletRegistry, "AuthorizationIncreased")
            .withArgs(stakingProvider.address, ZERO_ADDRESS, 0, stakedAmount)
        })
      })
    })

    // This is normal, happy path for staking provider acting before the
    // authorizer, most probably because authorizer is someone else than the
    // stake owner. Stake owner delegated their stake to the staking provider,
    // staking provider registered operator for ECDSA, and after that, the
    // authorizer increased the authorization for the staking provider.
    context("when the operator is registered", () => {
      before(async () => {
        await createSnapshot()

        await walletRegistry
          .connect(stakingProvider)
          .registerOperator(operator.address)
      })

      after(async () => {
        await restoreSnapshot()
      })

      // Minimum possible authorization - the minimum authorized amount for
      // ECDSA as set in `minimumAuthorization` parameter.
      context("when increasing to the minimum possible value", () => {
        let tx: ContractTransaction

        before(async () => {
          await createSnapshot()

          tx = await staking
            .connect(authorizer)
            .increaseAuthorization(
              stakingProvider.address,
              walletRegistry.address,
              minimumAuthorization
            )
        })

        after(async () => {
          await restoreSnapshot()
        })

        it("should emit AuthorizationIncreased", async () => {
          await expect(tx)
            .to.emit(walletRegistry, "AuthorizationIncreased")
            .withArgs(
              stakingProvider.address,
              operator.address,
              0,
              minimumAuthorization
            )
        })
      })

      // Maximum possible authorization - the entire stake delegated to the
      // staking provider.
      context("when increasing to the maximum possible value", () => {
        let tx: ContractTransaction

        before(async () => {
          await createSnapshot()

          tx = await staking
            .connect(authorizer)
            .increaseAuthorization(
              stakingProvider.address,
              walletRegistry.address,
              stakedAmount
            )
        })

        after(async () => {
          await restoreSnapshot()
        })

        it("should emit AuthorizationIncreased", async () => {
          await expect(tx)
            .to.emit(walletRegistry, "AuthorizationIncreased")
            .withArgs(
              stakingProvider.address,
              operator.address,
              0,
              stakedAmount
            )
        })
      })
    })
  })

  describe("authorizationDecreaseRequested", () => {
    context("when called not by the staking contract", () => {
      it("should revert", async () => {
        await expect(
          walletRegistry
            .connect(thirdParty)
            .authorizationDecreaseRequested(stakingProvider.address, 100, 99)
        ).to.be.revertedWith("Caller is not the staking contract")
      })
    })

    // This is normal happy path in case the stake owner wants to cancel the
    // authorization before staking provider started their set up procedure.
    // Given the operator was not registered yet by the staking provider, we
    // can allow the authorization decrease to be processed immediately if it
    // is valid.
    context("when the operator is unknown", () => {
      before(async () => {
        await createSnapshot()
        await staking
          .connect(authorizer)
          .increaseAuthorization(
            stakingProvider.address,
            walletRegistry.address,
            stakedAmount
          )
      })

      after(async () => {
        await restoreSnapshot()
      })

      // This is not valid authorization decrease request - one most decrease
      // to 0 or to some value above the minimum.
      context("when decreasing to a non-zero value below the minimum", () => {
        it("should revert", async () => {
          const deauthorizingTo = minimumAuthorization.sub(1)
          const deauthorizingBy = stakedAmount.sub(deauthorizingTo)

          await expect(
            staking
              .connect(authorizer)
              ["requestAuthorizationDecrease(address,address,uint96)"](
                stakingProvider.address,
                walletRegistry.address,
                deauthorizingBy
              )
          ).to.be.revertedWith(
            "Authorization amount should be 0 or above the minimum"
          )
        })
      })

      // Decreasing to zero when operator was not set up yet - authorization
      // decrease request is valid and can be approved
      context("when decreasing to zero", () => {
        let tx: ContractTransaction
        const decreasingTo = 0
        let decreasingBy

        before(async () => {
          await createSnapshot()

          decreasingBy = stakedAmount.sub(decreasingTo)
          tx = await staking
            .connect(authorizer)
            ["requestAuthorizationDecrease(address,address,uint96)"](
              stakingProvider.address,
              walletRegistry.address,
              decreasingBy
            )
        })

        after(async () => {
          await restoreSnapshot()
        })

        it("should require no time delay before approving", async () => {
          expect(
            await walletRegistry.remainingAuthorizationDecreaseDelay(
              stakingProvider.address
            )
          ).to.equal(0)
        })

        it("should emit AuthorizationDecreaseRequested event", async () => {
          const now = await helpers.time.lastBlockTime()
          await expect(tx)
            .to.emit(walletRegistry, "AuthorizationDecreaseRequested")
            .withArgs(
              stakingProvider.address,
              ZERO_ADDRESS,
              stakedAmount,
              decreasingTo,
              now
            )
        })

        it("should capture deauthorizing amount", async () => {
          expect(
            await walletRegistry.pendingAuthorizationDecrease(
              stakingProvider.address
            )
          ).to.equal(decreasingBy)
        })
      })

      context("when decreasing to the minimum", () => {
        let tx: ContractTransaction
        let decreasingTo
        let decreasingBy

        before(async () => {
          await createSnapshot()

          decreasingTo = minimumAuthorization
          decreasingBy = stakedAmount.sub(decreasingTo)
          tx = await staking
            .connect(authorizer)
            ["requestAuthorizationDecrease(address,address,uint96)"](
              stakingProvider.address,
              walletRegistry.address,
              decreasingBy
            )
        })

        after(async () => {
          await restoreSnapshot()
        })

        it("should require no time delay before approving", async () => {
          expect(
            await walletRegistry.remainingAuthorizationDecreaseDelay(
              stakingProvider.address
            )
          ).to.equal(0)
        })

        it("should emit AuthorizationDecreaseRequested event", async () => {
          const now = await helpers.time.lastBlockTime()
          await expect(tx)
            .to.emit(walletRegistry, "AuthorizationDecreaseRequested")
            .withArgs(
              stakingProvider.address,
              ZERO_ADDRESS,
              stakedAmount,
              decreasingTo,
              now
            )
        })

        it("should capture deauthorizing amount", async () => {
          expect(
            await walletRegistry.pendingAuthorizationDecrease(
              stakingProvider.address
            )
          ).to.equal(decreasingBy)
        })
      })

      context("when decreasing to a value above the minimum", () => {
        let tx: ContractTransaction
        let decreasingTo
        let decreasingBy

        before(async () => {
          await createSnapshot()

          decreasingTo = minimumAuthorization.add(1)
          decreasingBy = stakedAmount.sub(decreasingTo)
          tx = await staking
            .connect(authorizer)
            ["requestAuthorizationDecrease(address,address,uint96)"](
              stakingProvider.address,
              walletRegistry.address,
              decreasingBy
            )
        })

        after(async () => {
          await restoreSnapshot()
        })

        it("should require no time delay before approving", async () => {
          expect(
            await walletRegistry.remainingAuthorizationDecreaseDelay(
              stakingProvider.address
            )
          ).to.equal(0)
        })

        it("should emit AuthorizationDecreaseRequested event", async () => {
          const now = await helpers.time.lastBlockTime()
          await expect(tx)
            .to.emit(walletRegistry, "AuthorizationDecreaseRequested")
            .withArgs(
              stakingProvider.address,
              ZERO_ADDRESS,
              stakedAmount,
              decreasingTo,
              now
            )
        })

        it("should capture deauthorizing amount", async () => {
          expect(
            await walletRegistry.pendingAuthorizationDecrease(
              stakingProvider.address
            )
          ).to.equal(decreasingBy)
        })
      })

      context("when called one more time", () => {
        const deauthorizingFirst = to1e18(10)
        const deauthorizingSecond = to1e18(20)

        before(async () => {
          await createSnapshot()

          await staking
            .connect(authorizer)
            ["requestAuthorizationDecrease(address,address,uint96)"](
              stakingProvider.address,
              walletRegistry.address,
              deauthorizingFirst
            )
        })

        after(async () => {
          await restoreSnapshot()
        })

        context("when change period is equal delay", () => {
          before(async () => {
            // this should be the default situation from the fixture setup so we
            // just confirm it here
            const {
              authorizationDecreaseDelay,
              authorizationDecreaseChangePeriod,
            } = await walletRegistry.authorizationParameters()
            expect(authorizationDecreaseDelay).to.equal(
              authorizationDecreaseChangePeriod
            )
          })

          context("when delay passed", () => {
            before(async () => {
              await createSnapshot()
              await helpers.time.increaseTime(params.authorizationDecreaseDelay)

              await staking
                .connect(authorizer)
                ["requestAuthorizationDecrease(address,address,uint96)"](
                  stakingProvider.address,
                  walletRegistry.address,
                  deauthorizingSecond
                )
            })

            after(async () => {
              await restoreSnapshot()
            })

            it("should overwrite the previous request", async () => {
              expect(
                await walletRegistry.pendingAuthorizationDecrease(
                  stakingProvider.address
                )
              ).to.be.equal(deauthorizingSecond)
            })
          })

          context("when delay did not pass", () => {
            before(async () => {
              await createSnapshot()
              await helpers.time.increaseTime(
                params.authorizationDecreaseDelay - 60 // -1min
              )

              await staking
                .connect(authorizer)
                ["requestAuthorizationDecrease(address,address,uint96)"](
                  stakingProvider.address,
                  walletRegistry.address,
                  deauthorizingSecond
                )
            })

            after(async () => {
              await restoreSnapshot()
            })

            it("should overwrite the previous request", async () => {
              expect(
                await walletRegistry.pendingAuthorizationDecrease(
                  stakingProvider.address
                )
              ).to.be.equal(deauthorizingSecond)
            })
          })
        })

        context("when change period is zero", () => {
          before(async () => {
            await createSnapshot()

            await walletRegistryGovernance
              .connect(governance)
              .beginAuthorizationDecreaseChangePeriodUpdate(0)
            await helpers.time.increaseTime(constants.governanceDelay)
            await walletRegistryGovernance
              .connect(governance)
              .finalizeAuthorizationDecreaseChangePeriodUpdate()

            await staking
              .connect(authorizer)
              ["requestAuthorizationDecrease(address,address,uint96)"](
                stakingProvider.address,
                walletRegistry.address,
                deauthorizingSecond
              )
          })

          after(async () => {
            await restoreSnapshot()
          })

          it("should overwrite the previous request", async () => {
            expect(
              await walletRegistry.pendingAuthorizationDecrease(
                stakingProvider.address
              )
            ).to.be.equal(deauthorizingSecond)
          })
        })

        context("when change period is not equal delay and is non-zero", () => {
          const newChangePeriod = 3600 // 1h before delay end

          before(async () => {
            await createSnapshot()

            await walletRegistryGovernance
              .connect(governance)
              .beginAuthorizationDecreaseChangePeriodUpdate(newChangePeriod)
            await helpers.time.increaseTime(constants.governanceDelay)
            await walletRegistryGovernance
              .connect(governance)
              .finalizeAuthorizationDecreaseChangePeriodUpdate()
          })

          after(async () => {
            await restoreSnapshot()
          })

          context("when delay passed", () => {
            before(async () => {
              await createSnapshot()
              await helpers.time.increaseTime(params.authorizationDecreaseDelay)

              await staking
                .connect(authorizer)
                ["requestAuthorizationDecrease(address,address,uint96)"](
                  stakingProvider.address,
                  walletRegistry.address,
                  deauthorizingSecond
                )
            })

            after(async () => {
              await restoreSnapshot()
            })

            it("should overwrite the previous request", async () => {
              expect(
                await walletRegistry.pendingAuthorizationDecrease(
                  stakingProvider.address
                )
              ).to.be.equal(deauthorizingSecond)
            })
          })

          context("when change period activated", () => {
            before(async () => {
              await createSnapshot()
              await helpers.time.increaseTime(
                params.authorizationDecreaseDelay - newChangePeriod + 60
              ) // +1min

              await staking
                .connect(authorizer)
                ["requestAuthorizationDecrease(address,address,uint96)"](
                  stakingProvider.address,
                  walletRegistry.address,
                  deauthorizingSecond
                )
            })

            after(async () => {
              await restoreSnapshot()
            })

            it("should overwrite the previous request", async () => {
              expect(
                await walletRegistry.pendingAuthorizationDecrease(
                  stakingProvider.address
                )
              ).to.be.equal(deauthorizingSecond)
            })
          })

          context("when change period did not activate", () => {
            before(async () => {
              await createSnapshot()
              await helpers.time.increaseTime(
                params.authorizationDecreaseDelay - newChangePeriod - 60 // -1min
              )

              await staking
                .connect(authorizer)
                ["requestAuthorizationDecrease(address,address,uint96)"](
                  stakingProvider.address,
                  walletRegistry.address,
                  deauthorizingSecond
                )
            })

            after(async () => {
              await restoreSnapshot()
            })

            it("should overwrite the previous request", async () => {
              expect(
                await walletRegistry.pendingAuthorizationDecrease(
                  stakingProvider.address
                )
              ).to.be.equal(deauthorizingSecond)
            })
          })
        })
      })
    })

    // The most popular scenario - operator is registered, it has an
    // authorization and that authorization is decreased after some time.
    context("when the operator is registered", () => {
      before(async () => {
        await createSnapshot()
        await staking
          .connect(authorizer)
          .increaseAuthorization(
            stakingProvider.address,
            walletRegistry.address,
            stakedAmount
          )
        await walletRegistry
          .connect(stakingProvider)
          .registerOperator(operator.address)
      })

      after(async () => {
        await restoreSnapshot()
      })

      context("when decreasing to a non-zero value below the minimum", () => {
        it("should revert", async () => {
          const deauthorizingTo = minimumAuthorization.sub(1)
          const deauthorizingBy = stakedAmount.sub(deauthorizingTo)

          await expect(
            staking
              .connect(authorizer)
              ["requestAuthorizationDecrease(address,address,uint96)"](
                stakingProvider.address,
                walletRegistry.address,
                deauthorizingBy
              )
          ).to.be.revertedWith(
            "Authorization amount should be 0 or above the minimum"
          )
        })
      })

      context("when decreasing to zero", () => {
        let tx: ContractTransaction
        const decreasingTo = 0
        let decreasingBy

        before(async () => {
          await createSnapshot()

          decreasingBy = stakedAmount.sub(decreasingTo)
          tx = await staking
            .connect(authorizer)
            ["requestAuthorizationDecrease(address,address,uint96)"](
              stakingProvider.address,
              walletRegistry.address,
              decreasingBy
            )
        })

        after(async () => {
          await restoreSnapshot()
        })

        it("should require updating the pool before approving", async () => {
          expect(
            await walletRegistry.remainingAuthorizationDecreaseDelay(
              stakingProvider.address
            )
          ).to.equal(MAX_UINT64)
        })

        it("should emit AuthorizationDecreaseRequested event", async () => {
          await expect(tx)
            .to.emit(walletRegistry, "AuthorizationDecreaseRequested")
            .withArgs(
              stakingProvider.address,
              operator.address,
              stakedAmount,
              decreasingTo,
              MAX_UINT64
            )
        })

        it("should capture deauthorizing amount", async () => {
          expect(
            await walletRegistry.pendingAuthorizationDecrease(
              stakingProvider.address
            )
          ).to.equal(decreasingBy)
        })
      })

      context("when decreasing to the minimum", () => {
        let tx: ContractTransaction
        let decreasingTo
        let decreasingBy

        before(async () => {
          await createSnapshot()

          decreasingTo = minimumAuthorization
          decreasingBy = stakedAmount.sub(decreasingTo)
          tx = await staking
            .connect(authorizer)
            ["requestAuthorizationDecrease(address,address,uint96)"](
              stakingProvider.address,
              walletRegistry.address,
              decreasingBy
            )
        })

        after(async () => {
          await restoreSnapshot()
        })

        it("should require updating the pool before approving", async () => {
          expect(
            await walletRegistry.remainingAuthorizationDecreaseDelay(
              stakingProvider.address
            )
          ).to.equal(MAX_UINT64)
        })

        it("should emit AuthorizationDecreaseRequested event", async () => {
          await expect(tx)
            .to.emit(walletRegistry, "AuthorizationDecreaseRequested")
            .withArgs(
              stakingProvider.address,
              operator.address,
              stakedAmount,
              decreasingTo,
              MAX_UINT64
            )
        })

        it("should capture deauthorizing amount", async () => {
          expect(
            await walletRegistry.pendingAuthorizationDecrease(
              stakingProvider.address
            )
          ).to.equal(decreasingBy)
        })
      })

      context("when decreasing to a value above the minimum", () => {
        let tx: ContractTransaction
        let decreasingTo
        let decreasingBy

        before(async () => {
          await createSnapshot()

          decreasingTo = minimumAuthorization.add(1)
          decreasingBy = stakedAmount.sub(decreasingTo)
          tx = await staking
            .connect(authorizer)
            ["requestAuthorizationDecrease(address,address,uint96)"](
              stakingProvider.address,
              walletRegistry.address,
              decreasingBy
            )
        })

        after(async () => {
          await restoreSnapshot()
        })

        it("should require updating the pool before approving", async () => {
          expect(
            await walletRegistry.remainingAuthorizationDecreaseDelay(
              stakingProvider.address
            )
          ).to.equal(MAX_UINT64)
        })

        it("should emit AuthorizationDecreaseRequested event", async () => {
          await expect(tx)
            .to.emit(walletRegistry, "AuthorizationDecreaseRequested")
            .withArgs(
              stakingProvider.address,
              operator.address,
              stakedAmount,
              decreasingTo,
              MAX_UINT64
            )
        })

        it("should capture deauthorizing amount", async () => {
          expect(
            await walletRegistry.pendingAuthorizationDecrease(
              stakingProvider.address
            )
          ).to.equal(decreasingBy)
        })
      })

      context("when called one more time", () => {
        const deauthorizingFirst = to1e18(11)
        const deauthorizingSecond = to1e18(21)

        before(async () => {
          await createSnapshot()

          await walletRegistry.connect(operator).joinSortitionPool()

          await staking
            .connect(authorizer)
            ["requestAuthorizationDecrease(address,address,uint96)"](
              stakingProvider.address,
              walletRegistry.address,
              deauthorizingFirst
            )
        })

        after(async () => {
          await restoreSnapshot()
        })

        context("when change period is equal delay", () => {
          before(async () => {
            // this should be the default situation from the fixture setup so we
            // just confirm it here
            const {
              authorizationDecreaseDelay,
              authorizationDecreaseChangePeriod,
            } = await walletRegistry.authorizationParameters()
            expect(authorizationDecreaseDelay).to.equal(
              authorizationDecreaseChangePeriod
            )
          })

          context("when called before sortition pool was updated", () => {
            before(async () => {
              await createSnapshot()

              await staking
                .connect(authorizer)
                ["requestAuthorizationDecrease(address,address,uint96)"](
                  stakingProvider.address,
                  walletRegistry.address,
                  deauthorizingSecond
                )
            })

            after(async () => {
              await restoreSnapshot()
            })

            it("should overwrite the previous request", async () => {
              expect(
                await walletRegistry.pendingAuthorizationDecrease(
                  stakingProvider.address
                )
              ).to.be.equal(deauthorizingSecond)
            })

            it("should require updating the pool before approving", async () => {
              expect(
                await walletRegistry.remainingAuthorizationDecreaseDelay(
                  stakingProvider.address
                )
              ).to.equal(MAX_UINT64)
            })
          })

          context("when called after sortition pool was updated", () => {
            before(async () => {
              await createSnapshot()
              await walletRegistry.updateOperatorStatus(operator.address)
            })

            after(async () => {
              await restoreSnapshot()
            })

            context("when delay passed", () => {
              before(async () => {
                await createSnapshot()
                await helpers.time.increaseTime(
                  params.authorizationDecreaseDelay
                )
              })

              after(async () => {
                await restoreSnapshot()
              })

              before(async () => {
                await createSnapshot()

                await staking
                  .connect(authorizer)
                  ["requestAuthorizationDecrease(address,address,uint96)"](
                    stakingProvider.address,
                    walletRegistry.address,
                    deauthorizingSecond
                  )
              })

              after(async () => {
                await restoreSnapshot()
              })

              it("should overwrite the previous request", async () => {
                expect(
                  await walletRegistry.pendingAuthorizationDecrease(
                    stakingProvider.address
                  )
                ).to.be.equal(deauthorizingSecond)
              })

              it("should require updating the pool before approving", async () => {
                expect(
                  await walletRegistry.remainingAuthorizationDecreaseDelay(
                    stakingProvider.address
                  )
                ).to.equal(MAX_UINT64)
              })
            })

            context("when delay did not pass", () => {
              before(async () => {
                await createSnapshot()

                await helpers.time.increaseTime(
                  params.authorizationDecreaseDelay - 60 // -1min
                )

                await staking
                  .connect(authorizer)
                  ["requestAuthorizationDecrease(address,address,uint96)"](
                    stakingProvider.address,
                    walletRegistry.address,
                    deauthorizingSecond
                  )
              })

              after(async () => {
                await restoreSnapshot()
              })

              it("should overwrite the previous request", async () => {
                expect(
                  await walletRegistry.pendingAuthorizationDecrease(
                    stakingProvider.address
                  )
                ).to.be.equal(deauthorizingSecond)
              })

              it("should require updating the pool before approving", async () => {
                expect(
                  await walletRegistry.remainingAuthorizationDecreaseDelay(
                    stakingProvider.address
                  )
                ).to.equal(MAX_UINT64)
              })
            })
          })
        })

        context("when change period is zero", () => {
          before(async () => {
            await createSnapshot()

            await walletRegistryGovernance
              .connect(governance)
              .beginAuthorizationDecreaseChangePeriodUpdate(0)
            await helpers.time.increaseTime(constants.governanceDelay)
            await walletRegistryGovernance
              .connect(governance)
              .finalizeAuthorizationDecreaseChangePeriodUpdate()
          })

          after(async () => {
            await restoreSnapshot()
          })

          context("when called before sortition pool was updated", () => {
            before(async () => {
              await createSnapshot()

              await staking
                .connect(authorizer)
                ["requestAuthorizationDecrease(address,address,uint96)"](
                  stakingProvider.address,
                  walletRegistry.address,
                  deauthorizingSecond
                )
            })

            after(async () => {
              await restoreSnapshot()
            })

            it("should overwrite the previous request", async () => {
              expect(
                await walletRegistry.pendingAuthorizationDecrease(
                  stakingProvider.address
                )
              ).to.be.equal(deauthorizingSecond)
            })

            it("should require updating the pool before approving", async () => {
              expect(
                await walletRegistry.remainingAuthorizationDecreaseDelay(
                  stakingProvider.address
                )
              ).to.equal(MAX_UINT64)
            })
          })

          context("when called after sortition pool was updated", () => {
            before(async () => {
              await createSnapshot()

              await walletRegistry.updateOperatorStatus(operator.address)
            })

            after(async () => {
              await restoreSnapshot()
            })

            context("when called before delay passed", () => {
              it("should revert", async () => {
                await expect(
                  staking
                    .connect(authorizer)
                    ["requestAuthorizationDecrease(address,address,uint96)"](
                      stakingProvider.address,
                      walletRegistry.address,
                      deauthorizingSecond
                    )
                ).to.be.revertedWith(
                  "Not enough time passed since the original request"
                )
              })
            })

            context("when called after delay passed", () => {
              before(async () => {
                await createSnapshot()
                await helpers.time.increaseTime(
                  params.authorizationDecreaseDelay
                )

                await staking
                  .connect(authorizer)
                  ["requestAuthorizationDecrease(address,address,uint96)"](
                    stakingProvider.address,
                    walletRegistry.address,
                    deauthorizingSecond
                  )
              })

              after(async () => {
                await restoreSnapshot()
              })

              it("should overwrite the previous request", async () => {
                expect(
                  await walletRegistry.pendingAuthorizationDecrease(
                    stakingProvider.address
                  )
                ).to.be.equal(deauthorizingSecond)
              })

              it("should require updating the pool before approving", async () => {
                expect(
                  await walletRegistry.remainingAuthorizationDecreaseDelay(
                    stakingProvider.address
                  )
                ).to.equal(MAX_UINT64)
              })
            })
          })
        })

        context("when change period is not equal delay and is non-zero", () => {
          const newChangePeriod = 3600 // 1h before delay end

          before(async () => {
            await createSnapshot()

            await walletRegistryGovernance
              .connect(governance)
              .beginAuthorizationDecreaseChangePeriodUpdate(newChangePeriod)
            await helpers.time.increaseTime(constants.governanceDelay)
            await walletRegistryGovernance
              .connect(governance)
              .finalizeAuthorizationDecreaseChangePeriodUpdate()
          })

          after(async () => {
            await restoreSnapshot()
          })

          context("when called before sortition pool was updated", () => {
            before(async () => {
              await createSnapshot()

              await staking
                .connect(authorizer)
                ["requestAuthorizationDecrease(address,address,uint96)"](
                  stakingProvider.address,
                  walletRegistry.address,
                  deauthorizingSecond
                )
            })

            after(async () => {
              await restoreSnapshot()
            })

            it("should overwrite the previous request", async () => {
              expect(
                await walletRegistry.pendingAuthorizationDecrease(
                  stakingProvider.address
                )
              ).to.be.equal(deauthorizingSecond)
            })

            it("should require updating the pool before approving", async () => {
              expect(
                await walletRegistry.remainingAuthorizationDecreaseDelay(
                  stakingProvider.address
                )
              ).to.equal(MAX_UINT64)
            })
          })

          context("when called after sortition pool was updated", () => {
            before(async () => {
              await createSnapshot()

              await walletRegistry.updateOperatorStatus(operator.address)
            })

            after(async () => {
              await restoreSnapshot()
            })

            context("when change period did not activate", () => {
              before(async () => {
                await createSnapshot()
                await helpers.time.increaseTime(
                  params.authorizationDecreaseDelay - newChangePeriod - 60 // -1min
                )
              })

              after(async () => {
                await restoreSnapshot()
              })

              it("should revert", async () => {
                await expect(
                  staking
                    .connect(authorizer)
                    ["requestAuthorizationDecrease(address,address,uint96)"](
                      stakingProvider.address,
                      walletRegistry.address,
                      deauthorizingSecond
                    )
                ).to.be.revertedWith(
                  "Not enough time passed since the original request"
                )
              })
            })

            context("when change period did activate", () => {
              before(async () => {
                await createSnapshot()
                await helpers.time.increaseTime(
                  params.authorizationDecreaseDelay - newChangePeriod + 60 // +1min
                )

                await staking
                  .connect(authorizer)
                  ["requestAuthorizationDecrease(address,address,uint96)"](
                    stakingProvider.address,
                    walletRegistry.address,
                    deauthorizingSecond
                  )
              })

              after(async () => {
                await restoreSnapshot()
              })

              it("should overwrite the previous request", async () => {
                expect(
                  await walletRegistry.pendingAuthorizationDecrease(
                    stakingProvider.address
                  )
                ).to.be.equal(deauthorizingSecond)
              })

              it("should require updating the pool before approving", async () => {
                expect(
                  await walletRegistry.remainingAuthorizationDecreaseDelay(
                    stakingProvider.address
                  )
                ).to.equal(MAX_UINT64)
              })
            })

            context("when delay passed", () => {
              before(async () => {
                await createSnapshot()
                await helpers.time.increaseTime(
                  params.authorizationDecreaseDelay
                )

                await staking
                  .connect(authorizer)
                  ["requestAuthorizationDecrease(address,address,uint96)"](
                    stakingProvider.address,
                    walletRegistry.address,
                    deauthorizingSecond
                  )
              })

              after(async () => {
                await restoreSnapshot()
              })

              it("should overwrite the previous request", async () => {
                expect(
                  await walletRegistry.pendingAuthorizationDecrease(
                    stakingProvider.address
                  )
                ).to.be.equal(deauthorizingSecond)
              })

              it("should require updating the pool before approving", async () => {
                expect(
                  await walletRegistry.remainingAuthorizationDecreaseDelay(
                    stakingProvider.address
                  )
                ).to.equal(MAX_UINT64)
              })
            })
          })
        })
      })
    })
  })

  describe("approveAuthorizationDecrease", () => {
    before(async () => {
      await createSnapshot()
      await staking
        .connect(authorizer)
        .increaseAuthorization(
          stakingProvider.address,
          walletRegistry.address,
          stakedAmount
        )
    })

    after(async () => {
      await restoreSnapshot()
    })

    context("when decrease was not requested", () => {
      it("should revert", async () => {
        await expect(
          walletRegistry.approveAuthorizationDecrease(stakingProvider.address)
        ).to.be.revertedWith("Authorization decrease not requested")
      })
    })

    context("when the operator is unknown", () => {
      context("when the decrease was requested", () => {
        before(async () => {
          await createSnapshot()

          const deauthorizingBy = stakedAmount

          staking
            .connect(authorizer)
            ["requestAuthorizationDecrease(address,address,uint96)"](
              stakingProvider.address,
              walletRegistry.address,
              deauthorizingBy
            )
        })

        after(async () => {
          await restoreSnapshot()
        })

        it("should let to approve immediately", async () => {
          const tx = await walletRegistry.approveAuthorizationDecrease(
            stakingProvider.address
          )
          // ok, did not revert
          await expect(tx)
            .to.emit(walletRegistry, "AuthorizationDecreaseApproved")
            .withArgs(stakingProvider.address)
        })
      })
    })

    context("when the operator is registered", () => {
      before(async () => {
        await createSnapshot()

        await walletRegistry
          .connect(stakingProvider)
          .registerOperator(operator.address)

        const deauthorizingBy = stakedAmount
        staking
          .connect(authorizer)
          ["requestAuthorizationDecrease(address,address,uint96)"](
            stakingProvider.address,
            walletRegistry.address,
            deauthorizingBy
          )
      })

      after(async () => {
        await restoreSnapshot()
      })

      context("when the pool was not updated", () => {
        before(async () => {
          await createSnapshot()

          // even if we wait for the entire delay, it should not help
          await helpers.time.increaseTime(params.authorizationDecreaseDelay)
        })

        after(async () => {
          await restoreSnapshot()
        })

        it("should revert", async () => {
          await expect(
            walletRegistry.approveAuthorizationDecrease(stakingProvider.address)
          ).to.be.revertedWith("Authorization decrease request not activated")
        })
      })

      context("when the pool was updated but the delay did not pass", () => {
        before(async () => {
          await createSnapshot()

          await walletRegistry.updateOperatorStatus(operator.address)
          await helpers.time.increaseTime(
            params.authorizationDecreaseDelay - 60 // -1min
          )
        })

        after(async () => {
          await restoreSnapshot()
        })

        it("should revert", async () => {
          await expect(
            walletRegistry.approveAuthorizationDecrease(stakingProvider.address)
          ).to.be.revertedWith("Authorization decrease delay not passed")
        })
      })

      context("when the pool was updated and the delay passed", () => {
        let tx: ContractTransaction

        before(async () => {
          await createSnapshot()

          await walletRegistry.updateOperatorStatus(operator.address)
          await helpers.time.increaseTime(params.authorizationDecreaseDelay)

          tx = await walletRegistry.approveAuthorizationDecrease(
            stakingProvider.address
          )
        })

        after(async () => {
          await restoreSnapshot()
        })

        it("should reduce authorized stake amount", async () => {
          expect(await sortitionPool.getPoolWeight(operator.address)).to.equal(
            0
          )
        })

        it("should emit AuthorizationDecreaseApproved event", async () => {
          expect(tx)
            .to.emit(walletRegistry, "AuthorizationDecreaseApproved")
            .withArgs(stakingProvider.address)
        })

        it("should clear pending authorization decrease", async () => {
          expect(
            await walletRegistry.pendingAuthorizationDecrease(
              stakingProvider.address
            )
          ).to.equal(0)
        })
      })
    })
  })

  describe("involuntaryAuthorizationDecrease", () => {
    context("when called not by the staking contract", () => {
      it("should revert", async () => {
        await expect(
          walletRegistry
            .connect(thirdParty)
            .involuntaryAuthorizationDecrease(stakingProvider.address, 100, 99)
        ).to.be.revertedWith("Caller is not the staking contract")
      })
    })

    context("when the operator is unknown", () => {
      const slashedAmount = to1e18(100)
      let tx: ContractTransaction

      before(async () => {
        await createSnapshot()
        await staking
          .connect(authorizer)
          .increaseAuthorization(
            stakingProvider.address,
            walletRegistry.address,
            stakedAmount
          )

        // lock the pool for DKG
        // we lock the pool to ensure that the update is ignored for the
        // operator and that involuntaryAuthorizationDecrease logic in this
        // case is basically a pass-through
        await walletRegistry.connect(walletOwner.wallet).requestNewWallet()

        // slash!
        await staking
          .connect(slasher.wallet)
          .slash(slashedAmount, [stakingProvider.address])
        tx = await staking.connect(thirdParty).processSlashing(1)
      })

      after(async () => {
        await restoreSnapshot()
      })

      it("should ignore the update", async () => {
        await expect(tx).to.not.emit(
          walletRegistry,
          "InvoluntaryAuthorizationDecreaseFailed"
        )
      })
    })

    context("when the operator is known", () => {
      before(async () => {
        await createSnapshot()
        await staking
          .connect(authorizer)
          .increaseAuthorization(
            stakingProvider.address,
            walletRegistry.address,
            stakedAmount
          )

        await walletRegistry
          .connect(stakingProvider)
          .registerOperator(operator.address)
      })

      after(async () => {
        await restoreSnapshot()
      })

      context("when the operator is not in the sortition pool", () => {
        const slashedAmount = to1e18(100)
        let tx: ContractTransaction

        before(async () => {
          await createSnapshot()

          // lock the pool for DKG
          // we lock the pool to ensure that the update is ignored for the
          // operator and that involuntaryAuthorizationDecrease logic in this
          // case is basically a pass-through
          await walletRegistry.connect(walletOwner.wallet).requestNewWallet()

          // slash!
          await staking
            .connect(slasher.wallet)
            .slash(slashedAmount, [stakingProvider.address])
          tx = await staking.connect(thirdParty).processSlashing(1)
        })

        after(async () => {
          await restoreSnapshot()
        })

        it("should ignore the update", async () => {
          await expect(tx).to.not.emit(
            walletRegistry,
            "InvoluntaryAuthorizationDecreaseFailed"
          )
        })
      })

      context("when the operator is in the sortition pool", () => {
        before(async () => {
          await createSnapshot()
          await walletRegistry.connect(operator).joinSortitionPool()
        })

        after(async () => {
          await restoreSnapshot()
        })

        context("when the sortition pool is locked", () => {
          const slashedAmount = to1e18(100)
          let tx: ContractTransaction

          before(async () => {
            await createSnapshot()

            // lock the pool for DKG
            await walletRegistry.connect(walletOwner.wallet).requestNewWallet()

            // and slash!
            await staking
              .connect(slasher.wallet)
              .slash(slashedAmount, [stakingProvider.address])
            tx = await staking.connect(thirdParty).processSlashing(1)
          })

          after(async () => {
            await restoreSnapshot()
          })

          it("should not update the pool", async () => {
            expect(await walletRegistry.isOperatorUpToDate(operator.address)).to
              .be.false
          })

          it("should emit InvoluntaryAuthorizationDecreaseFailed event", async () => {
            await expect(tx)
              .to.emit(walletRegistry, "InvoluntaryAuthorizationDecreaseFailed")
              .withArgs(
                stakingProvider.address,
                operator.address,
                stakedAmount,
                stakedAmount.sub(slashedAmount)
              )
          })
        })

        context("when the sortition pool is not locked", () => {
          context("when the authorization drops to above the minimum", () => {
            const slashedAmount = to1e18(100)
            let tx: ContractTransaction

            before(async () => {
              await createSnapshot()

              // slash!
              await staking
                .connect(slasher.wallet)
                .slash(slashedAmount, [stakingProvider.address])
              tx = await staking.connect(thirdParty).processSlashing(1)
            })

            after(async () => {
              await restoreSnapshot()
            })

            it("should update operator status", async () => {
              expect(await walletRegistry.isOperatorUpToDate(operator.address))
                .to.be.true
            })

            it("should not emit InvoluntaryAuthorizationDecreaseFailed event", async () => {
              await expect(tx).to.not.emit(
                walletRegistry,
                "InvoluntaryAuthorizationDecreaseFailed"
              )
            })
          })

          context(
            "when the authorized amount drops to below the minimum",
            () => {
              before(async () => {
                const slashingTo = minimumAuthorization.sub(1)
                const slashingBy = stakedAmount.sub(slashingTo)

                await createSnapshot()

                // slash!
                await staking
                  .connect(slasher.wallet)
                  .slash(slashingBy, [stakingProvider.address])

                await staking.connect(thirdParty).processSlashing(1)
              })

              after(async () => {
                await restoreSnapshot()
              })

              it("should remove operator from the sortition pool", async () => {
                expect(await walletRegistry.isOperatorInPool(operator.address))
                  .to.be.false
              })
            }
          )
        })
      })
    })
  })

  describe("joinSortitionPool", () => {
    context("when the operator is unknown", () => {
      it("should revert", async () => {
        await expect(
          walletRegistry.connect(thirdParty).joinSortitionPool()
        ).to.be.revertedWith("Unknown operator")
      })
    })

    context("when the operator has no stake authorized", () => {
      before(async () => {
        await createSnapshot()

        await walletRegistry
          .connect(stakingProvider)
          .registerOperator(operator.address)
      })

      after(async () => {
        await restoreSnapshot()
      })

      it("should revert", async () => {
        await expect(
          walletRegistry.connect(operator).joinSortitionPool()
        ).to.be.revertedWith("Authorization below the minimum")
      })
    })

    // The only option for it to happen is when there was a slashing.
    context(
      "when the authorization dropped below the minimum but is still non-zero",
      () => {
        before(async () => {
          await createSnapshot()

          await walletRegistry
            .connect(stakingProvider)
            .registerOperator(operator.address)

          const authorizedAmount = minimumAuthorization
          await staking
            .connect(authorizer)
            .increaseAuthorization(
              stakingProvider.address,
              walletRegistry.address,
              authorizedAmount
            )

          const slashingTo = minimumAuthorization.sub(1)
          const slashedAmount = authorizedAmount.sub(slashingTo)

          await staking
            .connect(slasher.wallet)
            .slash(slashedAmount, [stakingProvider.address])
          await staking.connect(thirdParty).processSlashing(1)
        })

        after(async () => {
          await restoreSnapshot()
        })

        it("should revert", async () => {
          await expect(
            walletRegistry.connect(operator).joinSortitionPool()
          ).to.be.revertedWith("Authorization below the minimum")
        })
      }
    )

    context("when the operator has the minimum stake authorized", () => {
      let tx: ContractTransaction

      before(async () => {
        await createSnapshot()

        await walletRegistry
          .connect(stakingProvider)
          .registerOperator(operator.address)

        await staking
          .connect(authorizer)
          .increaseAuthorization(
            stakingProvider.address,
            walletRegistry.address,
            minimumAuthorization
          )

        tx = await walletRegistry.connect(operator).joinSortitionPool()
      })

      after(async () => {
        await restoreSnapshot()
      })

      it("should insert operator into the pool", async () => {
        expect(await walletRegistry.isOperatorInPool(operator.address)).to.be
          .true
      })

      it("should use a correct stake weight", async () => {
        expect(await sortitionPool.getPoolWeight(operator.address)).to.equal(
          minimumAuthorization.div(constants.poolWeightDivisor)
        )
      })

      it("should emit OperatorJoinedSortitionPool", async () => {
        await expect(tx)
          .to.emit(walletRegistry, "OperatorJoinedSortitionPool")
          .withArgs(stakingProvider.address, operator.address)
      })
    })

    context(
      "when the operator has more than the minimum stake authorized",
      () => {
        let authorizedStake

        before(async () => {
          await createSnapshot()

          await walletRegistry
            .connect(stakingProvider)
            .registerOperator(operator.address)

          authorizedStake = minimumAuthorization.mul(2)

          await staking
            .connect(authorizer)
            .increaseAuthorization(
              stakingProvider.address,
              walletRegistry.address,
              authorizedStake
            )

          await walletRegistry.connect(operator).joinSortitionPool()
        })

        after(async () => {
          await restoreSnapshot()
        })

        it("should insert operator into the pool", async () => {
          expect(await walletRegistry.isOperatorInPool(operator.address)).to.be
            .true
        })

        it("should use a correct stake weight", async () => {
          expect(await sortitionPool.getPoolWeight(operator.address)).to.equal(
            authorizedStake.div(constants.poolWeightDivisor)
          )
        })
      }
    )

    context("when operator is in the process of deauthorizing", () => {
      let deauthorizingTo

      before(async () => {
        await createSnapshot()

        await walletRegistry
          .connect(stakingProvider)
          .registerOperator(operator.address)

        const authorizedStake = stakedAmount

        await staking
          .connect(authorizer)
          .increaseAuthorization(
            stakingProvider.address,
            walletRegistry.address,
            authorizedStake
          )

        deauthorizingTo = minimumAuthorization.add(to1e18(1337))
        const deauthorizingBy = authorizedStake.sub(deauthorizingTo)

        await staking
          .connect(authorizer)
          ["requestAuthorizationDecrease(address,address,uint96)"](
            stakingProvider.address,
            walletRegistry.address,
            deauthorizingBy
          )

        await walletRegistry.connect(operator).joinSortitionPool()
      })

      after(async () => {
        await restoreSnapshot()
      })

      it("should insert operator into the pool", async () => {
        expect(await walletRegistry.isOperatorInPool(operator.address)).to.be
          .true
      })

      it("should use a correct stake weight", async () => {
        expect(await sortitionPool.getPoolWeight(operator.address)).to.equal(
          deauthorizingTo.div(constants.poolWeightDivisor)
        )
      })

      it("should activate authorization decrease delay", async () => {
        expect(
          await walletRegistry.remainingAuthorizationDecreaseDelay(
            stakingProvider.address
          )
        ).to.equal(params.authorizationDecreaseDelay)
      })
    })

    context(
      "when operator is in the process of deauthorizing but also increased authorization in the meantime",
      () => {
        let expectedAuthorizedStake

        before(async () => {
          await createSnapshot()

          await walletRegistry
            .connect(stakingProvider)
            .registerOperator(operator.address)

          const authorizedStake = minimumAuthorization.add(to1e18(100))

          await staking
            .connect(authorizer)
            .increaseAuthorization(
              stakingProvider.address,
              walletRegistry.address,
              authorizedStake
            )

          const deauthorizingTo = minimumAuthorization.add(to1e18(50))
          const deauthorizingBy = authorizedStake.sub(deauthorizingTo)

          await staking
            .connect(authorizer)
            ["requestAuthorizationDecrease(address,address,uint96)"](
              stakingProvider.address,
              walletRegistry.address,
              deauthorizingBy
            )

          const increasingBy = to1e18(5000)
          await staking
            .connect(authorizer)
            .increaseAuthorization(
              stakingProvider.address,
              walletRegistry.address,
              increasingBy
            )

          expectedAuthorizedStake = deauthorizingTo.add(increasingBy)

          await walletRegistry.connect(operator).joinSortitionPool()
        })

        after(async () => {
          await restoreSnapshot()
        })

        it("should insert operator into the pool", async () => {
          expect(await walletRegistry.isOperatorInPool(operator.address)).to.be
            .true
        })

        it("should use a correct stake weight", async () => {
          expect(await sortitionPool.getPoolWeight(operator.address)).to.equal(
            expectedAuthorizedStake.div(constants.poolWeightDivisor)
          )
        })

        it("should activate authorization decrease delay", async () => {
          expect(
            await walletRegistry.remainingAuthorizationDecreaseDelay(
              stakingProvider.address
            )
          ).to.equal(params.authorizationDecreaseDelay)
        })
      }
    )
  })

  describe("updateOperatorStatus", () => {
    context("when the operator is unknown", () => {
      it("should revert", async () => {
        await expect(
          walletRegistry.updateOperatorStatus(thirdParty.address)
        ).to.be.revertedWith("Unknown operator")
      })
    })

    context("when operator is not in the sortition pool", () => {
      before(async () => {
        await createSnapshot()

        await walletRegistry
          .connect(stakingProvider)
          .registerOperator(operator.address)
      })

      after(async () => {
        await restoreSnapshot()
      })

      context("when the authorization increased", () => {
        let tx: ContractTransaction

        before(async () => {
          await createSnapshot()

          await staking
            .connect(authorizer)
            .increaseAuthorization(
              stakingProvider.address,
              walletRegistry.address,
              minimumAuthorization
            )

          tx = await walletRegistry
            .connect(thirdParty)
            .updateOperatorStatus(operator.address)
        })

        after(async () => {
          await restoreSnapshot()
        })

        it("should not insert operator into the pool", async () => {
          expect(await walletRegistry.isOperatorInPool(operator.address)).to.be
            .false
        })

        it("should emit OperatorStatusUpdated", async () => {
          await expect(tx)
            .to.emit(walletRegistry, "OperatorStatusUpdated")
            .withArgs(stakingProvider.address, operator.address)
        })
      })

      context("when there was an authorization decrease request", () => {
        let tx: ContractTransaction

        before(async () => {
          await createSnapshot()

          await staking
            .connect(authorizer)
            .increaseAuthorization(
              stakingProvider.address,
              walletRegistry.address,
              stakedAmount
            )

          const deauthorizingBy = to1e18(100)
          await staking
            .connect(authorizer)
            ["requestAuthorizationDecrease(address,address,uint96)"](
              stakingProvider.address,
              walletRegistry.address,
              deauthorizingBy
            )

          tx = await walletRegistry
            .connect(thirdParty)
            .updateOperatorStatus(operator.address)
        })

        after(async () => {
          await restoreSnapshot()
        })

        it("should not insert operator into the pool", async () => {
          expect(await walletRegistry.isOperatorInPool(operator.address)).to.be
            .false
        })

        it("should activate authorization decrease delay", async () => {
          expect(
            await walletRegistry.remainingAuthorizationDecreaseDelay(
              stakingProvider.address
            )
          ).to.equal(params.authorizationDecreaseDelay)
        })

        it("should emit OperatorStatusUpdated", async () => {
          await expect(tx)
            .to.emit(walletRegistry, "OperatorStatusUpdated")
            .withArgs(stakingProvider.address, operator.address)
        })
      })
    })

    context("when operator is in the sortition pool", () => {
      before(async () => {
        await createSnapshot()

        await walletRegistry
          .connect(stakingProvider)
          .registerOperator(operator.address)

        await staking
          .connect(authorizer)
          .increaseAuthorization(
            stakingProvider.address,
            walletRegistry.address,
            minimumAuthorization.mul(2)
          )

        await walletRegistry.connect(operator).joinSortitionPool()
      })

      after(async () => {
        await restoreSnapshot()
      })

      context("when the authorization increased", () => {
        let tx: ContractTransaction
        let expectedWeight

        before(async () => {
          await createSnapshot()

          const topUp = to1e18(1337)
          await staking
            .connect(authorizer)
            .increaseAuthorization(
              stakingProvider.address,
              walletRegistry.address,
              topUp
            )

          // initial authorization was 2 x minimum
          // it was increased by 1337 tokens
          // so the final authorization should be 2 x minimum + 1337
          expectedWeight = minimumAuthorization
            .mul(2)
            .add(topUp)
            .div(constants.poolWeightDivisor)

          tx = await walletRegistry
            .connect(thirdParty)
            .updateOperatorStatus(operator.address)
        })

        after(async () => {
          await restoreSnapshot()
        })

        it("should update the pool", async () => {
          expect(await sortitionPool.getPoolWeight(operator.address)).to.equal(
            expectedWeight
          )
        })

        it("should emit OperatorStatusUpdated", async () => {
          await expect(tx)
            .to.emit(walletRegistry, "OperatorStatusUpdated")
            .withArgs(stakingProvider.address, operator.address)
        })
      })

      context(
        "when there was an authorization decrease request to non-zero",
        () => {
          let tx: ContractTransaction
          let expectedWeight

          before(async () => {
            await createSnapshot()

            // initial authorization was 2 x minimum
            // we want to decrease to minimum + 1337
            const deauthorizingTo = minimumAuthorization.add(to1e18(1337))
            const deauthorizingBy = minimumAuthorization
              .mul(2)
              .sub(deauthorizingTo)
            expectedWeight = deauthorizingTo.div(constants.poolWeightDivisor)

            await staking
              .connect(authorizer)
              ["requestAuthorizationDecrease(address,address,uint96)"](
                stakingProvider.address,
                walletRegistry.address,
                deauthorizingBy
              )

            tx = await walletRegistry
              .connect(thirdParty)
              .updateOperatorStatus(operator.address)
          })

          after(async () => {
            await restoreSnapshot()
          })

          it("should update the pool", async () => {
            expect(
              await sortitionPool.getPoolWeight(operator.address)
            ).to.equal(expectedWeight)
          })

          it("should activate authorization decrease delay", async () => {
            expect(
              await walletRegistry.remainingAuthorizationDecreaseDelay(
                stakingProvider.address
              )
            ).to.equal(params.authorizationDecreaseDelay)
          })

          it("should emit OperatorStatusUpdated", async () => {
            await expect(tx)
              .to.emit(walletRegistry, "OperatorStatusUpdated")
              .withArgs(stakingProvider.address, operator.address)
          })
        }
      )

      context(
        "when there was an authorization decrease request to zero",
        () => {
          let tx: ContractTransaction

          before(async () => {
            await createSnapshot()

            // initial authorization was 2 x minimum
            // we want to decrease to zero
            const deauthorizingBy = minimumAuthorization.mul(2)

            await staking
              .connect(authorizer)
              ["requestAuthorizationDecrease(address,address,uint96)"](
                stakingProvider.address,
                walletRegistry.address,
                deauthorizingBy
              )

            tx = await walletRegistry
              .connect(thirdParty)
              .updateOperatorStatus(operator.address)
          })

          after(async () => {
            await restoreSnapshot()
          })

          it("should remove operator from the sortition pool", async () => {
            expect(await walletRegistry.isOperatorInPool(operator.address)).to
              .be.false
          })

          it("should activate authorization decrease delay", async () => {
            expect(
              await walletRegistry.remainingAuthorizationDecreaseDelay(
                stakingProvider.address
              )
            ).to.equal(params.authorizationDecreaseDelay)
          })

          it("should emit OperatorStatusUpdated", async () => {
            await expect(tx)
              .to.emit(walletRegistry, "OperatorStatusUpdated")
              .withArgs(stakingProvider.address, operator.address)
          })
        }
      )

      context(
        "when operator is in the process of deauthorizing but also increased authorization in the meantime",
        () => {
          let tx: ContractTransaction
          let expectedWeight

          before(async () => {
            await createSnapshot()

            // initial authorization was 2 x minimum
            // we want to decrease to minimum + 1337
            // and then decrease by 7331
            const deauthorizingTo = minimumAuthorization.add(to1e18(1337))
            const deauthorizingBy = minimumAuthorization
              .mul(2)
              .sub(deauthorizingTo)
            const increasingBy = to1e18(7331)
            const increasingTo = deauthorizingTo.add(increasingBy)
            expectedWeight = increasingTo.div(constants.poolWeightDivisor)

            await staking
              .connect(authorizer)
              ["requestAuthorizationDecrease(address,address,uint96)"](
                stakingProvider.address,
                walletRegistry.address,
                deauthorizingBy
              )

            await staking
              .connect(authorizer)
              .increaseAuthorization(
                stakingProvider.address,
                walletRegistry.address,
                increasingBy
              )

            tx = await walletRegistry
              .connect(thirdParty)
              .updateOperatorStatus(operator.address)
          })

          after(async () => {
            await restoreSnapshot()
          })

          it("should update the pool", async () => {
            expect(
              await sortitionPool.getPoolWeight(operator.address)
            ).to.equal(expectedWeight)
          })

          it("should activate authorization decrease delay", async () => {
            expect(
              await walletRegistry.remainingAuthorizationDecreaseDelay(
                stakingProvider.address
              )
            ).to.equal(params.authorizationDecreaseDelay)
          })

          it("should emit OperatorStatusUpdated", async () => {
            await expect(tx)
              .to.emit(walletRegistry, "OperatorStatusUpdated")
              .withArgs(stakingProvider.address, operator.address)
          })
        }
      )
    })
  })

  describe("eligibleStake", () => {
    context("when staking provider has no stake authorized", () => {
      it("should return zero", async () => {
        expect(
          await walletRegistry.eligibleStake(stakingProvider.address)
        ).to.equal(0)
      })
    })

    context("when staking provider has stake authorized", () => {
      let authorizedAmount

      before(async () => {
        await createSnapshot()

        authorizedAmount = minimumAuthorization
        await staking
          .connect(authorizer)
          .increaseAuthorization(
            stakingProvider.address,
            walletRegistry.address,
            authorizedAmount
          )
      })

      after(async () => {
        await restoreSnapshot()
      })

      it("should return authorized amount", async () => {
        expect(
          await walletRegistry.eligibleStake(stakingProvider.address)
        ).to.equal(authorizedAmount)
      })
    })

    context(
      "when staking provider has some part of the stake deauthorizing",
      () => {
        let authorizedAmount
        let deauthorizingAmount

        before(async () => {
          await createSnapshot()

          authorizedAmount = minimumAuthorization.add(to1e18(2000))

          await staking
            .connect(authorizer)
            .increaseAuthorization(
              stakingProvider.address,
              walletRegistry.address,
              authorizedAmount
            )

          deauthorizingAmount = to1e18(1337)
          await staking
            .connect(authorizer)
            ["requestAuthorizationDecrease(address,address,uint96)"](
              stakingProvider.address,
              walletRegistry.address,
              deauthorizingAmount
            )
        })

        after(async () => {
          await restoreSnapshot()
        })

        it("should return authorized amount minus deauthorizing amount", async () => {
          expect(
            await walletRegistry.eligibleStake(stakingProvider.address)
          ).to.equal(authorizedAmount.sub(deauthorizingAmount))
        })
      }
    )

    context("when staking provider has all of the stake deauthorizing", () => {
      before(async () => {
        await createSnapshot()

        const authorizedAmount = minimumAuthorization
        await staking
          .connect(authorizer)
          .increaseAuthorization(
            stakingProvider.address,
            walletRegistry.address,
            authorizedAmount
          )

        await staking
          .connect(authorizer)
          ["requestAuthorizationDecrease(address,address,uint96)"](
            stakingProvider.address,
            walletRegistry.address,
            authorizedAmount
          )
      })

      after(async () => {
        await restoreSnapshot()
      })

      it("should return zero", async () => {
        expect(
          await walletRegistry.eligibleStake(stakingProvider.address)
        ).to.equal(0)
      })
    })

    context("when staking provider has all of the stake deauthorized", () => {
      before(async () => {
        await createSnapshot()

        const authorizedAmount = minimumAuthorization.add(1200)
        await staking
          .connect(authorizer)
          .increaseAuthorization(
            stakingProvider.address,
            walletRegistry.address,
            authorizedAmount
          )

        await staking
          .connect(authorizer)
          ["requestAuthorizationDecrease(address,address,uint96)"](
            stakingProvider.address,
            walletRegistry.address,
            authorizedAmount
          )

        await walletRegistry.approveAuthorizationDecrease(
          stakingProvider.address
        )
      })

      after(async () => {
        await restoreSnapshot()
      })

      it("should return zero", async () => {
        expect(
          await walletRegistry.eligibleStake(stakingProvider.address)
        ).to.equal(0)
      })
    })

    // The only option for it to happen is when there was a slashing.
    context(
      "when the authorization dropped below the minimum but is still non-zero",
      () => {
        before(async () => {
          await createSnapshot()

          const authorizedAmount = minimumAuthorization
          await staking
            .connect(authorizer)
            .increaseAuthorization(
              stakingProvider.address,
              walletRegistry.address,
              authorizedAmount
            )

          const slashingTo = minimumAuthorization.sub(1)
          const slashedAmount = authorizedAmount.sub(slashingTo)

          await staking
            .connect(slasher.wallet)
            .slash(slashedAmount, [stakingProvider.address])
          await staking.connect(thirdParty).processSlashing(1)
        })

        after(async () => {
          await restoreSnapshot()
        })

        it("should return zero", async () => {
          expect(
            await walletRegistry.eligibleStake(stakingProvider.address)
          ).to.equal(0)
        })
      }
    )
  })

  describe("remainingAuthorizationDecreaseDelay", () => {
    before(async () => {
      await createSnapshot()

      const authorizedAmount = minimumAuthorization.add(1200)
      await staking
        .connect(authorizer)
        .increaseAuthorization(
          stakingProvider.address,
          walletRegistry.address,
          authorizedAmount
        )

      await walletRegistry
        .connect(stakingProvider)
        .registerOperator(operator.address)
      await walletRegistry.connect(operator).joinSortitionPool()

      await staking
        .connect(authorizer)
        ["requestAuthorizationDecrease(address,address,uint96)"](
          stakingProvider.address,
          walletRegistry.address,
          authorizedAmount
        )
    })

    after(async () => {
      await restoreSnapshot()
    })

    // These tests cover only basic cases. More scenarios such as operator not
    // registered for the staking provider has been covered in tests for other
    // functions.

    it("should not activate before sortition pool is updated", async () => {
      expect(
        await walletRegistry.remainingAuthorizationDecreaseDelay(
          stakingProvider.address
        )
      ).to.equal(MAX_UINT64)
    })

    it("should activate after updating sortition pool", async () => {
      await walletRegistry.updateOperatorStatus(operator.address)
      expect(
        await walletRegistry.remainingAuthorizationDecreaseDelay(
          stakingProvider.address
        )
      ).to.equal(params.authorizationDecreaseDelay)
    })

    it("should reduce over time", async () => {
      await walletRegistry.updateOperatorStatus(operator.address)
      await helpers.time.increaseTime(params.authorizationDecreaseDelay / 2)
      expect(
        await walletRegistry.remainingAuthorizationDecreaseDelay(
          stakingProvider.address
        )
      ).to.be.closeTo(
        ethers.BigNumber.from(params.authorizationDecreaseDelay / 2),
        5 // +- 5sec
      )
    })

    it("should eventually go to zero", async () => {
      await walletRegistry.updateOperatorStatus(operator.address)
      await helpers.time.increaseTime(params.authorizationDecreaseDelay)
      expect(
        await walletRegistry.remainingAuthorizationDecreaseDelay(
          stakingProvider.address
        )
      ).to.equal(0)

      // ...and should remain zero
      await helpers.time.increaseTime(3600) // +1h
      expect(
        await walletRegistry.remainingAuthorizationDecreaseDelay(
          stakingProvider.address
        )
      ).to.equal(0)
    })
  })

  describe("isOperatorUpToDate", () => {
    context("when the operator is unknown", () => {
      it("should revert", async () => {
        it("should revert", async () => {
          await expect(
            walletRegistry.isOperatorUpToDate(thirdParty.address)
          ).to.be.revertedWith("Unknown operator")
        })
      })
    })

    context("when the operator is not in the sortition pool", () => {
      before(async () => {
        await createSnapshot()

        await walletRegistry
          .connect(stakingProvider)
          .registerOperator(operator.address)
      })

      after(async () => {
        await restoreSnapshot()
      })

      context("when the operator has no authorized stake", () => {
        it("should return true", async () => {
          expect(await walletRegistry.isOperatorUpToDate(operator.address)).to
            .be.true
        })
      })

      context("when the operator has authorized stake", () => {
        before(async () => {
          await createSnapshot()

          await staking
            .connect(authorizer)
            .increaseAuthorization(
              stakingProvider.address,
              walletRegistry.address,
              minimumAuthorization
            )
        })

        after(async () => {
          await restoreSnapshot()
        })

        it("should return false", async () => {
          expect(await walletRegistry.isOperatorUpToDate(operator.address)).to
            .be.false
        })
      })
    })

    context("when the operator is in the sortition pool", () => {
      before(async () => {
        await createSnapshot()

        await walletRegistry
          .connect(stakingProvider)
          .registerOperator(operator.address)

        await staking
          .connect(authorizer)
          .increaseAuthorization(
            stakingProvider.address,
            walletRegistry.address,
            minimumAuthorization.mul(2)
          )

        await walletRegistry.connect(operator).joinSortitionPool()
      })

      after(async () => {
        await restoreSnapshot()
      })

      context("when the operator just joined the pool", () => {
        it("should return true", async () => {
          expect(await walletRegistry.isOperatorUpToDate(operator.address)).to
            .be.true
        })
      })

      context("when authorization was increased", () => {
        before(async () => {
          await createSnapshot()

          await staking
            .connect(authorizer)
            .increaseAuthorization(
              stakingProvider.address,
              walletRegistry.address,
              to1e18(1337)
            )
        })

        after(async () => {
          await restoreSnapshot()
        })

        context("when sortition pool was not yet updated", () => {
          it("should return false", async () => {
            expect(await walletRegistry.isOperatorUpToDate(operator.address)).to
              .be.false
          })
        })

        context("when the sortition pool was updated", () => {
          it("should return true", async () => {
            await walletRegistry.updateOperatorStatus(operator.address)
            expect(await walletRegistry.isOperatorUpToDate(operator.address)).to
              .be.true
          })
        })
      })

      context("when authorization decrease was requested", () => {
        before(async () => {
          await createSnapshot()

          const deauthorizingBy = to1e18(1)
          await staking
            .connect(authorizer)
            ["requestAuthorizationDecrease(address,address,uint96)"](
              stakingProvider.address,
              walletRegistry.address,
              deauthorizingBy
            )
        })

        after(async () => {
          await restoreSnapshot()
        })

        context("when sortition pool was not yet updated", () => {
          it("should return false", async () => {
            expect(await walletRegistry.isOperatorUpToDate(operator.address)).to
              .be.false
          })
        })

        context("when the sortition pool was updated", () => {
          it("should return true", async () => {
            await walletRegistry.updateOperatorStatus(operator.address)
            expect(await walletRegistry.isOperatorUpToDate(operator.address)).to
              .be.true
          })
        })
      })

      context("when operator was slashed when the pool was locked", () => {
        before(async () => {
          await createSnapshot()

          // Increase authorization to the maximum possible value and update
          // sortition pool. This way, any slashing from `slasher` application
          // will affect authorized stake amount for WalletRegistry.
          const authorized = await staking.authorizedStake(
            stakingProvider.address,
            walletRegistry.address
          )
          const increaseBy = stakedAmount.sub(authorized)
          await staking
            .connect(authorizer)
            .increaseAuthorization(
              stakingProvider.address,
              walletRegistry.address,
              increaseBy
            )
          await walletRegistry.updateOperatorStatus(operator.address)

          // lock the pool for DKG
          await walletRegistry.connect(walletOwner.wallet).requestNewWallet()

          // and slash!
          await staking
            .connect(slasher.wallet)
            .slash(to1e18(100), [stakingProvider.address])
          await staking.connect(thirdParty).processSlashing(1)

          // unlock the pool by stopping DKG
          await mineBlocks(params.dkgSeedTimeout)
          await walletRegistry.notifySeedTimeout()
        })

        after(async () => {
          await restoreSnapshot()
        })

        context("when sortition pool was not yet updated", () => {
          it("should return false", async () => {
            expect(await walletRegistry.isOperatorUpToDate(operator.address)).to
              .be.false
          })
        })

        context("when the sortition pool was updated", () => {
          it("should return true", async () => {
            await walletRegistry.updateOperatorStatus(operator.address)
            expect(await walletRegistry.isOperatorUpToDate(operator.address)).to
              .be.true
          })
        })
      })
    })
  })

  // Testing final states for scenarios when functions are invoked one after
  // another. Operator is known and registered in the sortition pool.
  context("mixed interactions", () => {
    let initialIncrease

    before(async () => {
      await createSnapshot()

      await walletRegistry
        .connect(stakingProvider)
        .registerOperator(operator.address)

      // Authorized almost the entire staked amount but leave some margin for
      // authorization increase.
      initialIncrease = stakedAmount.sub(to1e18(20000))
      await staking
        .connect(authorizer)
        .increaseAuthorization(
          stakingProvider.address,
          walletRegistry.address,
          initialIncrease
        )
      await walletRegistry.connect(operator).joinSortitionPool()
    })

    after(async () => {
      await restoreSnapshot()
    })

    // Invoke `increaseAuthorization` after `increaseAuthorization`.
    describe("authorizationIncreased -> authorizationIncreased", () => {
      let secondIncrease

      before(async () => {
        await createSnapshot()

        secondIncrease = to1e18(11111)
        await staking
          .connect(authorizer)
          .increaseAuthorization(
            stakingProvider.address,
            walletRegistry.address,
            secondIncrease
          )

        await walletRegistry
          .connect(operator)
          .updateOperatorStatus(operator.address)
      })

      after(async () => {
        await restoreSnapshot()
      })

      it("should have correct eligible stake", async () => {
        expect(
          await walletRegistry.eligibleStake(stakingProvider.address)
        ).to.equal(initialIncrease.add(secondIncrease))
      })

      it("should have operator status updated", async () => {
        expect(await walletRegistry.isOperatorUpToDate(operator.address)).to.be
          .true
      })
    })

    // Invoke `increaseAuthorization` after `authorizationDecreaseRequested`.
    // The decrease is not yet approved when `increaseAuthorization` is called.
    describe("authorizationDecreaseRequested -> authorizationIncreased", () => {
      let firstDecrease
      let secondIncrease

      before(async () => {
        await createSnapshot()

        firstDecrease = to1e18(111)
        await staking
          .connect(authorizer)
          ["requestAuthorizationDecrease(address,address,uint96)"](
            stakingProvider.address,
            walletRegistry.address,
            firstDecrease
          )
        await walletRegistry
          .connect(operator)
          .updateOperatorStatus(operator.address)

        secondIncrease = to1e18(11111)
        await staking
          .connect(authorizer)
          .increaseAuthorization(
            stakingProvider.address,
            walletRegistry.address,
            secondIncrease
          )
        await walletRegistry
          .connect(operator)
          .updateOperatorStatus(operator.address)
      })

      after(async () => {
        await restoreSnapshot()
      })

      it("should have correct eligible stake", async () => {
        expect(
          await walletRegistry.eligibleStake(stakingProvider.address)
        ).to.equal(initialIncrease.sub(firstDecrease).add(secondIncrease))
      })

      it("should have operator status updated", async () => {
        expect(await walletRegistry.isOperatorUpToDate(operator.address)).to.be
          .true
      })
    })

    // Invoke `increaseAuthorization` after `approveAuthorizationDecrease`.
    // The decrease is approved when `increaseAuthorization` is called.
    describe("non-zero approveAuthorizationDecrease -> authorizationIncreased", () => {
      let firstDecrease
      let secondIncrease

      before(async () => {
        await createSnapshot()

        firstDecrease = to1e18(222)
        await staking
          .connect(authorizer)
          ["requestAuthorizationDecrease(address,address,uint96)"](
            stakingProvider.address,
            walletRegistry.address,
            firstDecrease
          )
        await walletRegistry
          .connect(operator)
          .updateOperatorStatus(operator.address)

        await helpers.time.increaseTime(params.authorizationDecreaseDelay)
        await walletRegistry.approveAuthorizationDecrease(
          stakingProvider.address
        )

        secondIncrease = to1e18(7311)
        await staking
          .connect(authorizer)
          .increaseAuthorization(
            stakingProvider.address,
            walletRegistry.address,
            secondIncrease
          )
        await walletRegistry
          .connect(operator)
          .updateOperatorStatus(operator.address)
      })

      after(async () => {
        await restoreSnapshot()
      })

      it("should have correct eligible stake", async () => {
        expect(
          await walletRegistry.eligibleStake(stakingProvider.address)
        ).to.equal(initialIncrease.sub(firstDecrease).add(secondIncrease))
      })

      it("should have operator status updated", async () => {
        expect(await walletRegistry.isOperatorUpToDate(operator.address)).to.be
          .true
      })
    })

    // Invoke `increaseAuthorization` after the authorization was decreased to 0.
    describe("to-zero approveAuthorizationDecrease -> authorizationIncreased", () => {
      let secondIncrease

      before(async () => {
        await createSnapshot()

        await staking
          .connect(authorizer)
          ["requestAuthorizationDecrease(address,address,uint96)"](
            stakingProvider.address,
            walletRegistry.address,
            initialIncrease
          )
        await walletRegistry
          .connect(operator)
          .updateOperatorStatus(operator.address)

        await helpers.time.increaseTime(params.authorizationDecreaseDelay)
        await walletRegistry.approveAuthorizationDecrease(
          stakingProvider.address
        )

        secondIncrease = minimumAuthorization.add(to1e18(21))
        await staking
          .connect(authorizer)
          .increaseAuthorization(
            stakingProvider.address,
            walletRegistry.address,
            secondIncrease
          )
        await walletRegistry.connect(operator).joinSortitionPool()
      })

      after(async () => {
        await restoreSnapshot()
      })

      it("should have correct eligible stake", async () => {
        expect(
          await walletRegistry.eligibleStake(stakingProvider.address)
        ).to.equal(secondIncrease)
      })

      it("should have operator status updated", async () => {
        expect(await walletRegistry.isOperatorUpToDate(operator.address)).to.be
          .true
      })
    })

    // Invoke `increaseAuthorization` after `involuntaryAuthorizationDecrease`
    // when the authorization amount dropped below the minimum authorization.
    describe("below-minimum involuntaryAuthorizationDecrease -> authorizationIncreased", () => {
      let slashingTo
      let secondIncrease

      before(async () => {
        await createSnapshot()

        slashingTo = minimumAuthorization.sub(1)
        const slashedAmount = initialIncrease.sub(slashingTo)

        await staking
          .connect(slasher.wallet)
          .slash(slashedAmount, [stakingProvider.address])
        await staking.connect(thirdParty).processSlashing(1)

        // Give the stake owner some more T and let them top-up the stake before
        // they increase the authorization again.
        secondIncrease = to1e18(10000)
        await t.connect(deployer).mint(owner.address, secondIncrease)
        await t.connect(owner).approve(staking.address, secondIncrease)
        await staking
          .connect(owner)
          .topUp(stakingProvider.address, secondIncrease)

        // And finally increase!
        await staking
          .connect(authorizer)
          .increaseAuthorization(
            stakingProvider.address,
            walletRegistry.address,
            secondIncrease
          )
        await walletRegistry.connect(operator).joinSortitionPool()
      })

      after(async () => {
        await restoreSnapshot()
      })

      it("should have correct eligible stake", async () => {
        expect(
          await walletRegistry.eligibleStake(stakingProvider.address)
        ).to.equal(slashingTo.add(secondIncrease))
      })

      it("should have operator status updated", async () => {
        expect(await walletRegistry.isOperatorUpToDate(operator.address)).to.be
          .true
      })
    })

    describe("authorizationDecreaseRequested -> involuntaryAuthorizationDecrease", () => {
      let decreasedAmount
      let slashingTo

      before(async () => {
        await createSnapshot()

        decreasedAmount = to1e18(20000)
        await staking
          .connect(authorizer)
          ["requestAuthorizationDecrease(address,address,uint96)"](
            stakingProvider.address,
            walletRegistry.address,
            decreasedAmount
          )
        await walletRegistry
          .connect(operator)
          .updateOperatorStatus(operator.address)

        slashingTo = initialIncrease.sub(to1e18(100))
        const slashedAmount = initialIncrease.sub(slashingTo)

        await staking
          .connect(slasher.wallet)
          .slash(slashedAmount, [stakingProvider.address])
        await staking.connect(thirdParty).processSlashing(1)
      })

      after(async () => {
        await restoreSnapshot()
      })

      it("should have correct eligible stake", async () => {
        expect(
          await walletRegistry.eligibleStake(stakingProvider.address)
        ).to.equal(slashingTo.sub(decreasedAmount))
      })

      it("should have operator status updated", async () => {
        expect(await walletRegistry.isOperatorUpToDate(operator.address)).to.be
          .true
      })
    })

    describe("authorizationDecreaseRequested -> involuntaryAuthorizationDecrease -> approveAuthorizationDecrease", () => {
      let decreasedAmount
      let slashingTo

      before(async () => {
        await createSnapshot()

        decreasedAmount = to1e18(20000)
        await staking
          .connect(authorizer)
          ["requestAuthorizationDecrease(address,address,uint96)"](
            stakingProvider.address,
            walletRegistry.address,
            decreasedAmount
          )
        await walletRegistry
          .connect(operator)
          .updateOperatorStatus(operator.address)

        slashingTo = initialIncrease.sub(to1e18(100))
        const slashedAmount = initialIncrease.sub(slashingTo)

        await staking
          .connect(slasher.wallet)
          .slash(slashedAmount, [stakingProvider.address])
        await staking.connect(thirdParty).processSlashing(1)

        await helpers.time.increaseTime(params.authorizationDecreaseDelay)
        await walletRegistry.approveAuthorizationDecrease(
          stakingProvider.address
        )
      })

      after(async () => {
        await restoreSnapshot()
      })

      it("should have correct eligible stake", async () => {
        expect(
          await walletRegistry.eligibleStake(stakingProvider.address)
        ).to.equal(slashingTo.sub(decreasedAmount))
      })

      it("should have operator status updated", async () => {
        expect(await walletRegistry.isOperatorUpToDate(operator.address)).to.be
          .true
      })
    })

    describe("approveAuthorizationDecrease -> involuntaryAuthorizationDecrease", () => {
      let decreasedAmount
      let slashingTo

      before(async () => {
        await createSnapshot()

        decreasedAmount = to1e18(1000)
        await staking
          .connect(authorizer)
          ["requestAuthorizationDecrease(address,address,uint96)"](
            stakingProvider.address,
            walletRegistry.address,
            decreasedAmount
          )
        await walletRegistry
          .connect(operator)
          .updateOperatorStatus(operator.address)

        await helpers.time.increaseTime(params.authorizationDecreaseDelay)
        await walletRegistry.approveAuthorizationDecrease(
          stakingProvider.address
        )

        slashingTo = initialIncrease.sub(to1e18(2500))
        const slashedAmount = initialIncrease
          .sub(decreasedAmount)
          .sub(slashingTo)

        await staking
          .connect(slasher.wallet)
          .slash(slashedAmount, [stakingProvider.address])
        await staking.connect(thirdParty).processSlashing(1)
      })

      after(async () => {
        await restoreSnapshot()
      })

      it("should have correct eligible stake", async () => {
        expect(
          await walletRegistry.eligibleStake(stakingProvider.address)
        ).to.equal(slashingTo)
      })

      it("should have operator status updated", async () => {
        expect(await walletRegistry.isOperatorUpToDate(operator.address)).to.be
          .true
      })
    })
  })
})<|MERGE_RESOLUTION|>--- conflicted
+++ resolved
@@ -61,13 +61,8 @@
     walletRegistryGovernance = await helpers.contracts.getContract(
       "WalletRegistryGovernance"
     )
-<<<<<<< HEAD
-    sortitionPool = await helpers.contracts.getContract("SortitionPool")
+    sortitionPool = await helpers.contracts.getContract("EcdsaSortitionPool")
     staking = await helpers.contracts.getContract("TokenStaking")
-=======
-    sortitionPool = await ethers.getContract("EcdsaSortitionPool")
-    staking = await ethers.getContract("TokenStaking")
->>>>>>> f1cac0fb
 
     const accounts = await getUnnamedAccounts()
     owner = await ethers.getSigner(accounts[1])
