// SPDX-License-Identifier: MIT
//
// ▓▓▌ ▓▓ ▐▓▓ ▓▓▓▓▓▓▓▓▓▓▌▐▓▓▓▓▓▓▓▓▓▓▓▓▓▓▓▓▓▓ ▓▓▓▓▓▓▓▓▓▓▓▓▓▓▓▓▓▓ ▓▓▓▓▓▓▓▓▓▓▓▓▓▓▓▓▓▄
// ▓▓▓▓▓▓▓▓▓▓ ▓▓▓▓▓▓▓▓▓▓▌▐▓▓▓▓▓▓▓▓▓▓▓▓▓▓▓▓▓▓ ▓▓▓▓▓▓▓▓▓▓▓▓▓▓▓▓▓▓ ▓▓▓▓▓▓▓▓▓▓▓▓▓▓▓▓▓▓▓
//   ▓▓▓▓▓▓    ▓▓▓▓▓▓▓▀    ▐▓▓▓▓▓▓    ▐▓▓▓▓▓   ▓▓▓▓▓▓     ▓▓▓▓▓   ▐▓▓▓▓▓▌   ▐▓▓▓▓▓▓
//   ▓▓▓▓▓▓▄▄▓▓▓▓▓▓▓▀      ▐▓▓▓▓▓▓▄▄▄▄         ▓▓▓▓▓▓▄▄▄▄         ▐▓▓▓▓▓▌   ▐▓▓▓▓▓▓
//   ▓▓▓▓▓▓▓▓▓▓▓▓▓▀        ▐▓▓▓▓▓▓▓▓▓▓         ▓▓▓▓▓▓▓▓▓▓         ▐▓▓▓▓▓▓▓▓▓▓▓▓▓▓▓▓
//   ▓▓▓▓▓▓▀▀▓▓▓▓▓▓▄       ▐▓▓▓▓▓▓▀▀▀▀         ▓▓▓▓▓▓▀▀▀▀         ▐▓▓▓▓▓▓▓▓▓▓▓▓▓▓▀
//   ▓▓▓▓▓▓   ▀▓▓▓▓▓▓▄     ▐▓▓▓▓▓▓     ▓▓▓▓▓   ▓▓▓▓▓▓     ▓▓▓▓▓   ▐▓▓▓▓▓▌
// ▓▓▓▓▓▓▓▓▓▓ █▓▓▓▓▓▓▓▓▓ ▐▓▓▓▓▓▓▓▓▓▓▓▓▓▓▓▓▓▓ ▓▓▓▓▓▓▓▓▓▓▓▓▓▓▓▓▓▓  ▓▓▓▓▓▓▓▓▓▓
// ▓▓▓▓▓▓▓▓▓▓ ▓▓▓▓▓▓▓▓▓▓ ▐▓▓▓▓▓▓▓▓▓▓▓▓▓▓▓▓▓▓ ▓▓▓▓▓▓▓▓▓▓▓▓▓▓▓▓▓▓  ▓▓▓▓▓▓▓▓▓▓
//
//                           Trust math, not hardware.

pragma solidity ^0.8.9;

import "./api/IRandomBeacon.sol";
import "./libraries/Authorization.sol";
import "./libraries/Groups.sol";
import "./libraries/Relay.sol";
import "./libraries/Groups.sol";
import "./libraries/Callback.sol";
import "./libraries/Heartbeat.sol";
<<<<<<< HEAD
import "./Reimbursable.sol";
=======
import {BeaconDkg as DKG} from "./libraries/BeaconDkg.sol";
import {BeaconDkgValidator as DKGValidator} from "./BeaconDkgValidator.sol";
>>>>>>> 7f8b8e59
import "@keep-network/sortition-pools/contracts/SortitionPool.sol";
import "@openzeppelin/contracts/access/Ownable.sol";
import "@openzeppelin/contracts/token/ERC20/IERC20.sol";
import "@openzeppelin/contracts/token/ERC20/utils/SafeERC20.sol";
import "@openzeppelin/contracts/utils/math/Math.sol";

// FIXME: As a workaround for a slither [bug] we need to import the library without
// an alias.
// bug: https://github.com/crytic/slither/issues/1067
import {BeaconDkg} from "./libraries/BeaconDkg.sol";

/// @title Staking contract interface
/// @notice This is an interface with just a few function signatures of the
///         Staking contract, which is available at
///         https://github.com/threshold-network/solidity-contracts/blob/main/contracts/staking/IStaking.sol
///
/// TODO: Add a dependency to `threshold-network/solidity-contracts` and use
///       staking interface from there.
interface IRandomBeaconStaking {
    function slash(uint256 amount, address[] memory operators) external;

    function seize(
        uint256 amount,
        uint256 rewardMultiplier,
        address notifier,
        address[] memory operators
    ) external;

    function eligibleStake(address operator, address operatorContract)
        external
        view
        returns (uint256);
}

/// @title Keep Random Beacon
/// @notice Keep Random Beacon contract. It lets anyone request a new
///         relay entry and validates the new relay entry provided by the
///         network. This contract is in charge of all Random Beacon maintenance
///         activities such as group lifecycle or slashing.
/// @dev Should be owned by the governance contract controlling Random Beacon
///      parameters.
<<<<<<< HEAD
contract RandomBeacon is Ownable, Reimbursable {
=======
contract RandomBeacon is IRandomBeacon, Ownable {
>>>>>>> 7f8b8e59
    using SafeERC20 for IERC20;
    using Authorization for Authorization.Data;
    using BeaconDkg for DKG.Data;
    using Groups for Groups.Data;
    using Relay for Relay.Data;
    using Callback for Callback.Data;

    // Constant parameters

    /// @notice Seed value used for the genesis group selection.
    /// https://www.wolframalpha.com/input/?i=pi+to+78+digits
    uint256 public constant genesisSeed =
        31415926535897932384626433832795028841971693993751058209749445923078164062862;

    // Governable parameters

    /// @notice Relay entry callback gas limit. This is the gas limit with which
    ///         callback function provided in the relay request transaction is
    ///         executed. The callback is executed with a new relay entry value
    ///         in the same transaction the relay entry is submitted.
    uint256 public callbackGasLimit;

    /// @notice The frequency of new group creation. Groups are created with
    ///         a fixed frequency of relay requests.
    uint256 public groupCreationFrequency;

    /// @notice Reward in T for submitting DKG result. The reward is paid to
    ///         a submitter of a valid DKG result when the DKG result challenge
    ///         period ends.
    uint256 public dkgResultSubmissionReward;

    /// @notice Reward in T for unlocking the sortition pool if DKG timed out.
    ///         When DKG result submission timed out, sortition pool is still
    ///         locked and someone needs to unlock it. Anyone can do it and earn
    ///         `sortitionPoolUnlockingReward`.
    uint256 public sortitionPoolUnlockingReward;

    /// @notice Reward in T for notifying the operator is ineligible.
    uint256 public ineligibleOperatorNotifierReward;

    /// @notice Slashing amount for supporting malicious DKG result. Every
    ///         DKG result submitted can be challenged for the time of
    ///         `dkgResultChallengePeriodLength`. If the DKG result submitted
    ///         is challenged and proven to be malicious, each operator who
    ///         signed the malicious result is slashed for
    ///         `maliciousDkgResultSlashingAmount`.
    uint256 public maliciousDkgResultSlashingAmount;

    /// @notice Slashing amount when an unauthorized signing has been proved,
    ///         which means the private key has been leaked and all the group
    ///         members should be punished.
    uint256 public unauthorizedSigningSlashingAmount;

    /// @notice Duration of the sortition pool rewards ban imposed on operators
    ///         who missed their turn for relay entry or DKG result submission.
    uint256 public sortitionPoolRewardsBanDuration;

    /// @notice Percentage of the staking contract malicious behavior
    ///         notification reward which will be transferred to the notifier
    ///         reporting about relay entry timeout. Notifiers are rewarded
    ///         from a notifiers treasury pool. For example, if
    ///         notification reward is 1000 and the value of the multiplier is
    ///         5, the notifier will receive: 5% of 1000 = 50 per each
    ///         operator affected.
    uint256 public relayEntryTimeoutNotificationRewardMultiplier;

    /// @notice Percentage of the staking contract malicious behavior
    ///         notification reward which will be transferred to the notifier
    ///         reporting about unauthorized signing. Notifiers are rewarded
    ///         from a notifiers treasury pool. For example, if a
    ///         notification reward is 1000 and the value of the multiplier is
    ///         5, the notifier will receive: 5% of 1000 = 50 per each
    ///         operator affected.
    uint256 public unauthorizedSigningNotificationRewardMultiplier;

    /// @notice Percentage of the staking contract malicious behavior
    ///         notification reward which will be transferred to the notifier
    ///         reporting about a malicious DKG result. Notifiers are rewarded
    ///         from a notifiers treasury pool. For example, if
    ///         notification reward is 1000 and the value of the multiplier is
    ///         5, the notifier will receive: 5% of 1000 = 50 per each
    ///         operator affected.
    uint256 public dkgMaliciousResultNotificationRewardMultiplier;

    /// @notice Calculated gas cost for submitting a dkg result.
    uint256 public submitDkgResultGas;

    // Other parameters

    /// @notice Stores current failed heartbeat nonce for given group.
    ///         Each claim is made with an unique nonce which protects
    ///         against claim replay.
    mapping(uint64 => uint256) public failedHeartbeatNonce; // groupId -> nonce

    /// @notice Authorized contracts that can request a relay entry without
    ///         sending any fees.
    mapping(address => bool) public authorizedContracts;

    // External dependencies

    SortitionPool public sortitionPool;
    IERC20 public tToken;
    IRandomBeaconStaking public staking;

    // Libraries data storages

    Authorization.Data internal authorization;
    DKG.Data internal dkg;
    Groups.Data internal groups;
    Relay.Data internal relay;
    Callback.Data internal callback;

    // Events

    event AuthorizationParametersUpdated(
        uint96 minimumAuthorization,
        uint64 authorizationDecreaseDelay
    );

    event RelayEntryParametersUpdated(
        uint256 relayRequestFee,
        uint256 relayEntrySoftTimeout,
        uint256 relayEntryHardTimeout,
        uint256 callbackGasLimit
    );

    event DkgParametersUpdated(
        uint256 dkgResultChallengePeriodLength,
        uint256 dkgResultSubmissionTimeout,
        uint256 dkgResultSubmitterPrecedencePeriodLength
    );

    event GroupCreationParametersUpdated(
        uint256 groupCreationFrequency,
        uint256 groupLifetime
    );

    event RewardParametersUpdated(
        uint256 dkgResultSubmissionReward,
        uint256 sortitionPoolUnlockingReward,
        uint256 ineligibleOperatorNotifierReward,
        uint256 sortitionPoolRewardsBanDuration,
        uint256 relayEntryTimeoutNotificationRewardMultiplier,
        uint256 unauthorizedSigningNotificationRewardMultiplier,
        uint256 dkgMaliciousResultNotificationRewardMultiplier
    );

    event SlashingParametersUpdated(
        uint256 relayEntrySubmissionFailureSlashingAmount,
        uint256 maliciousDkgResultSlashingAmount,
        uint256 unauthorizedSigningSlashingAmount
    );

    event DkgStarted(uint256 indexed seed);

    event DkgResultSubmitted(
        bytes32 indexed resultHash,
        uint256 indexed seed,
        DKG.Result result
    );

    event DkgTimedOut();

    event DkgResultApproved(
        bytes32 indexed resultHash,
        address indexed approver
    );

    event DkgResultChallenged(
        bytes32 indexed resultHash,
        address indexed challenger,
        string reason
    );

    event DkgMaliciousResultSlashed(
        bytes32 indexed resultHash,
        uint256 slashingAmount,
        address maliciousSubmitter
    );

    event DkgMaliciousResultSlashingFailed(
        bytes32 indexed resultHash,
        uint256 slashingAmount,
        address maliciousSubmitter
    );

    event DkgStateLocked();

    event DkgSeedTimedOut();

    event GroupRegistered(uint64 indexed groupId, bytes indexed groupPubKey);

    event RelayEntryRequested(
        uint256 indexed requestId,
        uint64 groupId,
        bytes previousEntry
    );

    event RelayEntrySubmitted(
        uint256 indexed requestId,
        address submitter,
        bytes entry
    );

    event RelayEntryTimedOut(
        uint256 indexed requestId,
        uint64 terminatedGroupId
    );

    event RelayEntryDelaySlashed(
        uint256 indexed requestId,
        uint256 slashingAmount,
        address[] groupMembers
    );

    event RelayEntryDelaySlashingFailed(
        uint256 indexed requestId,
        uint256 slashingAmount,
        address[] groupMembers
    );

    event RelayEntryTimeoutSlashed(
        uint256 indexed requestId,
        uint256 slashingAmount,
        address[] groupMembers
    );

    event RelayEntryTimeoutSlashingFailed(
        uint256 indexed requestId,
        uint256 slashingAmount,
        address[] groupMembers
    );

    event UnauthorizedSigningSlashed(
        uint64 indexed groupId,
        uint256 unauthorizedSigningSlashingAmount,
        address[] groupMembers
    );

<<<<<<< HEAD
    event AuthorizedContract(address contractToAuthorize);

    event UnauthorizedContract(address contractToUnauthorize);
=======
    event UnauthorizedSigningSlashingFailed(
        uint64 indexed groupId,
        uint256 unauthorizedSigningSlashingAmount,
        address[] groupMembers
    );
>>>>>>> 7f8b8e59

    event CallbackFailed(uint256 entry, uint256 entrySubmittedBlock);

    event HeartbeatFailed(uint64 groupId, uint256 nonce, address notifier);

    /// @dev Assigns initial values to parameters to make the beacon work
    ///      safely. These parameters are just proposed defaults and they might
    ///      be updated with `update*` functions after the contract deployment
    ///      and before transferring the ownership to the governance contract.
    constructor(
        SortitionPool _sortitionPool,
        IERC20 _tToken,
        IRandomBeaconStaking _staking,
        DKGValidator _dkgValidator,
        ReimbursementPool _reimbursementPool
    ) {
        sortitionPool = _sortitionPool;
        tToken = _tToken;
        staking = _staking;
        reimbursementPool = _reimbursementPool;

        // TODO: revisit all initial values
        callbackGasLimit = 56000;
        groupCreationFrequency = 5;

        dkgResultSubmissionReward = 1000e18;
        sortitionPoolUnlockingReward = 100e18;
        ineligibleOperatorNotifierReward = 0;
        maliciousDkgResultSlashingAmount = 50000e18;
        unauthorizedSigningSlashingAmount = 100e3 * 1e18;
        sortitionPoolRewardsBanDuration = 2 weeks;
        relayEntryTimeoutNotificationRewardMultiplier = 40;
        unauthorizedSigningNotificationRewardMultiplier = 50;
        dkgMaliciousResultNotificationRewardMultiplier = 100;
        // slither-disable-next-line too-many-digits
        authorization.setMinimumAuthorization(100000 * 1e18);

        dkg.init(_sortitionPool, _dkgValidator);
        dkg.setResultChallengePeriodLength(11520); // ~48h assuming 15s block time
        dkg.setResultSubmissionTimeout(1280); // 64 members * 20 blocks = 1280 blocks // TODO: Verify value
        dkg.setSubmitterPrecedencePeriodLength(20); // TODO: Verify value

        relay.initSeedEntry();
<<<<<<< HEAD
        // refer to: https://docs.google.com/spreadsheets/d/1JgRCj6srYCHANA8tmgR1XgvsE3eFrYzwSiaTRGkUI5M/edit#gid=0
        // total gas of submit+approve ~780849. Assume gas price is 200gwei
        // total dkg gas cos: 0.0000002 * 780849 = 0.1561698
        // there need to be 5 requests to trigger dkg, so 0.156 / 5 = ~0.031 ETH need to be provided to break even.
        relay.setRelayRequestFee(31e15); // TODO: revisit. Do we want to add a markup?
        relay.setRelayEntrySubmissionEligibilityDelay(20);
=======
        relay.setRelayRequestFee(200e18);
        relay.setRelayEntrySoftTimeout(1280); // 64 members * 20 blocks = 1280 blocks
>>>>>>> 7f8b8e59
        relay.setRelayEntryHardTimeout(5760); // ~24h assuming 15s block time
        relay.setRelayEntrySubmissionFailureSlashingAmount(1000e18);

        groups.setGroupLifetime(403200); // ~10 weeks assuming 15s block time
    }

    /// @notice Updates the values of authorization parameters.
    /// @dev Can be called only by the contract owner, which should be the
    ///      random beacon governance contract. The caller is responsible for
    ///      validating parameters.
    /// @param _minimumAuthorization New minimum authorization amount
    /// @param _authorizationDecreaseDelay New authorization decrease delay in
    ///        seconds
    function updateAuthorizationParameters(
        uint96 _minimumAuthorization,
        uint64 _authorizationDecreaseDelay
    ) external onlyOwner {
        authorization.setMinimumAuthorization(_minimumAuthorization);
        authorization.setAuthorizationDecreaseDelay(
            _authorizationDecreaseDelay
        );

        emit AuthorizationParametersUpdated(
            _minimumAuthorization,
            _authorizationDecreaseDelay
        );
    }

    /// @notice Updates the values of relay entry parameters.
    /// @dev Can be called only by the contract owner, which should be the
    ///      random beacon governance contract. The caller is responsible for
    ///      validating parameters.
    /// @param _relayRequestFee New relay request fee
    /// @param _relayEntrySoftTimeout New relay entry submission soft timeout.
    /// @param _relayEntryHardTimeout New relay entry hard timeout
    /// @param _callbackGasLimit New callback gas limit
    function updateRelayEntryParameters(
        uint256 _relayRequestFee,
        uint256 _relayEntrySoftTimeout,
        uint256 _relayEntryHardTimeout,
        uint256 _callbackGasLimit
    ) external onlyOwner {
        callbackGasLimit = _callbackGasLimit;

        relay.setRelayRequestFee(_relayRequestFee);
        relay.setRelayEntrySoftTimeout(_relayEntrySoftTimeout);
        relay.setRelayEntryHardTimeout(_relayEntryHardTimeout);

        emit RelayEntryParametersUpdated(
            _relayRequestFee,
            _relayEntrySoftTimeout,
            _relayEntryHardTimeout,
            callbackGasLimit
        );
    }

    /// @notice Updates the values of group creation parameters.
    /// @dev Can be called only by the contract owner, which should be the
    ///      random beacon governance contract. The caller is responsible for
    ///      validating parameters.
    /// @param _groupCreationFrequency New group creation frequency
    /// @param _groupLifetime New group lifetime in blocks
    function updateGroupCreationParameters(
        uint256 _groupCreationFrequency,
        uint256 _groupLifetime
    ) external onlyOwner {
        groupCreationFrequency = _groupCreationFrequency;

        groups.setGroupLifetime(_groupLifetime);

        emit GroupCreationParametersUpdated(
            groupCreationFrequency,
            _groupLifetime
        );
    }

    /// @notice Updates the values of DKG parameters.
    /// @dev Can be called only by the contract owner, which should be the
    ///      wallet registry governance contract. The caller is responsible for
    ///      validating parameters.
    /// @param _resultChallengePeriodLength New DKG result challenge period
    ///        length
    /// @param _resultSubmissionTimeout New DKG result submission timeout
    /// @param _submitterPrecedencePeriodLength New submitter precedence period
    ///        length
    function updateDkgParameters(
        uint256 _resultChallengePeriodLength,
        uint256 _resultSubmissionTimeout,
        uint256 _submitterPrecedencePeriodLength
    ) external onlyOwner {
        dkg.setResultChallengePeriodLength(_resultChallengePeriodLength);
        dkg.setResultSubmissionTimeout(_resultSubmissionTimeout);
        dkg.setSubmitterPrecedencePeriodLength(
            _submitterPrecedencePeriodLength
        );

        emit DkgParametersUpdated(
            _resultChallengePeriodLength,
            _resultSubmissionTimeout,
            _submitterPrecedencePeriodLength
        );
    }

    /// @notice Updates the values of reward parameters.
    /// @dev Can be called only by the contract owner, which should be the
    ///      random beacon governance contract. The caller is responsible for
    ///      validating parameters.
    /// @param _dkgResultSubmissionReward New DKG result submission reward
    /// @param _sortitionPoolUnlockingReward New sortition pool unlocking reward
    /// @param _ineligibleOperatorNotifierReward New value of the ineligible
    ///        operator notifier reward.
    /// @param _sortitionPoolRewardsBanDuration New sortition pool rewards
    ///        ban duration in seconds.
    /// @param _relayEntryTimeoutNotificationRewardMultiplier New value of the
    ///        relay entry timeout notification reward multiplier.
    /// @param _unauthorizedSigningNotificationRewardMultiplier New value of the
    ///        unauthorized signing notification reward multiplier.
    /// @param _dkgMaliciousResultNotificationRewardMultiplier New value of the
    ///        DKG malicious result notification reward multiplier.
    function updateRewardParameters(
        uint256 _dkgResultSubmissionReward,
        uint256 _sortitionPoolUnlockingReward,
        uint256 _ineligibleOperatorNotifierReward,
        uint256 _sortitionPoolRewardsBanDuration,
        uint256 _relayEntryTimeoutNotificationRewardMultiplier,
        uint256 _unauthorizedSigningNotificationRewardMultiplier,
        uint256 _dkgMaliciousResultNotificationRewardMultiplier
    ) external onlyOwner {
        dkgResultSubmissionReward = _dkgResultSubmissionReward;
        sortitionPoolUnlockingReward = _sortitionPoolUnlockingReward;
        ineligibleOperatorNotifierReward = _ineligibleOperatorNotifierReward;
        sortitionPoolRewardsBanDuration = _sortitionPoolRewardsBanDuration;
        relayEntryTimeoutNotificationRewardMultiplier = _relayEntryTimeoutNotificationRewardMultiplier;
        unauthorizedSigningNotificationRewardMultiplier = _unauthorizedSigningNotificationRewardMultiplier;
        dkgMaliciousResultNotificationRewardMultiplier = _dkgMaliciousResultNotificationRewardMultiplier;
        emit RewardParametersUpdated(
            dkgResultSubmissionReward,
            sortitionPoolUnlockingReward,
            ineligibleOperatorNotifierReward,
            sortitionPoolRewardsBanDuration,
            relayEntryTimeoutNotificationRewardMultiplier,
            unauthorizedSigningNotificationRewardMultiplier,
            dkgMaliciousResultNotificationRewardMultiplier
        );
    }

    /// @notice Updates the values of slashing parameters.
    /// @dev Can be called only by the contract owner, which should be the
    ///      random beacon governance contract. The caller is responsible for
    ///      validating parameters.
    /// @param _relayEntrySubmissionFailureSlashingAmount New relay entry
    ///        submission failure amount
    /// @param _maliciousDkgResultSlashingAmount New malicious DKG result
    ///        slashing amount
    /// @param _unauthorizedSigningSlashingAmount New unauthorized signing
    ///        slashing amount
    function updateSlashingParameters(
        uint256 _relayEntrySubmissionFailureSlashingAmount,
        uint256 _maliciousDkgResultSlashingAmount,
        uint256 _unauthorizedSigningSlashingAmount
    ) external onlyOwner {
        relay.setRelayEntrySubmissionFailureSlashingAmount(
            _relayEntrySubmissionFailureSlashingAmount
        );
        maliciousDkgResultSlashingAmount = _maliciousDkgResultSlashingAmount;
        unauthorizedSigningSlashingAmount = _unauthorizedSigningSlashingAmount;
        emit SlashingParametersUpdated(
            _relayEntrySubmissionFailureSlashingAmount,
            maliciousDkgResultSlashingAmount,
            unauthorizedSigningSlashingAmount
        );
    }

    /// @notice Authorize contract which can request a relay entry without
    ///         paying fees. Authorization can be done by the owner only.
    function authorizeContract(address _contract) external onlyOwner {
        authorizedContracts[_contract] = true;

        emit AuthorizedContract(_contract);
    }

    /// @notice Unauthorize contract which can request a relay entry without
    ///         paying fees. Unauthorization can be done by the owner only.
    function unauthorizeContract(address _contract) external onlyOwner {
        delete authorizedContracts[_contract];

        emit UnauthorizedContract(_contract);
    }

    /// @notice Withdraws rewards belonging to operators marked as ineligible
    ///         for sortition pool rewards.
    /// @dev Can be called only by the contract owner, which should be the
    ///      random beacon governance contract.
    /// @param recipient Recipient of withdrawn rewards.
    function withdrawIneligibleRewards(address recipient) external onlyOwner {
        sortitionPool.withdrawIneligible(recipient);
    }

    /// @notice Registers the caller in the sortition pool.
    function registerOperator() external {
        address operator = msg.sender;

        require(
            !sortitionPool.isOperatorInPool(operator),
            "Operator is already registered"
        );

        sortitionPool.insertOperator(
            operator,
            staking.eligibleStake(operator, address(this))
        );
    }

    /// @notice Updates the sortition pool status of the caller.
    function updateOperatorStatus() external {
        sortitionPool.updateOperatorStatus(
            msg.sender,
            staking.eligibleStake(msg.sender, address(this))
        );
    }

    /// @notice Triggers group selection if there are no active groups.
    function genesis() external {
        require(groups.numberOfActiveGroups() == 0, "Not awaiting genesis");

        dkg.lockState();
        dkg.start(
            uint256(keccak256(abi.encodePacked(genesisSeed, block.number)))
        );
    }

    /// @notice Submits result of DKG protocol. It is on-chain part of phase 14 of
    ///         the protocol. The DKG result consists of result submitting member
    ///         index, calculated group public key, bytes array of misbehaved
    ///         members, concatenation of signatures from group members,
    ///         indices of members corresponding to each signature and
    ///         the list of group members.
    ///         When the result is verified successfully it gets registered and
    ///         waits for an approval. A result can be challenged to verify the
    ///         members list corresponds to the expected set of members determined
    ///         by the sortition pool.
    ///         A candidate group is registered based on the submitted DKG result
    ///         details.
    /// @dev The message to be signed by each member is keccak256 hash of the
    ///      calculated group public key, misbehaved members as bytes and DKG
    ///      start block. The calculated hash should be prefixed with prefixed with
    ///      `\x19Ethereum signed message:\n` before signing, so the message to
    ///      sign is:
    ///      `\x19Ethereum signed message:\n${keccak256(groupPubKey,misbehaved,startBlock)}`
    /// @param dkgResult DKG result.
    function submitDkgResult(DKG.Result calldata dkgResult) external {
        uint256 gasStart = gasleft();

        dkg.submitResult(dkgResult);
<<<<<<< HEAD

        groups.addCandidateGroup(dkgResult.groupPubKey, dkgResult.membersHash);
=======
    }

    /// @notice Notifies about DKG timeout. Pays the sortition pool unlocking
    ///         reward to the notifier.
    function notifyDkgTimeout() external {
        dkg.notifyTimeout();
>>>>>>> 7f8b8e59

        submitDkgResultGas = gasStart - gasleft();
    }

    /// @notice Approves DKG result. Can be called when the challenge period for
    ///         the submitted result is finished. Considers the submitted result
    ///         as valid, reimburses ETH to the approver, bans misbehaved group
    ///         members from the sortition pool rewards, and completes the group
    ///         creation by activating the candidate group. For the first
    ///         `submitterPrecedencePeriodLength` blocks after the end of the
    ///         challenge period can be called only by the DKG result submitter.
    ///         After that time, can be called by anyone.
    /// @param dkgResult Result to approve. Must match the submitted result
    ///        stored during `submitDkgResult`.
    function approveDkgResult(DKG.Result calldata dkgResult) external {
        uint256 gasStart = gasleft();

        uint32[] memory misbehavedMembers = dkg.approveResult(dkgResult);

        if (misbehavedMembers.length > 0) {
            sortitionPool.setRewardIneligibility(
                misbehavedMembers,
                // solhint-disable-next-line not-rely-on-time
                block.timestamp + sortitionPoolRewardsBanDuration
            );
        }

        groups.addGroup(dkgResult.groupPubKey, dkgResult.membersHash);
        dkg.complete();

        // Refunds msg.sender's ETH for:
        // - dkg result submission processing
        // - dkg result submission transaction call
        // - dkg approval processing
        // - dkg approval transaction call
        reimbursementPool.refund(
            submitDkgResultGas + transactionGas + (gasStart - gasleft()),
            msg.sender
        );
    }

    /// @notice Notifies about DKG timeout. Refunds ETH to a notifier for making
    ///         this call.
    function notifyDkgTimeout() external refundable(msg.sender) {
        dkg.notifyTimeout();

        dkg.complete();
    }

    /// @notice Challenges DKG result. If the submitted result is proved to be
    ///         invalid it reverts the DKG back to the result submission phase.
    ///         It removes a candidate group that was previously registered with
    ///         the DKG result submission.
    /// @param dkgResult Result to challenge. Must match the submitted result
    ///        stored during `submitDkgResult`.
    function challengeDkgResult(DKG.Result calldata dkgResult) external {
        (bytes32 maliciousResultHash, uint32 maliciousSubmitter) = dkg
            .challengeResult(dkgResult);

        uint256 slashingAmount = maliciousDkgResultSlashingAmount;
        address maliciousSubmitterAddresses = sortitionPool.getIDOperator(
            maliciousSubmitter
        );

        address[] memory operatorWrapper = new address[](1);
        operatorWrapper[0] = maliciousSubmitterAddresses;
        try
            staking.seize(
                slashingAmount,
                dkgMaliciousResultNotificationRewardMultiplier,
                msg.sender,
                operatorWrapper
            )
        {
            // slither-disable-next-line reentrancy-events
            emit DkgMaliciousResultSlashed(
                maliciousResultHash,
                slashingAmount,
                maliciousSubmitterAddresses
            );
        } catch {
            // Should never happen but we want to ensure a non-critical path
            // failure from an external contract does not stop the challenge
            // to complete.
            emit DkgMaliciousResultSlashingFailed(
                maliciousResultHash,
                slashingAmount,
                maliciousSubmitterAddresses
            );
        }
    }

    /// @notice Check current group creation state.
    function getGroupCreationState() external view returns (DKG.State) {
        return dkg.currentState();
    }

    /// @notice Checks if DKG timed out. The DKG timeout period includes time required
    ///         for off-chain protocol execution and time for the result publication
    ///         for all group members. After this time result cannot be submitted
    ///         and DKG can be notified about the timeout.
    /// @return True if DKG timed out, false otherwise.
    function hasDkgTimedOut() external view returns (bool) {
        return dkg.hasDkgTimedOut();
    }

    function getGroupsRegistry() external view returns (bytes32[] memory) {
        return groups.groupsRegistry;
    }

    function getGroup(uint64 groupId)
        external
        view
        returns (Groups.Group memory)
    {
        return groups.getGroup(groupId);
    }

    function getGroup(bytes memory groupPubKey)
        external
        view
        returns (Groups.Group memory)
    {
        return groups.getGroup(groupPubKey);
    }

    /// @notice Creates a request to generate a new relay entry, which will
    ///         include a random number (by signing the previous entry's
    ///         random number). Requires a request fee denominated in ETH.
    /// @param callbackContract Beacon consumer callback contract.
    function requestRelayEntry(IRandomBeaconConsumer callbackContract)
        payable external
    {
        if (!authorizedContracts[msg.sender]) {
            require(msg.value >= relay.relayRequestFee, "Fee is less than the required minimum");
            address(reimbursementPool).call{value: msg.value}("");
        }

        uint64 groupId = groups.selectGroup(
            uint256(keccak256(AltBn128.g1Marshal(relay.previousEntry)))
        );

        relay.requestEntry(groupId);

        callback.setCallbackContract(callbackContract);

        // If the current request should trigger group creation we need to lock
        // DKG state (lock sortition pool) to prevent operators from changing
        // its state before relay entry is known. That entry will be used as a
        // group selection seed.
        if (
            relay.requestCount % groupCreationFrequency == 0 &&
            dkg.currentState() == DKG.State.IDLE
        ) {
            dkg.lockState();
        }
    }

    /// @notice Creates a new relay entry. Gas-optimized version that can be
    ///         called only before the soft timeout. This should be the majority
    ///         of cases.
    /// @param entry Group BLS signature over the previous entry.
    function submitRelayEntry(bytes calldata entry)
        external
        refundable(msg.sender)
    {
        Groups.Group storage group = groups.getGroup(
            relay.currentRequestGroupID
        );

        relay.submitEntryBeforeSoftTimeout(entry, group.groupPubKey);

        // If DKG is awaiting a seed, that means the we should start the actual
        // group creation process.
        if (dkg.currentState() == DKG.State.AWAITING_SEED) {
            dkg.start(uint256(keccak256(entry)));
        }

        callback.executeCallback(uint256(keccak256(entry)), callbackGasLimit);
    }

    /// @notice Creates a new relay entry.
    /// @param entry Group BLS signature over the previous entry.
    /// @param groupMembers Identifiers of group members.
    function submitRelayEntry(
        bytes calldata entry,
        uint32[] calldata groupMembers
    ) external refundable(msg.sender) {
        uint256 currentRequestId = relay.currentRequestID;

        Groups.Group storage group = groups.getGroup(
            relay.currentRequestGroupID
        );

        require(
            group.membersHash == keccak256(abi.encode(groupMembers)),
            "Invalid group members"
        );

        uint256 slashingAmount = relay.submitEntry(entry, group.groupPubKey);

        if (slashingAmount > 0) {
            address[] memory groupMembersAddresses = sortitionPool
                .getIDOperators(groupMembers);

            try staking.slash(slashingAmount, groupMembersAddresses) {
                // slither-disable-next-line reentrancy-events
                emit RelayEntryDelaySlashed(
                    currentRequestId,
                    slashingAmount,
                    groupMembersAddresses
                );
            } catch {
                // Should never happen but we want to ensure a non-critical path
                // failure from an external contract does not stop group members
                // from submitting a valid relay entry.
                emit RelayEntryDelaySlashingFailed(
                    currentRequestId,
                    slashingAmount,
                    groupMembersAddresses
                );
            }
        }

        // If DKG is awaiting a seed, that means the we should start the actual
        // group creation process.
        if (dkg.currentState() == DKG.State.AWAITING_SEED) {
            dkg.start(uint256(keccak256(entry)));
        }

        callback.executeCallback(uint256(keccak256(entry)), callbackGasLimit);
    }

    /// @notice Reports a relay entry timeout.
    /// @param groupMembers Identifiers of group members.
    function reportRelayEntryTimeout(uint32[] calldata groupMembers) external {
        uint64 groupId = relay.currentRequestGroupID;
        Groups.Group storage group = groups.getGroup(groupId);

        require(
            group.membersHash == keccak256(abi.encode(groupMembers)),
            "Invalid group members"
        );

        uint256 slashingAmount = relay
            .relayEntrySubmissionFailureSlashingAmount;
        address[] memory groupMembersAddresses = sortitionPool.getIDOperators(
            groupMembers
        );

        try
            staking.seize(
                slashingAmount,
                relayEntryTimeoutNotificationRewardMultiplier,
                msg.sender,
                groupMembersAddresses
            )
        {
            // slither-disable-next-line reentrancy-events
            emit RelayEntryTimeoutSlashed(
                relay.currentRequestID,
                slashingAmount,
                groupMembersAddresses
            );
        } catch {
            // Should never happen but we want to ensure a non-critical path
            // failure from an external contract does not stop the challenge
            // to complete.
            emit RelayEntryTimeoutSlashingFailed(
                relay.currentRequestID,
                slashingAmount,
                groupMembersAddresses
            );
        }

        groups.terminateGroup(groupId);
        groups.expireOldGroups();

        if (groups.numberOfActiveGroups() > 0) {
            groupId = groups.selectGroup(
                uint256(keccak256(AltBn128.g1Marshal(relay.previousEntry)))
            );
            relay.retryOnEntryTimeout(groupId);
        } else {
            relay.cleanupOnEntryTimeout();

            // If DKG is awaiting a seed, we should notify about its timeout to
            // avoid blocking the future group creation.
            if (dkg.currentState() == DKG.State.AWAITING_SEED) {
                dkg.notifySeedTimedOut();
            }
        }
    }

    /// @notice Reports unauthorized groups signing. Must provide a valid signature
    ///         of the sender's address as a message. Successful signature
    ///         verification means the private key has been leaked and all group
    ///         members should be punished by slashing their tokens. Group has
    ///         to be active or expired. Unauthorized signing cannot be reported
    ///         for a terminated group. In case of reporting unauthorized
    ///         signing for a terminated group, or when the signature is invalid,
    ///         function reverts.
    /// @param signedMsgSender Signature of the sender's address as a message.
    /// @param groupId Group that is being reported for leaking a private key.
    /// @param groupMembers Identifiers of group members.
    function reportUnauthorizedSigning(
        bytes memory signedMsgSender,
        uint64 groupId,
        uint32[] calldata groupMembers
    ) external {
        Groups.Group memory group = groups.getGroup(groupId);

        require(
            group.membersHash == keccak256(abi.encode(groupMembers)),
            "Invalid group members"
        );

        require(!group.terminated, "Group cannot be terminated");

        require(
            BLS.verifyBytes(
                group.groupPubKey,
                abi.encodePacked(msg.sender),
                signedMsgSender
            ),
            "Invalid signature"
        );

        groups.terminateGroup(groupId);

        address[] memory groupMembersAddresses = sortitionPool.getIDOperators(
            groupMembers
        );

        try
            staking.seize(
                unauthorizedSigningSlashingAmount,
                unauthorizedSigningNotificationRewardMultiplier,
                msg.sender,
                groupMembersAddresses
            )
        {
            // slither-disable-next-line reentrancy-events
            emit UnauthorizedSigningSlashed(
                groupId,
                unauthorizedSigningSlashingAmount,
                groupMembersAddresses
            );
        } catch {
            // Should never happen but we want to ensure a non-critical path
            // failure from an external contract does not stop the challenge
            // to complete.
            emit UnauthorizedSigningSlashingFailed(
                groupId,
                unauthorizedSigningSlashingAmount,
                groupMembersAddresses
            );
        }
    }

    /// @notice Notifies about a failed group heartbeat. Using this function,
    ///         a majority of the group can decide about punishing specific
    ///         group members who failed to provide a heartbeat. If provided
    ///         claim is proved to be valid and signed by sufficient number
    ///         of group members, operators of members deemed as failed are
    ///         banned for sortition pool rewards for duration specified by
    ///         `sortitionPoolRewardsBanDuration` parameter. The sender of
    ///         the claim must be one of the claim signers. The sender is
    ///         refunded from the Reimbursement Pool. This function can be
    ///         called only for active and non-terminated groups.
    /// @param claim Failure claim.
    /// @param nonce Current failed heartbeat nonce for given group. Must
    ///        be the same as the stored one.
    /// @param groupMembers Identifiers of group members.
    function notifyFailedHeartbeat(
        Heartbeat.FailureClaim calldata claim,
        uint256 nonce,
        uint32[] calldata groupMembers
    ) external refundable(msg.sender) {
        uint64 groupId = claim.groupId;

        require(nonce == failedHeartbeatNonce[groupId], "Invalid nonce");

        require(
            groups.isGroupActive(groupId),
            "Group must be active and non-terminated"
        );

        Groups.Group storage group = groups.getGroup(groupId);

        require(
            group.membersHash == keccak256(abi.encode(groupMembers)),
            "Invalid group members"
        );

        uint32[] memory ineligibleOperators = Heartbeat.verifyFailureClaim(
            sortitionPool,
            claim,
            group,
            nonce,
            groupMembers
        );

        failedHeartbeatNonce[groupId]++;

        emit HeartbeatFailed(groupId, nonce, msg.sender);

        sortitionPool.setRewardIneligibility(
            ineligibleOperators,
            // solhint-disable-next-line not-rely-on-time
            block.timestamp + sortitionPoolRewardsBanDuration
        );
    }

    /// @notice Locks the state of group creation.
    /// @dev This function is meant to be used by test stubs which inherits
    ///      from this contract and needs to lock the DKG state arbitrarily.
    function dkgLockState() internal {
        dkg.lockState();
    }

    /// @notice The minimum authorization amount required so that operator can
    ///         participate in the random beacon. This amount is required to
    ///         execute slashing for providing a malicious DKG result or when
    ///         a relay entry times out.
    function minimumAuthorization() external view returns (uint96) {
        return authorization.minimumAuthorization;
    }

    /// @notice Delay in seconds that needs to pass between the time
    ///         authorization decrease is requested and the time that request
    ///         gets approved. Protects against free-riders earning rewards and
    ///         not being active in the network.
    function authorizationDecreaseDelay() external view returns (uint64) {
        return authorization.authorizationDecreaseDelay;
    }

    /// @return Flag indicating whether a relay entry request is currently
    ///         in progress.
    function isRelayRequestInProgress() external view returns (bool) {
        return relay.isRequestInProgress();
    }

    /// @return Relay request fee in T. This fee needs to be provided by the
    ///         account or contract requesting for a new relay entry.
    function relayRequestFee() external view returns (uint256) {
        return relay.relayRequestFee;
    }

    /// @return Soft timeout in blocks for a group to submit the relay entry.
    ///         All group members are eligible to submit the relay entry. If
    ///         soft timeout is reached for submitting the relay entry
    ///         the slashing starts.
    function relayEntrySoftTimeout() external view returns (uint256) {
        return relay.relayEntrySoftTimeout;
    }

    /// @return Hard timeout in blocks for a group to submit the relay entry.
    ///         After the soft timeout passes without relay entry submitted,
    ///         all group members start getting slashed. The slashing amount
    ///         increases linearly until the group submits the relay entry or until
    ///         `relayEntryHardTimeout` is reached. When the hard timeout is
    ///         reached, each group member will get slashed for
    ///         `relayEntrySubmissionFailureSlashingAmount`.
    function relayEntryHardTimeout() external view returns (uint256) {
        return relay.relayEntryHardTimeout;
    }

    /// @notice Slashing amount for not submitting relay entry. When
    ///         relay entry hard timeout is reached without the relay entry
    ///         submitted, each group member gets slashed for
    ///         `relayEntrySubmissionFailureSlashingAmount`. If the relay entry
    ///         gets submitted after the soft timeout (see
    ///         `relayEntrySoftTimeout` documentation), but
    ///         before the hard timeout, each group member gets slashed
    ///         proportionally to `relayEntrySubmissionFailureSlashingAmount`
    ///         and the time passed since the soft deadline.
    function relayEntrySubmissionFailureSlashingAmount()
        external
        view
        returns (uint256)
    {
        return relay.relayEntrySubmissionFailureSlashingAmount;
    }

    /// @notice Group lifetime in blocks. When a group reached its lifetime, it
    ///         is no longer selected for new relay requests but may still be
    ///         responsible for submitting relay entry if relay request assigned
    ///         to that group is still pending.
    function groupLifetime() external view returns (uint256) {
        return groups.groupLifetime;
    }

    /// @notice The number of blocks for which a DKG result can be challenged.
    ///         Anyone can challenge DKG result for a certain number of blocks
    ///         before the result is fully accepted and the group registered in
    ///         the pool of active groups. If the challenge gets accepted, all
    ///         operators who signed the malicious result get slashed for
    ///         `maliciousDkgResultSlashingAmount` and the notifier gets
    ///         rewarded.
    function dkgResultChallengePeriodLength() external view returns (uint256) {
        return dkg.parameters.resultChallengePeriodLength;
    }

    /// @notice Timeout in blocks for a group to submit the DKG result.
    ///         All members are eligible to submit the DKG result.
    ///         If `dkgResultSubmissionTimeout` passes without the DKG result
    ///         submitted, DKG is considered as timed out and no DKG result for
    ///         this group creation can be submitted anymore.
    function dkgResultSubmissionTimeout() external view returns (uint256) {
        return dkg.parameters.resultSubmissionTimeout;
    }

    /// @notice Time during the DKG result approval stage when the submitter
    ///         of the DKG result takes the precedence to approve the DKG result.
    ///         After this time passes anyone can approve the DKG result.
    function dkgSubmitterPrecedencePeriodLength()
        external
        view
        returns (uint256)
    {
        return dkg.parameters.submitterPrecedencePeriodLength;
    }

    /// @notice Selects a new group of operators based on the provided seed.
    ///         At least one operator has to be registered in the pool,
    ///         otherwise the function fails reverting the transaction.
    /// @param seed Number used to select operators to the group.
    /// @return IDs of selected group members.
    function selectGroup(bytes32 seed) external view returns (uint32[] memory) {
        return sortitionPool.selectGroup(DKG.groupSize, seed);
    }
}<|MERGE_RESOLUTION|>--- conflicted
+++ resolved
@@ -21,12 +21,9 @@
 import "./libraries/Groups.sol";
 import "./libraries/Callback.sol";
 import "./libraries/Heartbeat.sol";
-<<<<<<< HEAD
 import "./Reimbursable.sol";
-=======
 import {BeaconDkg as DKG} from "./libraries/BeaconDkg.sol";
 import {BeaconDkgValidator as DKGValidator} from "./BeaconDkgValidator.sol";
->>>>>>> 7f8b8e59
 import "@keep-network/sortition-pools/contracts/SortitionPool.sol";
 import "@openzeppelin/contracts/access/Ownable.sol";
 import "@openzeppelin/contracts/token/ERC20/IERC20.sol";
@@ -68,11 +65,7 @@
 ///         activities such as group lifecycle or slashing.
 /// @dev Should be owned by the governance contract controlling Random Beacon
 ///      parameters.
-<<<<<<< HEAD
-contract RandomBeacon is Ownable, Reimbursable {
-=======
-contract RandomBeacon is IRandomBeacon, Ownable {
->>>>>>> 7f8b8e59
+contract RandomBeacon is IRandomBeacon, Ownable, Reimbursable {
     using SafeERC20 for IERC20;
     using Authorization for Authorization.Data;
     using BeaconDkg for DKG.Data;
@@ -312,17 +305,14 @@
         address[] groupMembers
     );
 
-<<<<<<< HEAD
     event AuthorizedContract(address contractToAuthorize);
 
     event UnauthorizedContract(address contractToUnauthorize);
-=======
     event UnauthorizedSigningSlashingFailed(
         uint64 indexed groupId,
         uint256 unauthorizedSigningSlashingAmount,
         address[] groupMembers
     );
->>>>>>> 7f8b8e59
 
     event CallbackFailed(uint256 entry, uint256 entrySubmittedBlock);
 
@@ -366,17 +356,11 @@
         dkg.setSubmitterPrecedencePeriodLength(20); // TODO: Verify value
 
         relay.initSeedEntry();
-<<<<<<< HEAD
-        // refer to: https://docs.google.com/spreadsheets/d/1JgRCj6srYCHANA8tmgR1XgvsE3eFrYzwSiaTRGkUI5M/edit#gid=0
         // total gas of submit+approve ~780849. Assume gas price is 200gwei
-        // total dkg gas cos: 0.0000002 * 780849 = 0.1561698
+        // total dkg gas cost: 0.0000002 * 780849 = 0.1561698
         // there need to be 5 requests to trigger dkg, so 0.156 / 5 = ~0.031 ETH need to be provided to break even.
         relay.setRelayRequestFee(31e15); // TODO: revisit. Do we want to add a markup?
-        relay.setRelayEntrySubmissionEligibilityDelay(20);
-=======
-        relay.setRelayRequestFee(200e18);
         relay.setRelayEntrySoftTimeout(1280); // 64 members * 20 blocks = 1280 blocks
->>>>>>> 7f8b8e59
         relay.setRelayEntryHardTimeout(5760); // ~24h assuming 15s block time
         relay.setRelayEntrySubmissionFailureSlashingAmount(1000e18);
 
@@ -628,22 +612,18 @@
     ///      `\x19Ethereum signed message:\n${keccak256(groupPubKey,misbehaved,startBlock)}`
     /// @param dkgResult DKG result.
     function submitDkgResult(DKG.Result calldata dkgResult) external {
-        uint256 gasStart = gasleft();
-
         dkg.submitResult(dkgResult);
-<<<<<<< HEAD
-
-        groups.addCandidateGroup(dkgResult.groupPubKey, dkgResult.membersHash);
-=======
     }
 
     /// @notice Notifies about DKG timeout. Pays the sortition pool unlocking
-    ///         reward to the notifier.
-    function notifyDkgTimeout() external {
+    ///         reward to the notifier. Refunds ETH to a notifier for making
+    ///         this call.
+    function notifyDkgTimeout() external refundable(msg.sender) {
         dkg.notifyTimeout();
->>>>>>> 7f8b8e59
-
-        submitDkgResultGas = gasStart - gasleft();
+
+        transferDkgRewards(msg.sender, sortitionPoolUnlockingReward);
+
+        dkg.complete();
     }
 
     /// @notice Approves DKG result. Can be called when the challenge period for
@@ -681,14 +661,6 @@
             submitDkgResultGas + transactionGas + (gasStart - gasleft()),
             msg.sender
         );
-    }
-
-    /// @notice Notifies about DKG timeout. Refunds ETH to a notifier for making
-    ///         this call.
-    function notifyDkgTimeout() external refundable(msg.sender) {
-        dkg.notifyTimeout();
-
-        dkg.complete();
     }
 
     /// @notice Challenges DKG result. If the submitted result is proved to be
