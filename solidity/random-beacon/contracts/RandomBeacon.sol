--- conflicted
+++ resolved
@@ -496,16 +496,10 @@
     ///         reward to the notifier.
     function notifyDkgTimeout() external {
         dkg.notifyTimeout();
-<<<<<<< HEAD
-
-        // TODO: Pay a reward to the caller.
-
-        sortitionPool.unlock();
-=======
         // Pay the sortition pool unlocking reward.
         tToken.safeTransfer(msg.sender, sortitionPoolUnlockingReward);
         dkg.complete();
->>>>>>> 0fcc6060
+        sortitionPool.unlock();
     }
 
     /// @notice Approves DKG result. Can be called after challenge period for the
@@ -519,16 +513,11 @@
         groups.activateCandidateGroup();
         dkg.complete();
 
-<<<<<<< HEAD
         // TODO: Handle DQ/IA
         // TODO: Release a rewards to DKG submitter.
+        // TODO: Unlock sortition pool
 
         sortitionPool.unlock();
-=======
-        // TODO: Handle DQ/IA. Should result submitter receive
-        //       reward if they failed to call this function?
-        // TODO: Unlock sortition pool
->>>>>>> 0fcc6060
     }
 
     /// @notice Challenges DKG result. If the submitted result is proved to be
@@ -694,18 +683,11 @@
             gasStation.releaseGas(operators[i]);
         }
 
-<<<<<<< HEAD
-        // TODO: Is it possible to kick out operator when pool is locked?
-        if (operatorsInPoolIDs.length > 0) {
-            sortitionPool.removeOperators(operatorsInPoolIDs);
-        }
-=======
         // TODO: Once `banRewards` is implemented on the pool side, make sure
         //       it does not have an unexpected revert instruction which will
         //       block entry submission. For example, an operator leaves
         //       the pool just before it gets banned.
         sortitionPool.banRewards(ids, punishmentDuration);
->>>>>>> 0fcc6060
     }
 
     /// @return Flag indicating whether a relay entry request is currently
