--- conflicted
+++ resolved
@@ -780,7 +780,6 @@
         }
     }
 
-<<<<<<< HEAD
     // TODO: Documentation.
     function notifyFailedHeartbeat() external {
         uint32[] memory ineligibleOperators;
@@ -795,13 +794,10 @@
         );
     }
 
-    // TODO: Documentation.
-=======
     /// @notice Funds the DKG rewards pool.
     /// @param from Address of the funder. The funder must give a sufficient
     ///        allowance for this contract to make a successful call.
     /// @param value Token value transferred by the funder.
->>>>>>> 473ade1a
     function fundDkgRewardsPool(address from, uint256 value) public {
         dkgRewardsPool += value;
         tToken.safeTransferFrom(from, address(this), value);
