// SPDX-License-Identifier: MIT
//
// ▓▓▌ ▓▓ ▐▓▓ ▓▓▓▓▓▓▓▓▓▓▌▐▓▓▓▓▓▓▓▓▓▓▓▓▓▓▓▓▓▓ ▓▓▓▓▓▓▓▓▓▓▓▓▓▓▓▓▓▓ ▓▓▓▓▓▓▓▓▓▓▓▓▓▓▓▓▓▄
// ▓▓▓▓▓▓▓▓▓▓ ▓▓▓▓▓▓▓▓▓▓▌▐▓▓▓▓▓▓▓▓▓▓▓▓▓▓▓▓▓▓ ▓▓▓▓▓▓▓▓▓▓▓▓▓▓▓▓▓▓ ▓▓▓▓▓▓▓▓▓▓▓▓▓▓▓▓▓▓▓
//   ▓▓▓▓▓▓    ▓▓▓▓▓▓▓▀    ▐▓▓▓▓▓▓    ▐▓▓▓▓▓   ▓▓▓▓▓▓     ▓▓▓▓▓   ▐▓▓▓▓▓▌   ▐▓▓▓▓▓▓
//   ▓▓▓▓▓▓▄▄▓▓▓▓▓▓▓▀      ▐▓▓▓▓▓▓▄▄▄▄         ▓▓▓▓▓▓▄▄▄▄         ▐▓▓▓▓▓▌   ▐▓▓▓▓▓▓
//   ▓▓▓▓▓▓▓▓▓▓▓▓▓▀        ▐▓▓▓▓▓▓▓▓▓▓         ▓▓▓▓▓▓▓▓▓▓         ▐▓▓▓▓▓▓▓▓▓▓▓▓▓▓▓▓
//   ▓▓▓▓▓▓▀▀▓▓▓▓▓▓▄       ▐▓▓▓▓▓▓▀▀▀▀         ▓▓▓▓▓▓▀▀▀▀         ▐▓▓▓▓▓▓▓▓▓▓▓▓▓▓▀
//   ▓▓▓▓▓▓   ▀▓▓▓▓▓▓▄     ▐▓▓▓▓▓▓     ▓▓▓▓▓   ▓▓▓▓▓▓     ▓▓▓▓▓   ▐▓▓▓▓▓▌
// ▓▓▓▓▓▓▓▓▓▓ █▓▓▓▓▓▓▓▓▓ ▐▓▓▓▓▓▓▓▓▓▓▓▓▓▓▓▓▓▓ ▓▓▓▓▓▓▓▓▓▓▓▓▓▓▓▓▓▓  ▓▓▓▓▓▓▓▓▓▓
// ▓▓▓▓▓▓▓▓▓▓ ▓▓▓▓▓▓▓▓▓▓ ▐▓▓▓▓▓▓▓▓▓▓▓▓▓▓▓▓▓▓ ▓▓▓▓▓▓▓▓▓▓▓▓▓▓▓▓▓▓  ▓▓▓▓▓▓▓▓▓▓
//
//                           Trust math, not hardware.

pragma solidity ^0.8.9;

import "./api/IRandomBeacon.sol";
import "./libraries/Groups.sol";
import "./libraries/Relay.sol";
import "./libraries/Groups.sol";
import "./libraries/Callback.sol";
import "./Reimbursable.sol";
import "./Governable.sol";
import {BeaconInactivity as Inactivity} from "./libraries/BeaconInactivity.sol";
import {BeaconAuthorization as Authorization} from "./libraries/BeaconAuthorization.sol";
import {BeaconDkg as DKG} from "./libraries/BeaconDkg.sol";
import {BeaconDkgValidator as DKGValidator} from "./BeaconDkgValidator.sol";

import "@keep-network/sortition-pools/contracts/SortitionPool.sol";
import "@threshold-network/solidity-contracts/contracts/staking/IApplication.sol";
import "@threshold-network/solidity-contracts/contracts/staking/IStaking.sol";

import "@openzeppelin/contracts/token/ERC20/IERC20.sol";
import "@openzeppelin/contracts/token/ERC20/utils/SafeERC20.sol";
import "@openzeppelin/contracts/utils/math/Math.sol";

/// @title Keep Random Beacon
/// @notice Keep Random Beacon contract. It lets to request a new
///         relay entry and validates the new relay entry provided by the
///         network. This contract is in charge of all other Random Beacon
///         activities such as group lifecycle or slashing.
/// @dev Should be owned by the governance contract controlling Random Beacon
///      parameters.
contract RandomBeacon is IRandomBeacon, IApplication, Governable, Reimbursable {
    using SafeERC20 for IERC20;
    using Authorization for Authorization.Data;
    using DKG for DKG.Data;
    using Groups for Groups.Data;
    using Relay for Relay.Data;
    using Callback for Callback.Data;

    // Constant parameters

    /// @notice Seed value used for the genesis group selection.
    /// https://www.wolframalpha.com/input/?i=pi+to+78+digits
    uint256 public constant genesisSeed =
        31415926535897932384626433832795028841971693993751058209749445923078164062862;

    // Governable parameters

    /// @notice Relay entry callback gas limit. This is the gas limit with which
    ///         callback function provided in the relay request transaction is
    ///         executed. The callback is executed with a new relay entry value
    ///         in the same transaction the relay entry is submitted.
    uint256 internal _callbackGasLimit;

    /// @notice The frequency of new group creation. Groups are created with
    ///         a fixed frequency of relay requests.
    uint256 internal _groupCreationFrequency;

    /// @notice Slashing amount for submitting a malicious DKG result. Every
    ///         DKG result submitted can be challenged for the time of
    ///         `dkg.ResultChallengePeriodLength`. If the DKG result submitted
    ///         is challenged and proven to be malicious, the operator who
    ///         submitted the malicious result is slashed for
    ///         `_maliciousDkgResultSlashingAmount`.
    uint96 internal _maliciousDkgResultSlashingAmount;

    /// @notice Slashing amount when an unauthorized signing has been proved,
    ///         which means the private key leaked and all the group members
    ///         should be punished.
    uint96 internal _unauthorizedSigningSlashingAmount;

    /// @notice Duration of the sortition pool rewards ban imposed on operators
    ///         who misbehaved during DKG by being inactive or disqualified and
    ///         for operators that were identified by the rest of group members
    ///         as inactive via `notifyOperatorInactivity`.
    uint256 internal _sortitionPoolRewardsBanDuration;

    /// @notice Percentage of the staking contract malicious behavior
    ///         notification reward which will be transferred to the notifier
    ///         reporting about relay entry timeout. Notifiers are rewarded
    ///         from a notifiers treasury pool. For example, if
    ///         notification reward is 1000 and the value of the multiplier is
    ///         5, the notifier will receive: 5% of 1000 = 50 per each
    ///         operator affected.
    uint256 internal _relayEntryTimeoutNotificationRewardMultiplier;

    /// @notice Percentage of the staking contract malicious behavior
    ///         notification reward which will be transferred to the notifier
    ///         reporting about unauthorized signing. Notifiers are rewarded
    ///         from a notifiers treasury pool. For example, if a
    ///         notification reward is 1000 and the value of the multiplier is
    ///         5, the notifier will receive: 5% of 1000 = 50 per each
    ///         operator affected.
    uint256 internal _unauthorizedSigningNotificationRewardMultiplier;

    /// @notice Percentage of the staking contract malicious behavior
    ///         notification reward which will be transferred to the notifier
    ///         reporting about a malicious DKG result. Notifiers are rewarded
    ///         from a notifiers treasury pool. For example, if
    ///         notification reward is 1000 and the value of the multiplier is
    ///         5, the notifier will receive: 5% of 1000 = 50 per each
    ///         operator affected.
    uint256 internal _dkgMaliciousResultNotificationRewardMultiplier;

    /// @notice Calculated gas cost for submitting a DKG result. This will
    ///         be refunded as part of the DKG approval process. It is in the
    ///         submitter's interest to not skip his priority turn on the approval,
    ///         otherwise the refund of the DKG submission will be refunded to
    ///         another group member that will call the DKG approve function.
    uint256 internal _dkgResultSubmissionGas;

    /// @notice Gas that is meant to balance the DKG result approval's overall
    ///         cost. Can be updated by the governance based on the current
    ///         market conditions.
    uint256 internal _dkgResultApprovalGasOffset;

    /// @notice Gas that is meant to balance the operator inactivity notification
    ///         cost. Can be updated by the governance based on the current
    ///         market conditions.
    uint256 internal _notifyOperatorInactivityGasOffset;

    /// @notice Gas that is meant to balance the relay entry submission cost.
    ///         Can be updated by the governance based on the current market
    ///         conditions.
    uint256 internal _relayEntrySubmissionGasOffset;

    // Other parameters

    /// @notice Stores current operator inactivity claim nonce for given group.
    ///         Each claim is made with an unique nonce which protects
    ///         against claim replay.
    mapping(uint64 => uint256) public inactivityClaimNonce; // groupId -> nonce

    /// @notice Authorized addresses that can request a relay entry.
    mapping(address => bool) public authorizedRequesters;

    // External dependencies

    SortitionPool public sortitionPool;
    IERC20 public tToken;
    IStaking public staking;

    // Libraries data storages

    Authorization.Data internal authorization;
    DKG.Data internal dkg;
    Groups.Data internal groups;
    Relay.Data internal relay;
    Callback.Data internal callback;

    // Events

    event AuthorizationParametersUpdated(
        uint96 minimumAuthorization,
        uint64 authorizationDecreaseDelay,
        uint64 authorizationDecreaseChangePeriod
    );

    event RelayEntryParametersUpdated(
        uint256 relayEntrySoftTimeout,
        uint256 relayEntryHardTimeout,
        uint256 callbackGasLimit
    );

    event GroupCreationParametersUpdated(
        uint256 groupCreationFrequency,
        uint256 groupLifetime,
        uint256 dkgResultChallengePeriodLength,
        uint256 dkgResultSubmissionTimeout,
        uint256 dkgResultSubmitterPrecedencePeriodLength
    );

    event RewardParametersUpdated(
        uint256 sortitionPoolRewardsBanDuration,
        uint256 relayEntryTimeoutNotificationRewardMultiplier,
        uint256 unauthorizedSigningNotificationRewardMultiplier,
        uint256 dkgMaliciousResultNotificationRewardMultiplier
    );

    event SlashingParametersUpdated(
        uint256 relayEntrySubmissionFailureSlashingAmount,
        uint256 maliciousDkgResultSlashingAmount,
        uint256 unauthorizedSigningSlashingAmount
    );

    event GasParametersUpdated(
        uint256 dkgResultSubmissionGas,
        uint256 dkgResultApprovalGasOffset,
        uint256 notifyOperatorInactivityGasOffset,
        uint256 relayEntrySubmissionGasOffset
    );

    event RequesterAuthorizationUpdated(
        address indexed requester,
        bool isAuthorized
    );

    event DkgStarted(uint256 indexed seed);

    event DkgResultSubmitted(
        bytes32 indexed resultHash,
        uint256 indexed seed,
        DKG.Result result
    );

    event DkgTimedOut();

    event DkgResultApproved(
        bytes32 indexed resultHash,
        address indexed approver
    );

    event DkgResultChallenged(
        bytes32 indexed resultHash,
        address indexed challenger,
        string reason
    );

    event DkgMaliciousResultSlashed(
        bytes32 indexed resultHash,
        uint256 slashingAmount,
        address maliciousSubmitter
    );

    event DkgMaliciousResultSlashingFailed(
        bytes32 indexed resultHash,
        uint256 slashingAmount,
        address maliciousSubmitter
    );

    event DkgStateLocked();

    event DkgSeedTimedOut();

    event GroupRegistered(uint64 indexed groupId, bytes indexed groupPubKey);

    event RelayEntryRequested(
        uint256 indexed requestId,
        uint64 groupId,
        bytes previousEntry
    );

    event RelayEntrySubmitted(
        uint256 indexed requestId,
        address submitter,
        bytes entry
    );

    event RelayEntryTimedOut(
        uint256 indexed requestId,
        uint64 terminatedGroupId
    );

    event RelayEntryDelaySlashed(
        uint256 indexed requestId,
        uint256 slashingAmount,
        address[] groupMembers
    );

    event RelayEntryDelaySlashingFailed(
        uint256 indexed requestId,
        uint256 slashingAmount,
        address[] groupMembers
    );

    event RelayEntryTimeoutSlashed(
        uint256 indexed requestId,
        uint256 slashingAmount,
        address[] groupMembers
    );

    event RelayEntryTimeoutSlashingFailed(
        uint256 indexed requestId,
        uint256 slashingAmount,
        address[] groupMembers
    );

    event UnauthorizedSigningSlashed(
        uint64 indexed groupId,
        uint256 unauthorizedSigningSlashingAmount,
        address[] groupMembers
    );

    event UnauthorizedSigningSlashingFailed(
        uint64 indexed groupId,
        uint256 unauthorizedSigningSlashingAmount,
        address[] groupMembers
    );

    event CallbackFailed(uint256 entry, uint256 entrySubmittedBlock);

    event InactivityClaimed(
        uint64 indexed groupId,
        uint256 nonce,
        address notifier
    );

    event OperatorRegistered(
        address indexed stakingProvider,
        address indexed operator
    );

    event AuthorizationIncreased(
        address indexed stakingProvider,
        address indexed operator,
        uint96 fromAmount,
        uint96 toAmount
    );

    event AuthorizationDecreaseRequested(
        address indexed stakingProvider,
        address indexed operator,
        uint96 fromAmount,
        uint96 toAmount,
        uint64 decreasingAt
    );

    event AuthorizationDecreaseApproved(address indexed stakingProvider);

    event InvoluntaryAuthorizationDecreaseFailed(
        address indexed stakingProvider,
        address indexed operator,
        uint96 fromAmount,
        uint96 toAmount
    );

    event OperatorJoinedSortitionPool(
        address indexed stakingProvider,
        address indexed operator
    );

    event OperatorStatusUpdated(
        address indexed stakingProvider,
        address indexed operator
    );

    /// @dev Assigns initial values to parameters to make the beacon work
    ///      safely. These parameters are just proposed defaults and they might
    ///      be updated with `update*` functions after the contract deployment
    ///      and before transferring the ownership to the governance contract.
    constructor(
        SortitionPool _sortitionPool,
        IERC20 _tToken,
        IStaking _staking,
        DKGValidator _dkgValidator,
        ReimbursementPool _reimbursementPool
    ) {
        sortitionPool = _sortitionPool;
        tToken = _tToken;
        staking = _staking;
        reimbursementPool = _reimbursementPool;

        require(
            address(_sortitionPool) != address(0),
            "Zero-address reference"
        );
        require(address(_tToken) != address(0), "Zero-address reference");
        require(address(_staking) != address(0), "Zero-address reference");
        require(address(_dkgValidator) != address(0), "Zero-address reference");
        require(
            address(_reimbursementPool) != address(0),
            "Zero-address reference"
        );

<<<<<<< HEAD
        // TODO: revisit all initial values
        _callbackGasLimit = 64000;
        _groupCreationFrequency = 5;

        _maliciousDkgResultSlashingAmount = 50000e18;
        _unauthorizedSigningSlashingAmount = 100e3 * 1e18;
        _sortitionPoolRewardsBanDuration = 2 weeks;
        _relayEntryTimeoutNotificationRewardMultiplier = 40;
        _unauthorizedSigningNotificationRewardMultiplier = 50;
        _dkgMaliciousResultNotificationRewardMultiplier = 100;
        // Minimum authorization:         100k T
        // Authorization decrease delay:  ~10 weeks assuming 15s block time
        // slither-disable-next-line too-many-digits
        authorization.setParameters(100000e18, 403200);
=======
>>>>>>> b2cedd21
        dkg.init(_sortitionPool, _dkgValidator);
        relay.initSeedEntry();

        _transferGovernance(msg.sender);

        //
        // All parameters set in the constructor are initial ones, used at the
        // moment contracts were deployed for the first time. Parameters are
        // governable and values assigned in the constructor do not need to
        // reflect the current ones.
        //

        // Minimum authorization is 40k T.
        //
        // Authorization decrease delay is 45 days.
        //
        // Authorization decrease change period is 45 days. It means pending
        // authorization decrease can be overwriten all the time.
        authorization.setParameters(40_000e18, 3_888_000, 3_888_000);

        // Malicious DKG result slashing amount is set initially to 1% of the
        // minimum authorization (400 T). This values needs to be increased
        // significantly once the system is fully launched.
        //
        // Unauthorized signing slashing amount is set initially to 1% of the
        // minimum authorization (400 T). This values needs to be increased
        // significantly once the system is fully launched.
        //
        // Slashing amount for not providing relay entry on time is set
        // initially to 1% of the minimum authorization (400 T). This values
        // needs to be increased significantly once the system is fully launched.
        //
        // Inactive operators are set as ineligible for rewards for 2 weeks.
        _maliciousDkgResultSlashingAmount = 400e18;
        _unauthorizedSigningSlashingAmount = 400e18;
        relay.setRelayEntrySubmissionFailureSlashingAmount(400e18);

        // Notifier of a malicious DKG result receives 100% of the notifier
        // reward from the staking contract.
        //
        // Notifier of unauthorized signing receives 100% of the notifier
        // reward from the staking contract.
        //
        // Notifier of relay entry timeout receives 100% of the notifier
        // reward from the staking contract.
        _dkgMaliciousResultNotificationRewardMultiplier = 100;
        _unauthorizedSigningNotificationRewardMultiplier = 100;
        _relayEntryTimeoutNotificationRewardMultiplier = 100;

        // Inactive operators are set as ineligible for rewards for 2 weeks.
        _sortitionPoolRewardsBanDuration = 2 weeks;

        // DKG result challenge period length is set to 48h, assuming
        // 15s block time.
        //
        // DKG result submission timeout, gives each member 20 blocks to submit
        // the result. Assuming 15s block time, it is ~8h to submit the result
        // in the pessimistic case.
        //
        // The original DKG result submitter has 20 blocks to approve it before
        // anyone else can do that.
        //
        // With these parameters, the happy path takes no more than 56 hours.
        // In practice, it should take about 48 hours (just the challenge time).
        dkg.setParameters(11_520, 1_280, 20);

        // Relay entry soft timeot gives each of 64 members 20 blocks to submit
        // the result.
        //
        // Relay entry hard timeout is set to ~48h assuming 15s block time.
        relay.setTimeouts(1_280, 5_760);

        // Callback gas limit is set to 56k units of gas. As of April 2022, it
        // is enough to store new entry and block number on-chain.
        // If the cost of EVM opcodes change over time, these parameters will
        // have to be updated.
        _callbackGasLimit = 56_000;

        // Group lifetime is set to 45 days assuming 15s block time.
        //
        // New group is created every 2 relay requests.
        //
        // This way, even if ECDSA WalletRegistry is the only consumer of the
        // beacon initially, and relay request is executed every week, we should
        // have 2 active groups in the system all the time.
        groups.setGroupLifetime(259_200);
        _groupCreationFrequency = 2;

        // Gas parameters were adjusted based on Ethereum state in April 2022.
        // If the cost of EVM opcodes change over time, these parameters will
        // have to be updated.
        _dkgResultSubmissionGas = 235_000;
        _dkgResultApprovalGasOffset = 41_500;
        _notifyOperatorInactivityGasOffset = 54_500;
        _relayEntrySubmissionGasOffset = 11_250;
    }

    modifier onlyStakingContract() {
        require(
            msg.sender == address(staking),
            "Caller is not the staking contract"
        );
        _;
    }

    modifier onlyReimbursableAdmin() override {
        require(governance == msg.sender, "Caller is not the governance");
        _;
    }

    /// @notice Updates the values of authorization parameters.
    /// @dev Can be called only by the contract guvnor, which should be the
    ///      random beacon governance contract. The caller is responsible for
    ///      validating parameters.
    /// @param _minimumAuthorization New minimum authorization amount
    /// @param _authorizationDecreaseDelay New authorization decrease delay in
    ///        seconds
    /// @param _authorizationDecreaseChangePeriod New authorization decrease
    ///        change period in seconds
    function updateAuthorizationParameters(
        uint96 _minimumAuthorization,
        uint64 _authorizationDecreaseDelay,
        uint64 _authorizationDecreaseChangePeriod
    ) external onlyGovernance {
        authorization.setParameters(
            _minimumAuthorization,
            _authorizationDecreaseDelay,
            _authorizationDecreaseChangePeriod
        );

        emit AuthorizationParametersUpdated(
            _minimumAuthorization,
            _authorizationDecreaseDelay,
            _authorizationDecreaseChangePeriod
        );
    }

    /// @notice Updates the values of relay entry parameters.
    /// @dev Can be called only by the contract guvnor, which should be the
    ///      random beacon governance contract. The caller is responsible for
    ///      validating parameters.
    /// @param relayEntrySoftTimeout New relay entry submission soft timeout
    /// @param relayEntryHardTimeout New relay entry hard timeout
    /// @param callbackGasLimit New callback gas limit
    function updateRelayEntryParameters(
        uint256 relayEntrySoftTimeout,
        uint256 relayEntryHardTimeout,
        uint256 callbackGasLimit
    ) external onlyGovernance {
        _callbackGasLimit = callbackGasLimit;
        relay.setTimeouts(relayEntrySoftTimeout, relayEntryHardTimeout);

        emit RelayEntryParametersUpdated(
            relayEntrySoftTimeout,
            relayEntryHardTimeout,
            callbackGasLimit
        );
    }

    /// @notice Updates the values of group creation parameters.
    /// @dev Can be called only by the contract guvnor, which should be the
    ///      random beacon governance contract. The caller is responsible for
    ///      validating parameters.
    /// @param groupCreationFrequency New group creation frequency
    /// @param groupLifetime New group lifetime in blocks
    /// @param dkgResultChallengePeriodLength New DKG result challenge period
    ///        length
    /// @param dkgResultSubmissionTimeout New DKG result submission timeout
    /// @param dkgSubmitterPrecedencePeriodLength New DKG result submitter
    ///        precedence period length
    function updateGroupCreationParameters(
        uint256 groupCreationFrequency,
        uint256 groupLifetime,
        uint256 dkgResultChallengePeriodLength,
        uint256 dkgResultSubmissionTimeout,
        uint256 dkgSubmitterPrecedencePeriodLength
    ) external onlyGovernance {
        _groupCreationFrequency = groupCreationFrequency;
        groups.setGroupLifetime(groupLifetime);
        dkg.setParameters(
            dkgResultChallengePeriodLength,
            dkgResultSubmissionTimeout,
            dkgSubmitterPrecedencePeriodLength
        );

        emit GroupCreationParametersUpdated(
            groupCreationFrequency,
            groupLifetime,
            dkgResultChallengePeriodLength,
            dkgResultSubmissionTimeout,
            dkgSubmitterPrecedencePeriodLength
        );
    }

    /// @notice Updates the values of reward parameters.
    /// @dev Can be called only by the contract guvnor, which should be the
    ///      random beacon governance contract. The caller is responsible for
    ///      validating parameters.
    /// @param sortitionPoolRewardsBanDuration New sortition pool rewards
    ///        ban duration in seconds.
    /// @param relayEntryTimeoutNotificationRewardMultiplier New value of the
    ///        relay entry timeout notification reward multiplier
    /// @param unauthorizedSigningNotificationRewardMultiplier New value of the
    ///        unauthorized signing notification reward multiplier
    /// @param dkgMaliciousResultNotificationRewardMultiplier New value of the
    ///        DKG malicious result notification reward multiplier
    function updateRewardParameters(
        uint256 sortitionPoolRewardsBanDuration,
        uint256 relayEntryTimeoutNotificationRewardMultiplier,
        uint256 unauthorizedSigningNotificationRewardMultiplier,
        uint256 dkgMaliciousResultNotificationRewardMultiplier
    ) external onlyGovernance {
        _sortitionPoolRewardsBanDuration = sortitionPoolRewardsBanDuration;
        _relayEntryTimeoutNotificationRewardMultiplier = relayEntryTimeoutNotificationRewardMultiplier;
        _unauthorizedSigningNotificationRewardMultiplier = unauthorizedSigningNotificationRewardMultiplier;
        _dkgMaliciousResultNotificationRewardMultiplier = dkgMaliciousResultNotificationRewardMultiplier;
        emit RewardParametersUpdated(
            sortitionPoolRewardsBanDuration,
            relayEntryTimeoutNotificationRewardMultiplier,
            unauthorizedSigningNotificationRewardMultiplier,
            dkgMaliciousResultNotificationRewardMultiplier
        );
    }

    /// @notice Updates the values of slashing parameters.
    /// @dev Can be called only by the contract guvnor, which should be the
    ///      random beacon governance contract. The caller is responsible for
    ///      validating parameters.
    /// @param relayEntrySubmissionFailureSlashingAmount New relay entry
    ///        submission failure amount
    /// @param maliciousDkgResultSlashingAmount New malicious DKG result
    ///        slashing amount
    /// @param unauthorizedSigningSlashingAmount New unauthorized signing
    ///        slashing amount
    function updateSlashingParameters(
        uint96 relayEntrySubmissionFailureSlashingAmount,
        uint96 maliciousDkgResultSlashingAmount,
        uint96 unauthorizedSigningSlashingAmount
    ) external onlyGovernance {
        relay.setRelayEntrySubmissionFailureSlashingAmount(
            relayEntrySubmissionFailureSlashingAmount
        );
        _maliciousDkgResultSlashingAmount = maliciousDkgResultSlashingAmount;
        _unauthorizedSigningSlashingAmount = unauthorizedSigningSlashingAmount;
        emit SlashingParametersUpdated(
            relayEntrySubmissionFailureSlashingAmount,
            maliciousDkgResultSlashingAmount,
            unauthorizedSigningSlashingAmount
        );
    }

    /// @notice Updates the values of gas parameters.
    /// @dev Can be called only by the contract guvnor, which should be the
    ///      random beacon governance contract. The caller is responsible for
    ///      validating parameters.
    /// @param dkgResultSubmissionGas New DKG result submission gas
    /// @param dkgResultApprovalGasOffset New DKG result approval gas offset
    /// @param notifyOperatorInactivityGasOffset New operator inactivity
    ///        notification gas offset
    /// @param relayEntrySubmissionGasOffset New relay entry submission gas
    ///        offset
    function updateGasParameters(
        uint256 dkgResultSubmissionGas,
        uint256 dkgResultApprovalGasOffset,
        uint256 notifyOperatorInactivityGasOffset,
        uint256 relayEntrySubmissionGasOffset
    ) external onlyGovernance {
        _dkgResultSubmissionGas = dkgResultSubmissionGas;
        _dkgResultApprovalGasOffset = dkgResultApprovalGasOffset;
        _notifyOperatorInactivityGasOffset = notifyOperatorInactivityGasOffset;
        _relayEntrySubmissionGasOffset = relayEntrySubmissionGasOffset;

        emit GasParametersUpdated(
            dkgResultSubmissionGas,
            dkgResultApprovalGasOffset,
            notifyOperatorInactivityGasOffset,
            relayEntrySubmissionGasOffset
        );
    }

    /// @notice Set authorization for requesters that can request a relay
    ///         entry.
    /// @dev Can be called only by the contract guvnor, which should be the
    ///      random beacon governance contract.
    /// @param requester Requester, can be a contract or EOA
    /// @param isAuthorized True or false
    function setRequesterAuthorization(address requester, bool isAuthorized)
        external
        onlyGovernance
    {
        authorizedRequesters[requester] = isAuthorized;

        emit RequesterAuthorizationUpdated(requester, isAuthorized);
    }

    /// @notice Withdraws application rewards for the given staking provider.
    ///         Rewards are withdrawn to the staking provider's beneficiary
    ///         address set in the staking contract. Reverts if staking provider
    ///         has not registered the operator address.
    /// @dev Emits `RewardsWithdrawn` event.
    function withdrawRewards(address stakingProvider) external {
        address operator = stakingProviderToOperator(stakingProvider);
        require(operator != address(0), "Unknown operator");
        (, address beneficiary, ) = staking.rolesOf(stakingProvider);
        uint96 amount = sortitionPool.withdrawRewards(operator, beneficiary);
        // slither-disable-next-line reentrancy-events
        emit RewardsWithdrawn(stakingProvider, amount);
    }

    /// @notice Withdraws rewards belonging to operators marked as ineligible
    ///         for sortition pool rewards.
    /// @dev Can be called only by the contract guvnor, which should be the
    ///      random beacon governance contract.
    /// @param recipient Recipient of withdrawn rewards.
    function withdrawIneligibleRewards(address recipient)
        external
        onlyGovernance
    {
        sortitionPool.withdrawIneligible(recipient);
    }

    /// @notice Used by staking provider to set operator address that will
    ///         operate a node. The given staking provider can set operator
    ///         address only one time. The operator address can not be changed
    ///         and must be unique. Reverts if the operator is already set for
    ///         the staking provider or if the operator address is already in
    ///         use. Reverts if there is a pending authorization decrease for
    ///         the staking provider.
    function registerOperator(address operator) external {
        authorization.registerOperator(operator);
    }

    /// @notice Lets the operator join the sortition pool. The operator address
    ///         must be known - before calling this function, it has to be
    ///         appointed by the staking provider by calling `registerOperator`.
    ///         Also, the operator must have the minimum authorization required
    ///         by the beacon. Function reverts if there is no minimum stake
    ///         authorized or if the operator is not known. If there was an
    ///         authorization decrease requested, it is activated by starting
    ///         the authorization decrease delay.
    function joinSortitionPool() external {
        authorization.joinSortitionPool(staking, sortitionPool);
    }

    /// @notice Updates status of the operator in the sortition pool. If there
    ///         was an authorization decrease requested, it is activated by
    ///         starting the authorization decrease delay.
    ///         Function reverts if the operator is not known.
    function updateOperatorStatus(address operator) external {
        authorization.updateOperatorStatus(staking, sortitionPool, operator);
    }

    /// @notice Used by T staking contract to inform the beacon that the
    ///         authorized stake amount for the given staking provider increased.
    ///
    ///         Reverts if the authorization amount is below the minimum.
    ///
    ///         The function is not updating the sortition pool. Sortition pool
    ///         state needs to be updated by the operator with a call to
    ///         `joinSortitionPool` or `updateOperatorStatus`.
    ///
    /// @dev Can only be called by T staking contract.
    function authorizationIncreased(
        address stakingProvider,
        uint96 fromAmount,
        uint96 toAmount
    ) external onlyStakingContract {
        authorization.authorizationIncreased(
            stakingProvider,
            fromAmount,
            toAmount
        );
    }

    /// @notice Used by T staking contract to inform the beacon that the
    ///         authorization decrease for the given staking provider has been
    ///         requested.
    ///
    ///         Reverts if the amount after deauthorization would be non-zero
    ///         and lower than the minimum authorization.
    ///
    ///         Reverts if another authorization decrease request is pending for
    ///         the staking provider and not enough time passed since the
    ///         original request (see `authorizationDecreaseChangePeriod`).
    ///
    ///         If the operator is not known (`registerOperator` was not called)
    ///         it lets to `approveAuthorizationDecrease` immediately. If the
    ///         operator is known (`registerOperator` was called), the operator
    ///         needs to update state of the sortition pool with a call to
    ///         `joinSortitionPool` or `updateOperatorStatus`. After the
    ///         sortition pool state is in sync, authorization decrease delay
    ///         starts.
    ///
    ///         After authorization decrease delay passes, authorization
    ///         decrease request needs to be approved with a call to
    ///         `approveAuthorizationDecrease` function.
    ///
    ///         If there is a pending authorization decrease request, it is
    ///         overwritten, but only if enough time passed since the original
    ///         request. Otherwise, the function reverts.
    ///
    /// @dev Can only be called by T staking contract.
    function authorizationDecreaseRequested(
        address stakingProvider,
        uint96 fromAmount,
        uint96 toAmount
    ) external onlyStakingContract {
        authorization.authorizationDecreaseRequested(
            stakingProvider,
            fromAmount,
            toAmount
        );
    }

    /// @notice Approves the previously registered authorization decrease
    ///         request. Reverts if authorization decrease delay has not passed
    ///         yet or if the authorization decrease was not requested for the
    ///         given staking provider.
    function approveAuthorizationDecrease(address stakingProvider) external {
        authorization.approveAuthorizationDecrease(staking, stakingProvider);
    }

    /// @notice Used by T staking contract to inform the beacon the
    ///         authorization has been decreased for the given staking provider
    ///         involuntarily, as a result of slashing.
    ///
    ///         If the operator is not known (`registerOperator` was not called)
    ///         the function does nothing. The operator was never in a sortition
    ///         pool so there is nothing to update.
    ///
    ///         If the operator is known, sortition pool is unlocked, and the
    ///         operator is in the sortition pool, the sortition pool state is
    ///         updated. If the sortition pool is locked, update needs to be
    ///         postponed. Every other staker is incentivized to call
    ///         `updateOperatorStatus` for the problematic operator to increase
    ///         their own rewards in the pool.
    function involuntaryAuthorizationDecrease(
        address stakingProvider,
        uint96 fromAmount,
        uint96 toAmount
    ) external onlyStakingContract {
        authorization.involuntaryAuthorizationDecrease(
            staking,
            sortitionPool,
            stakingProvider,
            fromAmount,
            toAmount
        );
    }

    /// @notice Triggers group selection if there are no active groups.
    function genesis() external {
        require(groups.numberOfActiveGroups() == 0, "Not awaiting genesis");

        dkg.lockState();
        dkg.start(
            uint256(keccak256(abi.encodePacked(genesisSeed, block.number)))
        );
    }

    /// @notice Submits result of DKG protocol. It is on-chain part of phase 14 of
    ///         the protocol. The DKG result consists of result submitting member
    ///         index, calculated group public key, bytes array of misbehaved
    ///         members, concatenation of signatures from group members,
    ///         indices of members corresponding to each signature and
    ///         the list of group members.
    ///         When the result is verified successfully it gets registered and
    ///         waits for an approval. A result can be challenged to verify the
    ///         members list corresponds to the expected set of members determined
    ///         by the sortition pool.
    ///         A candidate group is registered based on the submitted DKG result
    ///         details.
    /// @dev The message to be signed by each member is keccak256 hash of the
    ///      calculated group public key, misbehaved members as bytes and DKG
    ///      start block. The calculated hash should be prefixed with prefixed with
    ///      `\x19Ethereum signed message:\n` before signing, so the message to
    ///      sign is:
    ///      `\x19Ethereum signed message:\n${keccak256(groupPubKey,misbehaved,startBlock)}`
    /// @param dkgResult DKG result.
    function submitDkgResult(DKG.Result calldata dkgResult) external {
        dkg.submitResult(dkgResult);
    }

    /// @notice Notifies about DKG timeout.
    function notifyDkgTimeout() external refundable(msg.sender) {
        dkg.notifyTimeout();
    }

    /// @notice Approves DKG result. Can be called when the challenge period for
    ///         the submitted result is finished. Considers the submitted result
    ///         as valid, bans misbehaved group members from the sortition pool
    ///         rewards, and completes the group creation by activating the
    ///         candidate group. For the first `submitterPrecedencePeriodLength`
    ///         blocks after the end of the challenge period can be called only
    ///         by the DKG result submitter. After that time, can be called by
    ///         anyone.
    /// @param dkgResult Result to approve. Must match the submitted result
    ///        stored during `submitDkgResult`.
    function approveDkgResult(DKG.Result calldata dkgResult) external {
        uint256 gasStart = gasleft();

        uint32[] memory misbehavedMembers = dkg.approveResult(dkgResult);

        if (misbehavedMembers.length > 0) {
            sortitionPool.setRewardIneligibility(
                misbehavedMembers,
                // solhint-disable-next-line not-rely-on-time
                block.timestamp + _sortitionPoolRewardsBanDuration
            );
        }

        groups.addGroup(dkgResult.groupPubKey, dkgResult.membersHash);
        dkg.complete();

        // Refund msg.sender's ETH for DKG result submission and result approval
        reimbursementPool.refund(
            _dkgResultSubmissionGas +
                (gasStart - gasleft()) +
                _dkgResultApprovalGasOffset,
            msg.sender
        );
    }

    /// @notice Challenges DKG result. If the submitted result is proved to be
    ///         invalid it reverts the DKG back to the result submission phase.
    ///         It removes a candidate group that was previously registered with
    ///         the DKG result submission.
    /// @param dkgResult Result to challenge. Must match the submitted result
    ///        stored during `submitDkgResult`.
    function challengeDkgResult(DKG.Result calldata dkgResult) external {
        (bytes32 maliciousResultHash, uint32 maliciousSubmitter) = dkg
            .challengeResult(dkgResult);

        uint96 slashingAmount = _maliciousDkgResultSlashingAmount;
        address maliciousSubmitterAddresses = sortitionPool.getIDOperator(
            maliciousSubmitter
        );

        address[] memory stakingProviderWrapper = new address[](1);
        stakingProviderWrapper[0] = operatorToStakingProvider(
            maliciousSubmitterAddresses
        );
        try
            staking.seize(
                slashingAmount,
                _dkgMaliciousResultNotificationRewardMultiplier,
                msg.sender,
                stakingProviderWrapper
            )
        {
            // slither-disable-next-line reentrancy-events
            emit DkgMaliciousResultSlashed(
                maliciousResultHash,
                slashingAmount,
                maliciousSubmitterAddresses
            );
        } catch {
            // Should never happen but we want to ensure a non-critical path
            // failure from an external contract does not stop the challenge
            // to complete.
            emit DkgMaliciousResultSlashingFailed(
                maliciousResultHash,
                slashingAmount,
                maliciousSubmitterAddresses
            );
        }
    }

    /// @notice Check current group creation state.
    function getGroupCreationState() external view returns (DKG.State) {
        return dkg.currentState();
    }

    /// @notice Checks if DKG timed out. The DKG timeout period includes time required
    ///         for off-chain protocol execution and time for the result publication
    ///         for all group members. After this time result cannot be submitted
    ///         and DKG can be notified about the timeout.
    /// @return True if DKG timed out, false otherwise.
    function hasDkgTimedOut() external view returns (bool) {
        return dkg.hasDkgTimedOut();
    }

    function getGroupsRegistry() external view returns (bytes32[] memory) {
        return groups.groupsRegistry;
    }

    function getGroup(uint64 groupId)
        external
        view
        returns (Groups.Group memory)
    {
        return groups.getGroup(groupId);
    }

    function getGroup(bytes memory groupPubKey)
        external
        view
        returns (Groups.Group memory)
    {
        return groups.getGroup(groupPubKey);
    }

    /// @notice Creates a request to generate a new relay entry, which will
    ///         include a random number (by signing the previous entry's
    ///         random number). Requester must be previously authorized by the
    ///         governance.
    /// @param callbackContract Beacon consumer callback contract.
    function requestRelayEntry(IRandomBeaconConsumer callbackContract)
        external
    {
        require(
            authorizedRequesters[msg.sender],
            "Requester must be authorized"
        );

        uint64 groupId = groups.selectGroup(
            uint256(keccak256(AltBn128.g1Marshal(relay.previousEntry)))
        );

        relay.requestEntry(groupId);

        callback.setCallbackContract(callbackContract);

        // If the current request should trigger group creation we need to lock
        // DKG state (lock sortition pool) to prevent operators from changing
        // its state before relay entry is known. That entry will be used as a
        // group selection seed.
        if (
            relay.requestCount % _groupCreationFrequency == 0 &&
            dkg.currentState() == DKG.State.IDLE
        ) {
            dkg.lockState();
        }
    }

    /// @notice Creates a new relay entry. Gas-optimized version that can be
    ///         called only before the soft timeout. This should be the majority
    ///         of cases.
    /// @param entry Group BLS signature over the previous entry.
    function submitRelayEntry(bytes calldata entry) external {
        uint256 gasStart = gasleft();

        Groups.Group storage group = groups.getGroup(
            relay.currentRequestGroupID
        );

        relay.submitEntryBeforeSoftTimeout(entry, group.groupPubKey);

        // If DKG is awaiting a seed, that means the we should start the actual
        // group creation process.
        if (dkg.currentState() == DKG.State.AWAITING_SEED) {
            dkg.start(uint256(keccak256(entry)));
        }

        callback.executeCallback(uint256(keccak256(entry)), _callbackGasLimit);

        reimbursementPool.refund(
            (gasStart - gasleft()) + _relayEntrySubmissionGasOffset,
            msg.sender
        );
    }

    /// @notice Creates a new relay entry.
    /// @param entry Group BLS signature over the previous entry.
    /// @param groupMembers Identifiers of group members.
    function submitRelayEntry(
        bytes calldata entry,
        uint32[] calldata groupMembers
    ) external {
        uint256 gasStart = gasleft();
        uint256 currentRequestId = relay.currentRequestID;

        Groups.Group storage group = groups.getGroup(
            relay.currentRequestGroupID
        );

        require(
            group.membersHash == keccak256(abi.encode(groupMembers)),
            "Invalid group members"
        );

        uint96 slashingAmount = relay.submitEntry(entry, group.groupPubKey);

        if (slashingAmount > 0) {
            address[] memory groupMembersAddresses = sortitionPool
                .getIDOperators(groupMembers);

            address[] memory stakingProvidersAddresses = new address[](
                groupMembersAddresses.length
            );
            for (uint256 i = 0; i < groupMembersAddresses.length; i++) {
                stakingProvidersAddresses[i] = operatorToStakingProvider(
                    groupMembersAddresses[i]
                );
            }

            try staking.slash(slashingAmount, stakingProvidersAddresses) {
                // slither-disable-next-line reentrancy-events
                emit RelayEntryDelaySlashed(
                    currentRequestId,
                    slashingAmount,
                    groupMembersAddresses
                );
            } catch {
                // Should never happen but we want to ensure a non-critical path
                // failure from an external contract does not stop group members
                // from submitting a valid relay entry.
                emit RelayEntryDelaySlashingFailed(
                    currentRequestId,
                    slashingAmount,
                    groupMembersAddresses
                );
            }
        }

        // If DKG is awaiting a seed, that means the we should start the actual
        // group creation process.
        if (dkg.currentState() == DKG.State.AWAITING_SEED) {
            dkg.start(uint256(keccak256(entry)));
        }

        callback.executeCallback(uint256(keccak256(entry)), _callbackGasLimit);
        reimbursementPool.refund(
            (gasStart - gasleft()) + _relayEntrySubmissionGasOffset,
            msg.sender
        );
    }

    /// @notice Reports a relay entry timeout.
    /// @param groupMembers Identifiers of group members.
    function reportRelayEntryTimeout(uint32[] calldata groupMembers) external {
        uint64 groupId = relay.currentRequestGroupID;
        Groups.Group storage group = groups.getGroup(groupId);

        require(
            group.membersHash == keccak256(abi.encode(groupMembers)),
            "Invalid group members"
        );

        uint96 slashingAmount = relay.relayEntrySubmissionFailureSlashingAmount;
        address[] memory groupMembersAddresses = sortitionPool.getIDOperators(
            groupMembers
        );

        address[] memory stakingProvidersAddresses = new address[](
            groupMembersAddresses.length
        );
        for (uint256 i = 0; i < groupMembersAddresses.length; i++) {
            stakingProvidersAddresses[i] = operatorToStakingProvider(
                groupMembersAddresses[i]
            );
        }

        try
            staking.seize(
                slashingAmount,
                _relayEntryTimeoutNotificationRewardMultiplier,
                msg.sender,
                stakingProvidersAddresses
            )
        {
            // slither-disable-next-line reentrancy-events
            emit RelayEntryTimeoutSlashed(
                relay.currentRequestID,
                slashingAmount,
                groupMembersAddresses
            );
        } catch {
            // Should never happen but we want to ensure a non-critical path
            // failure from an external contract does not stop the challenge
            // to complete.
            emit RelayEntryTimeoutSlashingFailed(
                relay.currentRequestID,
                slashingAmount,
                groupMembersAddresses
            );
        }

        groups.terminateGroup(groupId);
        groups.expireOldGroups();

        if (groups.numberOfActiveGroups() > 0) {
            groupId = groups.selectGroup(
                uint256(keccak256(AltBn128.g1Marshal(relay.previousEntry)))
            );
            relay.retryOnEntryTimeout(groupId);
        } else {
            relay.cleanupOnEntryTimeout();

            // If DKG is awaiting a seed, we should notify about its timeout to
            // avoid blocking the future group creation.
            if (dkg.currentState() == DKG.State.AWAITING_SEED) {
                dkg.notifySeedTimedOut();
            }
        }
    }

    /// @notice Reports unauthorized groups signing. Must provide a valid signature
    ///         of the sender's address as a message. Successful signature
    ///         verification means the private key has been leaked and all group
    ///         members should be punished by slashing their tokens. Group has
    ///         to be active or expired. Unauthorized signing cannot be reported
    ///         for a terminated group. In case of reporting unauthorized
    ///         signing for a terminated group, or when the signature is invalid,
    ///         function reverts.
    /// @param signedMsgSender Signature of the sender's address as a message.
    /// @param groupId Group that is being reported for leaking a private key.
    /// @param groupMembers Identifiers of group members.
    function reportUnauthorizedSigning(
        bytes memory signedMsgSender,
        uint64 groupId,
        uint32[] calldata groupMembers
    ) external {
        Groups.Group memory group = groups.getGroup(groupId);

        require(
            group.membersHash == keccak256(abi.encode(groupMembers)),
            "Invalid group members"
        );

        require(!group.terminated, "Group cannot be terminated");

        require(
            BLS.verifyBytes(
                group.groupPubKey,
                abi.encodePacked(msg.sender),
                signedMsgSender
            ),
            "Invalid signature"
        );

        groups.terminateGroup(groupId);

        address[] memory groupMembersAddresses = sortitionPool.getIDOperators(
            groupMembers
        );

        address[] memory stakingProvidersAddresses = new address[](
            groupMembersAddresses.length
        );
        for (uint256 i = 0; i < groupMembersAddresses.length; i++) {
            stakingProvidersAddresses[i] = operatorToStakingProvider(
                groupMembersAddresses[i]
            );
        }

        try
            staking.seize(
                _unauthorizedSigningSlashingAmount,
                _unauthorizedSigningNotificationRewardMultiplier,
                msg.sender,
                stakingProvidersAddresses
            )
        {
            // slither-disable-next-line reentrancy-events
            emit UnauthorizedSigningSlashed(
                groupId,
                _unauthorizedSigningSlashingAmount,
                groupMembersAddresses
            );
        } catch {
            // Should never happen but we want to ensure a non-critical path
            // failure from an external contract does not stop the challenge
            // to complete.
            emit UnauthorizedSigningSlashingFailed(
                groupId,
                _unauthorizedSigningSlashingAmount,
                groupMembersAddresses
            );
        }
    }

    /// @notice Notifies about operators who are inactive. Using this function,
    ///         a majority of the group can decide about punishing specific
    ///         group members who constantly fail doing their job. If the provided
    ///         claim is proved to be valid and signed by sufficient number
    ///         of group members, operators of members deemed as inactive are
    ///         banned for sortition pool rewards for duration specified by
    ///         `_sortitionPoolRewardsBanDuration` parameter. The sender of
    ///         the claim must be one of the claim signers. This function can be
    ///         called only for active and non-terminated groups.
    /// @param claim Operator inactivity claim.
    /// @param nonce Current inactivity claim nonce for the given group. Must
    ///        be the same as the stored one.
    /// @param groupMembers Identifiers of group members.
    function notifyOperatorInactivity(
        Inactivity.Claim calldata claim,
        uint256 nonce,
        uint32[] calldata groupMembers
    ) external {
        uint256 gasStart = gasleft();
        uint64 groupId = claim.groupId;

        require(nonce == inactivityClaimNonce[groupId], "Invalid nonce");

        require(
            groups.isGroupActive(groupId),
            "Group must be active and non-terminated"
        );

        Groups.Group storage group = groups.getGroup(groupId);

        require(
            group.membersHash == keccak256(abi.encode(groupMembers)),
            "Invalid group members"
        );

        uint32[] memory ineligibleOperators = Inactivity.verifyClaim(
            sortitionPool,
            claim,
            group.groupPubKey,
            nonce,
            groupMembers
        );

        inactivityClaimNonce[groupId]++;

        emit InactivityClaimed(groupId, nonce, msg.sender);

        sortitionPool.setRewardIneligibility(
            ineligibleOperators,
            // solhint-disable-next-line not-rely-on-time
            block.timestamp + _sortitionPoolRewardsBanDuration
        );

        reimbursementPool.refund(
            (gasStart - gasleft()) + _notifyOperatorInactivityGasOffset,
            msg.sender
        );
    }

    /// @notice The minimum authorization amount required so that operator can
    ///         participate in the random beacon. This amount is required to
    ///         execute slashing for providing a malicious DKG result or when
    ///         a relay entry times out.
    function minimumAuthorization() external view returns (uint96) {
        return authorization.parameters.minimumAuthorization;
    }

    /// @return Flag indicating whether a relay entry request is currently
    ///         in progress.
    function isRelayRequestInProgress() external view returns (bool) {
        return relay.isRequestInProgress();
    }

    /// @notice Returns the current value of the staking provider's eligible
    ///         stake. Eligible stake is defined as the currently authorized
    ///         stake minus the pending authorization decrease. Eligible stake
    ///         is what is used for operator's weight in the sortition pool.
    ///         If the authorized stake minus the pending authorization decrease
    ///         is below the minimum authorization, eligible stake is 0.
    function eligibleStake(address stakingProvider)
        external
        view
        returns (uint96)
    {
        return authorization.eligibleStake(staking, stakingProvider);
    }

    /// @notice Returns the amount of rewards available for withdrawal for the
    ///         given staking provider. Reverts if staking provider has not
    ///         registered the operator address.
    function availableRewards(address stakingProvider)
        external
        view
        returns (uint96)
    {
        address operator = stakingProviderToOperator(stakingProvider);
        require(operator != address(0), "Unknown operator");
        return sortitionPool.getAvailableRewards(operator);
    }

    /// @notice Returns the amount of stake that is pending authorization
    ///         decrease for the given staking provider. If no authorization
    ///         decrease has been requested, returns zero.
    function pendingAuthorizationDecrease(address stakingProvider)
        external
        view
        returns (uint96)
    {
        return authorization.pendingAuthorizationDecrease(stakingProvider);
    }

    /// @notice Returns the remaining time in seconds that needs to pass before
    ///         the requested authorization decrease can be approved.
    ///         If the sortition pool state was not updated yet by the operator
    ///         after requesting the authorization decrease, returns
    ///         `type(uint64).max`.
    function remainingAuthorizationDecreaseDelay(address stakingProvider)
        external
        view
        returns (uint64)
    {
        return
            authorization.remainingAuthorizationDecreaseDelay(stakingProvider);
    }

    /// @notice Returns operator registered for the given staking provider.
    function stakingProviderToOperator(address stakingProvider)
        public
        view
        returns (address)
    {
        return authorization.stakingProviderToOperator[stakingProvider];
    }

    /// @notice Returns staking provider of the given operator.
    function operatorToStakingProvider(address operator)
        public
        view
        returns (address)
    {
        return authorization.operatorToStakingProvider[operator];
    }

    /// @notice Checks if the operator's authorized stake is in sync with
    ///         operator's weight in the sortition pool.
    ///         If the operator is not in the sortition pool and their
    ///         authorized stake is non-zero, function returns false.
    function isOperatorUpToDate(address operator) external view returns (bool) {
        return
            authorization.isOperatorUpToDate(staking, sortitionPool, operator);
    }

    /// @notice Returns true if the given operator is in the sortition pool.
    ///         Otherwise, returns false.
    function isOperatorInPool(address operator) external view returns (bool) {
        return sortitionPool.isOperatorInPool(operator);
    }

    /// @notice Selects a new group of operators. Can only be called when DKG
    ///         is in progress and the pool is locked.
    ///         At least one operator has to be registered in the pool,
    ///         otherwise the function fails reverting the transaction.
    /// @return IDs of selected group members.
    function selectGroup() external view returns (uint32[] memory) {
        return sortitionPool.selectGroup(DKG.groupSize, bytes32(dkg.seed));
    }

    /// @notice Returns authorization-related parameters of the beacon.
    /// @dev The minimum authorization is also returned by `minimumAuthorization()`
    ///      function, as a requirement of `IApplication` interface.
    /// @return minimumAuthorization The minimum authorization amount required
    ///         so that operator can participate in the random beacon. This
    ///         amount is required to execute slashing for providing a malicious
    ///         DKG result or when a relay entry times out.
    /// @return authorizationDecreaseDelay Delay in seconds that needs to pass
    ///         between the time authorization decrease is requested and the
    ///         time that request gets approved. Protects against free-riders
    ///         earning rewards and not being active in the network.
    /// @return authorizationDecreaseChangePeriod Authorization decrease change
    ///        period in seconds. It is the time, before authorization decrease
    ///        delay end, during which the pending authorization decrease
    ///        request can be overwritten.
    ///        If set to 0, pending authorization decrease request can not be
    ///        overwritten until the endire `authorizationDecreaseDelay` ends.
    ///        If set to value equal `authorizationDecreaseDelay`, request can
    ///        always be overwritten.
    function authorizationParameters()
        external
        view
        returns (
            uint96 minimumAuthorization,
            uint64 authorizationDecreaseDelay,
            uint64 authorizationDecreaseChangePeriod
        )
    {
        return (
            authorization.parameters.minimumAuthorization,
            authorization.parameters.authorizationDecreaseDelay,
            authorization.parameters.authorizationDecreaseChangePeriod
        );
    }

    /// @notice Returns relay-entry-related parameters of the beacon.
    /// @return relayEntrySoftTimeout Soft timeout in blocks for a group to
    ///         submit the relay entry. If the soft timeout is reached for
    ///         submitting the relay entry, the slashing starts.
    /// @return relayEntryHardTimeout Hard timeout in blocks for a group to
    ///         submit the relay entry. After the soft timeout passes without
    ///         relay entry submitted, all group members start getting slashed.
    ///         The slashing amount increases linearly until the group submits
    ///         the relay entry or until `relayEntryHardTimeout` is reached.
    ///         When the hard timeout is reached, each group member will get
    ///         slashed for `_relayEntrySubmissionFailureSlashingAmount`.
    /// @return callbackGasLimit Relay entry callback gas limit. This is the gas
    ///         limit with which callback function provided in the relay request
    ///         transaction is executed. The callback is executed with a new
    ///         relay entry value in the same transaction the relay entry is
    ///         submitted.
    function relayEntryParameters()
        external
        view
        returns (
            uint256 relayEntrySoftTimeout,
            uint256 relayEntryHardTimeout,
            uint256 callbackGasLimit
        )
    {
        return (
            relay.relayEntrySoftTimeout,
            relay.relayEntryHardTimeout,
            _callbackGasLimit
        );
    }

    /// @notice Returns group-creation-related parameters of the beacon.
    /// @return groupCreationFrequency The frequency of a new group creation.
    ///         Groups are created with a fixed frequency of relay requests.
    /// @return groupLifetime Group lifetime in blocks. When a group reached its
    ///         lifetime, it is no longer selected for new relay requests but
    ///         may still be responsible for submitting relay entry if relay
    ///         request assigned to that group is still pending.
    /// @return dkgResultChallengePeriodLength The number of blocks for which
    ///         a DKG result can be challenged. Anyone can challenge DKG result
    ///         for a certain number of blocks before the result is fully
    ///         accepted and the group registered in the pool of active groups.
    ///         If the challenge gets accepted, all operators who signed the
    ///         malicious result get slashed for and the notifier gets rewarded.
    /// @return dkgResultSubmissionTimeout Timeout in blocks for a group to
    ///         submit the DKG result. All members are eligible to submit the
    ///         DKG result. If `dkgResultSubmissionTimeout` passes without the
    ///         DKG result submitted, DKG is considered as timed out and no DKG
    ///         result for this group creation can be submitted anymore.
    /// @return dkgSubmitterPrecedencePeriodLength Time during the DKG result
    ///         approval stage when the submitter of the DKG result takes the
    ///         precedence to approve the DKG result. After this time passes
    ///         anyone can approve the DKG result.
    function groupCreationParameters()
        external
        view
        returns (
            uint256 groupCreationFrequency,
            uint256 groupLifetime,
            uint256 dkgResultChallengePeriodLength,
            uint256 dkgResultSubmissionTimeout,
            uint256 dkgSubmitterPrecedencePeriodLength
        )
    {
        return (
            _groupCreationFrequency,
            groups.groupLifetime,
            dkg.parameters.resultChallengePeriodLength,
            dkg.parameters.resultSubmissionTimeout,
            dkg.parameters.submitterPrecedencePeriodLength
        );
    }

    /// @notice Returns reward-related parameters of the beacon.
    /// @return sortitionPoolRewardsBanDuration Duration of the sortition pool
    ///         rewards ban imposed on operators who misbehaved during DKG by
    ///         being inactive or disqualified and for operators that were
    ///         identified by the rest of group members as inactive via
    ///         `notifyOperatorInactivity`.
    /// @return relayEntryTimeoutNotificationRewardMultiplier Percentage of the
    ///         staking contract malicious behavior notification reward which
    ///         will be transferred to the notifier reporting about relay entry
    ///         timeout. Notifiers are rewarded from a notifiers treasury pool.
    ///         For example, if notification reward is 1000 and the value of the
    ///         multiplier is 5, the notifier will receive: 5% of 1000 = 50 per
    ///         each operator affected.
    /// @return unauthorizedSigningNotificationRewardMultiplier Percentage of the
    ///         staking contract malicious behavior notification reward which
    ///         will be transferred to the notifier reporting about unauthorized
    ///         signing. Notifiers are rewarded from a notifiers treasury pool.
    ///         For example, if a notification reward is 1000 and the value of
    ///         the multiplier is 5, the notifier will receive: 5% of 1000 = 50
    ///         per each operator affected.
    /// @return dkgMaliciousResultNotificationRewardMultiplier Percentage of the
    ///         staking contract malicious behavior notification reward which
    ///         will be transferred to the notifier reporting about a malicious
    ///         DKG result. Notifiers are rewarded from a notifiers treasury
    ///         pool. For example, if notification reward is 1000 and the value
    ///         of the multiplier is 5, the notifier will receive:
    ///         5% of 1000 = 50 per each operator affected.
    function rewardParameters()
        external
        view
        returns (
            uint256 sortitionPoolRewardsBanDuration,
            uint256 relayEntryTimeoutNotificationRewardMultiplier,
            uint256 unauthorizedSigningNotificationRewardMultiplier,
            uint256 dkgMaliciousResultNotificationRewardMultiplier
        )
    {
        return (
            _sortitionPoolRewardsBanDuration,
            _relayEntryTimeoutNotificationRewardMultiplier,
            _unauthorizedSigningNotificationRewardMultiplier,
            _dkgMaliciousResultNotificationRewardMultiplier
        );
    }

    /// @notice Returns slashing-related parameters of the beacon.
    /// @return relayEntrySubmissionFailureSlashingAmount Slashing amount for
    ///         not submitting relay entry. When relay entry hard timeout is
    ///         reached without the relay entry submitted, each group member
    ///         gets slashed for `relayEntrySubmissionFailureSlashingAmount`.
    ///         If the relay entry gets submitted after the soft timeout, but
    ///         before the hard timeout, each group member gets slashed
    ///         proportionally to `relayEntrySubmissionFailureSlashingAmount`
    ///         and the time passed since the soft deadline.
    /// @return maliciousDkgResultSlashingAmount Slashing amount for submitting
    ///         a malicious DKG result. Every DKG result submitted can be
    ///         challenged for the time of `dkg.ResultChallengePeriodLength`.
    ///         If the DKG result submitted is challenged and proven to be
    ///         malicious, the operator who submitted the malicious result is
    ///         slashed for `maliciousDkgResultSlashingAmount`.
    /// @return unauthorizedSigningSlashingAmount Slashing amount when an
    ///         unauthorized signing has been proved, which means the private
    ///         key leaked and all the group members should be punished.
    function slashingParameters()
        external
        view
        returns (
            uint96 relayEntrySubmissionFailureSlashingAmount,
            uint96 maliciousDkgResultSlashingAmount,
            uint96 unauthorizedSigningSlashingAmount
        )
    {
        return (
            relay.relayEntrySubmissionFailureSlashingAmount,
            _maliciousDkgResultSlashingAmount,
            _unauthorizedSigningSlashingAmount
        );
    }

    /// @notice Returns gas-related parameters of the beacon.
    /// @return dkgResultSubmissionGas Calculated gas cost for submitting a DKG
    ///         result. This will be refunded as part of the DKG approval
    ///         process.
    /// @return dkgResultApprovalGasOffset Gas that is meant to balance the DKG
    ///         result approval's overall cost.
    /// @return notifyOperatorInactivityGasOffset Gas that is meant to balance
    ///         the operator inactivity notification cost.
    /// @return relayEntrySubmissionGasOffset Gas that is meant to balance the
    ///         relay entry submission cost.
    function gasParameters()
        external
        view
        returns (
            uint256 dkgResultSubmissionGas,
            uint256 dkgResultApprovalGasOffset,
            uint256 notifyOperatorInactivityGasOffset,
            uint256 relayEntrySubmissionGasOffset
        )
    {
        return (
            _dkgResultSubmissionGas,
            _dkgResultApprovalGasOffset,
            _notifyOperatorInactivityGasOffset,
            _relayEntrySubmissionGasOffset
        );
    }
}<|MERGE_RESOLUTION|>--- conflicted
+++ resolved
@@ -374,23 +374,6 @@
             "Zero-address reference"
         );
 
-<<<<<<< HEAD
-        // TODO: revisit all initial values
-        _callbackGasLimit = 64000;
-        _groupCreationFrequency = 5;
-
-        _maliciousDkgResultSlashingAmount = 50000e18;
-        _unauthorizedSigningSlashingAmount = 100e3 * 1e18;
-        _sortitionPoolRewardsBanDuration = 2 weeks;
-        _relayEntryTimeoutNotificationRewardMultiplier = 40;
-        _unauthorizedSigningNotificationRewardMultiplier = 50;
-        _dkgMaliciousResultNotificationRewardMultiplier = 100;
-        // Minimum authorization:         100k T
-        // Authorization decrease delay:  ~10 weeks assuming 15s block time
-        // slither-disable-next-line too-many-digits
-        authorization.setParameters(100000e18, 403200);
-=======
->>>>>>> b2cedd21
         dkg.init(_sortitionPool, _dkgValidator);
         relay.initSeedEntry();
 
@@ -467,7 +450,7 @@
         // is enough to store new entry and block number on-chain.
         // If the cost of EVM opcodes change over time, these parameters will
         // have to be updated.
-        _callbackGasLimit = 56_000;
+        _callbackGasLimit = 64_000;
 
         // Group lifetime is set to 45 days assuming 15s block time.
         //
