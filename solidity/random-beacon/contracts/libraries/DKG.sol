--- conflicted
+++ resolved
@@ -302,15 +302,11 @@
     /// @notice Approves DKG result. Can be called after challenge period for the
     ///         submitted result is finished. Considers the submitted result as
     ///         valid and completes the group creation.
-<<<<<<< HEAD
     function approveResult(Data storage self)
         internal
         cleanup(self)
         returns (bytes memory)
     {
-=======
-    function approveResult(Data storage self) internal cleanup(self) {
->>>>>>> 7b910de6
         require(
             currentState(self) == State.CHALLENGE,
             "current state is not CHALLENGE"
@@ -324,25 +320,18 @@
         );
 
         emit DkgResultApproved(self.submittedResultHash, msg.sender);
-<<<<<<< HEAD
 
         return self.groupPublicKey;
-=======
->>>>>>> 7b910de6
     }
 
     /// @notice Challenges DKG result. If the submitted result is proved to be
     ///         invalid it reverts the DKG back to the result submission phase.
     /// @dev Can be called during a challenge period for the submitted result.
     // TODO: When implementing challenges verify what parameters are required.
-<<<<<<< HEAD
     function challengeResult(Data storage self)
         internal
         returns (bytes memory)
     {
-=======
-    function challengeResult(Data storage self) internal {
->>>>>>> 7b910de6
         require(
             currentState(self) == State.CHALLENGE,
             "current state is not CHALLENGE"
@@ -371,11 +360,8 @@
         delete self.submittedResultHash;
 
         emit DkgResultChallenged(resultHash, msg.sender);
-<<<<<<< HEAD
 
         return self.groupPublicKey;
-=======
->>>>>>> 7b910de6
     }
 
     /// @notice Set resultChallengePeriodLength parameter.
