--- conflicted
+++ resolved
@@ -5,11 +5,8 @@
 import "@openzeppelin/contracts/utils/cryptography/ECDSA.sol";
 import "@keep-network/sortition-pools/contracts/SortitionPool.sol";
 import "./BytesLib.sol";
-<<<<<<< HEAD
 import "./Submission.sol";
-=======
 import "../DKGValidator.sol";
->>>>>>> c02f42c1
 
 library DKG {
     using BytesLib for bytes;
@@ -232,7 +229,7 @@
         );
         require(!hasDkgTimedOut(self), "dkg timeout already passed");
 
-<<<<<<< HEAD
+        // Check submitter's eligibility to call this function
         uint256 T_init = self.startBlock +
             offchainDkgTime +
             self.resultSubmissionStartBlockOffset;
@@ -255,22 +252,7 @@
             "Submitter is not eligible"
         );
 
-        verify(self, result);
-=======
-        // Check submitter's eligibility to call this function
-        uint256 T_init = self.startBlock +
-            offchainDkgTime +
-            self.resultSubmissionStartBlockOffset;
-        require(
-            block.number >=
-                (T_init +
-                    (result.submitterMemberIndex - 1) *
-                    self.parameters.resultSubmissionEligibilityDelay),
-            "Submitter not eligible"
-        );
-
         SortitionPool sortitionPool = self.sortitionPool;
->>>>>>> c02f42c1
 
         // Submitter must be an operator in the sortition pool.
         // Declared submitter's member index in the DKG result needs to match
@@ -319,112 +301,6 @@
                 self.parameters.resultSubmissionEligibilityDelay);
     }
 
-<<<<<<< HEAD
-    /// @notice Verifies the submitted DKG result against supporting member
-    ///         signatures and if the submitter is eligible to submit at the current
-    ///         block. Every signature supporting the result has to be from a unique
-    ///         group member.
-    /// @dev The message to be signed by each member is keccak256 hash of the
-    ///      calculated group public key, misbehaved members as bytes and DKG
-    ///      start block. The calculated hash should be prefixed with prefixed with
-    ///      `\x19Ethereum signed message:\n` before signing, so the message to
-    ///      sign is:
-    ///      `\x19Ethereum signed message:\n${keccak256(groupPubKey,misbehaved,startBlock)}`
-    ///      Members indexing in the group starts with 1.
-    /// @param result DKG result which will be verified.
-    function verify(Data storage self, Result calldata result) internal view {
-        // TODO: Verify if submitter is valid staker and signatures come from valid
-        // stakers https://github.com/keep-network/keep-core/pull/2654#discussion_r728226906.
-
-        require(result.submitterMemberIndex > 0, "Invalid submitter index");
-
-        SortitionPool sortitionPool = self.sortitionPool;
-
-        require(
-            sortitionPool.getIDOperator(
-                result.members[result.submitterMemberIndex - 1]
-            ) == msg.sender,
-            "Unexpected submitter index"
-        );
-
-        require(result.groupPubKey.length == 128, "Malformed group public key");
-
-        require(
-            groupSize - result.misbehavedMembersIndices.length >=
-                activeThreshold,
-            "Too many members misbehaving during DKG"
-        );
-
-        if (result.misbehavedMembersIndices.length > 1) {
-            for (
-                uint256 i = 1;
-                i < result.misbehavedMembersIndices.length;
-                i++
-            ) {
-                require(
-                    result.misbehavedMembersIndices[i - 1] <
-                        result.misbehavedMembersIndices[i],
-                    "Corrupted misbehaved members indices"
-                );
-            }
-        }
-
-        uint256 signaturesCount = result.signatures.length / 65;
-        require(result.signatures.length >= 65, "Too short signatures array");
-        require(
-            result.signatures.length % 65 == 0,
-            "Malformed signatures array"
-        );
-        require(
-            signaturesCount == result.signingMembersIndices.length,
-            "Unexpected signatures count"
-        );
-        require(signaturesCount >= groupThreshold, "Too few signatures");
-        require(signaturesCount <= groupSize, "Too many signatures");
-
-        bytes32 resultHash = keccak256(
-            abi.encodePacked(
-                result.groupPubKey,
-                result.misbehavedMembersIndices,
-                self.startBlock
-            )
-        );
-
-        bytes memory current; // Current signature to be checked.
-        bool[] memory usedMemberIndices = new bool[](groupSize);
-        // TODO: Revisit at optimization stage. We probably don't need to fetch
-        //       addresses of all members. Addresses of signing members should
-        //       be enough though this will require some additional processing
-        //       here. Compare two approaches gas-wise against a real pool.
-        address[] memory membersAddresses = sortitionPool.getIDOperators(
-            result.members
-        );
-
-        for (uint256 i = 0; i < signaturesCount; i++) {
-            uint256 memberIndex = result.signingMembersIndices[i];
-            require(memberIndex > 0, "Invalid index");
-            require(memberIndex <= result.members.length, "Index out of range");
-
-            require(
-                !usedMemberIndices[memberIndex - 1],
-                "Duplicate member index"
-            );
-            usedMemberIndices[memberIndex - 1] = true;
-
-            current = result.signatures.slice(65 * i, 65);
-            address recoveredAddress = resultHash
-                .toEthSignedMessageHash()
-                .recover(current);
-
-            require(
-                membersAddresses[memberIndex - 1] == recoveredAddress,
-                "Invalid signature"
-            );
-        }
-    }
-
-=======
->>>>>>> c02f42c1
     /// @notice Notifies about DKG timeout.
     function notifyTimeout(Data storage self) internal {
         require(hasDkgTimedOut(self), "dkg has not timed out");
