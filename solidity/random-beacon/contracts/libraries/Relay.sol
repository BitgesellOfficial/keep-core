--- conflicted
+++ resolved
@@ -325,17 +325,14 @@
         view
         returns (bool)
     {
-<<<<<<< HEAD
-=======
         uint256 relayEntryTimeout = (dkgGroupSize *
             self.relayEntrySubmissionEligibilityDelay) +
             self.relayEntryHardTimeout;
 
->>>>>>> 8a5f988f
         return
             isRequestInProgress(self) &&
             block.number >
-            self.currentRequest.startBlock + relayEntryTimeout(self);
+            self.currentRequest.startBlock + relayEntryTimeout;
     }
 
     /// @notice Calculates a relay entry timeout.
