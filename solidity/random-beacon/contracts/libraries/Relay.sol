// SPDX-License-Identifier: MIT
//
// ▓▓▌ ▓▓ ▐▓▓ ▓▓▓▓▓▓▓▓▓▓▌▐▓▓▓▓▓▓▓▓▓▓▓▓▓▓▓▓▓▓ ▓▓▓▓▓▓▓▓▓▓▓▓▓▓▓▓▓▓ ▓▓▓▓▓▓▓▓▓▓▓▓▓▓▓▓▓▄
// ▓▓▓▓▓▓▓▓▓▓ ▓▓▓▓▓▓▓▓▓▓▌▐▓▓▓▓▓▓▓▓▓▓▓▓▓▓▓▓▓▓ ▓▓▓▓▓▓▓▓▓▓▓▓▓▓▓▓▓▓ ▓▓▓▓▓▓▓▓▓▓▓▓▓▓▓▓▓▓▓
//   ▓▓▓▓▓▓    ▓▓▓▓▓▓▓▀    ▐▓▓▓▓▓▓    ▐▓▓▓▓▓   ▓▓▓▓▓▓     ▓▓▓▓▓   ▐▓▓▓▓▓▌   ▐▓▓▓▓▓▓
//   ▓▓▓▓▓▓▄▄▓▓▓▓▓▓▓▀      ▐▓▓▓▓▓▓▄▄▄▄         ▓▓▓▓▓▓▄▄▄▄         ▐▓▓▓▓▓▌   ▐▓▓▓▓▓▓
//   ▓▓▓▓▓▓▓▓▓▓▓▓▓▀        ▐▓▓▓▓▓▓▓▓▓▓         ▓▓▓▓▓▓▓▓▓▓         ▐▓▓▓▓▓▓▓▓▓▓▓▓▓▓▓▓
//   ▓▓▓▓▓▓▀▀▓▓▓▓▓▓▄       ▐▓▓▓▓▓▓▀▀▀▀         ▓▓▓▓▓▓▀▀▀▀         ▐▓▓▓▓▓▓▓▓▓▓▓▓▓▓▀
//   ▓▓▓▓▓▓   ▀▓▓▓▓▓▓▄     ▐▓▓▓▓▓▓     ▓▓▓▓▓   ▓▓▓▓▓▓     ▓▓▓▓▓   ▐▓▓▓▓▓▌
// ▓▓▓▓▓▓▓▓▓▓ █▓▓▓▓▓▓▓▓▓ ▐▓▓▓▓▓▓▓▓▓▓▓▓▓▓▓▓▓▓ ▓▓▓▓▓▓▓▓▓▓▓▓▓▓▓▓▓▓  ▓▓▓▓▓▓▓▓▓▓
// ▓▓▓▓▓▓▓▓▓▓ ▓▓▓▓▓▓▓▓▓▓ ▐▓▓▓▓▓▓▓▓▓▓▓▓▓▓▓▓▓▓ ▓▓▓▓▓▓▓▓▓▓▓▓▓▓▓▓▓▓  ▓▓▓▓▓▓▓▓▓▓
//
//                           Trust math, not hardware.

pragma solidity ^0.8.6;

import "@openzeppelin/contracts/token/ERC20/IERC20.sol";
import "@openzeppelin/contracts/token/ERC20/utils/SafeERC20.sol";
import "./BLS.sol";
import "./Groups.sol";
import {ISortitionPool, IStaking} from "../RandomBeacon.sol";

library Relay {
    using SafeERC20 for IERC20;

    struct Request {
        // Request identifier.
        uint64 id;
        // Identifier of group responsible for signing.
        uint64 groupId;
        // Request start block.
        uint128 startBlock;
    }

    struct Data {
        // Total count of all requests.
        uint64 requestCount;
        // Previous entry value.
        bytes previousEntry;
        // Data of current request.
        Request currentRequest;
<<<<<<< HEAD
=======
        // Address of the Sortition Pool contract.
        ISortitionPool sortitionPool;
>>>>>>> 3070a88f
        // Address of the T token contract.
        IERC20 tToken;
        // Address of the staking contract.
        IStaking staking;
        // Fee paid by the relay requester.
        uint256 relayRequestFee;
        // The number of blocks it takes for a group member to become
        // eligible to submit the relay entry.
        uint256 relayEntrySubmissionEligibilityDelay;
        // Hard timeout in blocks for a group to submit the relay entry.
        uint256 relayEntryHardTimeout;
        // Slashing amount for not submitting relay entry
        uint256 relayEntrySubmissionFailureSlashingAmount;
    }

    /// @notice Ideal size of a group in the threshold relay. A group has
    ///         an ideal size if all their members behaved properly during
    ///         group formation. Actual group size can be lower in groups
    ///         with proven misbehaved members.
    uint256 public constant idealGroupSize = 64;

    /// @notice Seed used as the first relay entry value.
    /// It's a G1 point G * PI =
    /// G * 31415926535897932384626433832795028841971693993751058209749445923078164062862
    /// Where G is the generator of G1 abstract cyclic group.
    bytes public constant relaySeed =
        hex"15c30f4b6cf6dbbcbdcc10fe22f54c8170aea44e198139b776d512d8f027319a1b9e8bfaf1383978231ce98e42bafc8129f473fc993cf60ce327f7d223460663";

    event RelayEntryRequested(
        uint256 indexed requestId,
        uint64 groupId,
        bytes previousEntry
    );

    event RelayEntrySubmitted(uint256 indexed requestId, bytes entry);

    event RelayEntryTimedOut(uint256 indexed requestId);

    /// @notice Initializes the very first `previousEntry` with an initial
    ///         `relaySeed` value. Can be performed only once.
    function initSeedEntry(Data storage self) internal {
        require(
            self.previousEntry.length == 0,
            "Seed entry already initialized"
        );
        self.previousEntry = relaySeed;
    }

<<<<<<< HEAD
=======
    /// @notice Initializes the sortitionPool parameter. Can be performed
    ///         only once.
    /// @param _sortitionPool Value of the parameter.
    function initSortitionPool(Data storage self, ISortitionPool _sortitionPool)
        internal
    {
        require(
            address(self.sortitionPool) == address(0),
            "Sortition Pool address already set"
        );

        self.sortitionPool = _sortitionPool;
    }

>>>>>>> 3070a88f
    /// @notice Initializes the tToken parameter. Can be performed only once.
    /// @param _tToken Value of the parameter.
    function initTToken(Data storage self, IERC20 _tToken) internal {
        require(
            address(self.tToken) == address(0),
            "T token address already set"
        );

        self.tToken = _tToken;
    }

    /// @notice Initializes the staking parameter. Can be performed
    ///         only once.
    /// @param _staking Value of the parameter.
    function initStaking(Data storage self, IStaking _staking) internal {
        require(
            address(self.staking) == address(0),
            "Staking address already set"
        );

        self.staking = _staking;
    }

    /// @notice Creates a request to generate a new relay entry, which will
    ///         include a random number (by signing the previous entry's
    ///         random number).
    /// @param groupId Identifier of the group chosen to handle the request.
    function requestEntry(Data storage self, uint64 groupId) internal {
        require(
            !isRequestInProgress(self),
            "Another relay request in progress"
        );

        // slither-disable-next-line reentrancy-events
        self.tToken.safeTransferFrom(
            msg.sender,
            address(this),
            self.relayRequestFee
        );

        uint64 currentRequestId = ++self.requestCount;

        self.currentRequest = Request(
            currentRequestId,
            groupId,
            uint128(block.number)
        );

        emit RelayEntryRequested(currentRequestId, groupId, self.previousEntry);
    }

    /// @notice Creates a new relay entry.
    /// @param submitterIndex Index of the entry submitter.
    /// @param entry Group BLS signature over the previous entry.
    /// @param group Group data.
    /// @return punishedMembers Array of members addresses which should be
    ///         punished for not submitting relay entry on their turn.
    function submitEntry(
        Data storage self,
        uint256 submitterIndex,
        bytes calldata entry,
        Groups.Group memory group
    ) internal returns (address[] memory punishedMembers) {
        require(isRequestInProgress(self), "No relay request in progress");
        require(!hasRequestTimedOut(self), "Relay request timed out");

        uint256 actualGroupSize = group.members.length;

        require(
            submitterIndex > 0 && submitterIndex <= actualGroupSize,
            "Invalid submitter index"
        );
        require(
            self.sortitionPool.getIDOperator(
                group.members[submitterIndex - 1]
            ) == msg.sender,
            "Unexpected submitter index"
        );

        (
            uint256 firstEligibleIndex,
            uint256 lastEligibleIndex
        ) = getEligibilityRange(self, entry, actualGroupSize);
        require(
            isEligible(
                self,
                submitterIndex,
                firstEligibleIndex,
                lastEligibleIndex
            ),
            "Submitter is not eligible"
        );

        require(
            BLS.verify(group.groupPubKey, self.previousEntry, entry),
            "Invalid entry"
        );

<<<<<<< HEAD
        // Get the list of members addresses which should be punished due to
        // not submitting the entry on their turn.
        punishedMembers = getPunishedMembers(
=======
        // Get the list of members IDs which should be considered inactive due
        // to not submitting the entry on their turn.
        uint32[] memory inactiveMembers = getInactiveMembers(
>>>>>>> 3070a88f
            self,
            submitterIndex,
            firstEligibleIndex,
            group.members
        );
<<<<<<< HEAD
=======
        self.sortitionPool.removeOperators(inactiveMembers);
>>>>>>> 3070a88f

        // If the soft timeout has been exceeded apply stake slashing for
        // all group members. Note that `getSlashingFactor` returns the
        // factor multiplied by 1e18 to avoid precision loss. In that case
        // the final result needs to be divided by 1e18.
        uint256 slashingAmount = (getSlashingFactor(self, idealGroupSize) *
            self.relayEntrySubmissionFailureSlashingAmount) / 1e18;

        // TODO: This call will be removed from here in the follow-up PR.
        if (slashingAmount > 0) {
            // slither-disable-next-line reentrancy-events
            self.staking.slash(
                slashingAmount,
                self.sortitionPool.getIDOperators(group.members)
            );
        }

        self.previousEntry = entry;
        delete self.currentRequest;

        emit RelayEntrySubmitted(self.requestCount, entry);

        return punishedMembers;
    }

    /// @notice Set relayRequestFee parameter.
    /// @param newRelayRequestFee New value of the parameter.
    function setRelayRequestFee(Data storage self, uint256 newRelayRequestFee)
        internal
    {
        require(!isRequestInProgress(self), "Relay request in progress");

        self.relayRequestFee = newRelayRequestFee;
    }

    /// @notice Set relayEntrySubmissionEligibilityDelay parameter.
    /// @param newRelayEntrySubmissionEligibilityDelay New value of the parameter.
    function setRelayEntrySubmissionEligibilityDelay(
        Data storage self,
        uint256 newRelayEntrySubmissionEligibilityDelay
    ) internal {
        require(!isRequestInProgress(self), "Relay request in progress");

        self
            .relayEntrySubmissionEligibilityDelay = newRelayEntrySubmissionEligibilityDelay;
    }

    /// @notice Set relayEntryHardTimeout parameter.
    /// @param newRelayEntryHardTimeout New value of the parameter.
    function setRelayEntryHardTimeout(
        Data storage self,
        uint256 newRelayEntryHardTimeout
    ) internal {
        require(!isRequestInProgress(self), "Relay request in progress");

        self.relayEntryHardTimeout = newRelayEntryHardTimeout;
    }

    /// @notice Set relayEntrySubmissionFailureSlashingAmount parameter.
    /// @param newRelayEntrySubmissionFailureSlashingAmount New value of
    ///        the parameter.
    function setRelayEntrySubmissionFailureSlashingAmount(
        Data storage self,
        uint256 newRelayEntrySubmissionFailureSlashingAmount
    ) internal {
        require(!isRequestInProgress(self), "Relay request in progress");

        self
            .relayEntrySubmissionFailureSlashingAmount = newRelayEntrySubmissionFailureSlashingAmount;
    }

    /// @notice Retries the current relay request in case a relay entry
    ///         timeout was reported.
    /// @param groupId ID of the group chosen to retry the current request.
    function retryOnEntryTimeout(Data storage self, uint64 groupId) internal {
        require(hasRequestTimedOut(self), "Relay request did not time out");

        uint64 currentRequestId = self.currentRequest.id;

        emit RelayEntryTimedOut(currentRequestId);

        self.currentRequest = Request(
            currentRequestId,
            groupId,
            uint128(block.number)
        );

        emit RelayEntryRequested(currentRequestId, groupId, self.previousEntry);
    }

    /// @notice Cleans up the current relay request in case a relay entry
    ///         timeout was reported.
    function cleanupOnEntryTimeout(Data storage self) internal {
        require(hasRequestTimedOut(self), "Relay request did not time out");

        emit RelayEntryTimedOut(self.currentRequest.id);

        delete self.currentRequest;
    }

    /// @notice Returns whether a relay entry request is currently in progress.
    /// @return True if there is a request in progress. False otherwise.
    function isRequestInProgress(Data storage self)
        internal
        view
        returns (bool)
    {
        return self.currentRequest.id != 0;
    }

    /// @notice Returns whether the current relay request has timed out.
    /// @return True if the request timed out. False otherwise.
    function hasRequestTimedOut(Data storage self)
        internal
        view
        returns (bool)
    {
        uint256 relayEntryTimeout = (idealGroupSize *
            self.relayEntrySubmissionEligibilityDelay) +
            self.relayEntryHardTimeout;

        return
            isRequestInProgress(self) &&
            block.number > self.currentRequest.startBlock + relayEntryTimeout;
    }

    /// @notice Determines the eligibility range for given relay entry basing on
    ///         current block number.
    /// @dev Parameters _entry and _groupSize are passed because the first
    ///      eligible index is computed as `_entry % _groupSize`. This function
    ///      doesn't use the constant `groupSize` directly to facilitate
    ///      testing. Big group sizes in tests make readability worse and
    ///      dramatically increase the time of execution.
    /// @param _entry Entry value for which the eligibility range should be
    ///        determined.
    /// @param _groupSize Group size for which eligibility range should be determined.
    /// @return firstEligibleIndex Index of the first member which is eligible
    ///         to submit the relay entry.
    /// @return lastEligibleIndex Index of the last member which is eligible
    ///         to submit the relay entry.
    function getEligibilityRange(
        Data storage self,
        bytes calldata _entry,
        uint256 _groupSize
    )
        internal
        view
        returns (uint256 firstEligibleIndex, uint256 lastEligibleIndex)
    {
        // Modulo `groupSize` will give indexes in range <0, groupSize-1>
        // We count member indexes from `1` so we need to add `1` to the result.
        firstEligibleIndex = (uint256(keccak256(_entry)) % _groupSize) + 1;

        // Shift is computed by leveraging Solidity integer division which is
        // equivalent to floored division. That gives the desired result.
        // Shift value should be in range <0, groupSize-1> so we must cap
        // it explicitly.
        uint256 shift = (block.number - self.currentRequest.startBlock) /
            self.relayEntrySubmissionEligibilityDelay;
        shift = shift > _groupSize - 1 ? _groupSize - 1 : shift;

        // Last eligible index must be wrapped if their value is bigger than
        // the group size. If wrapping occurs, the lastEligibleIndex is smaller
        // than the firstEligibleIndex. In that case, the eligibility queue
        // can look as follows: 1, 2 (last), 3, 4, 5, 6, 7 (first), 8.
        lastEligibleIndex = firstEligibleIndex + shift;
        lastEligibleIndex = lastEligibleIndex > _groupSize
            ? lastEligibleIndex - _groupSize
            : lastEligibleIndex;

        return (firstEligibleIndex, lastEligibleIndex);
    }

    /// @notice Returns whether the given submitter index is eligible to submit
    ///         a relay entry within given eligibility range.
    /// @param _submitterIndex Index of the submitter whose eligibility is checked.
    /// @param _firstEligibleIndex First index of the given eligibility range.
    /// @param _lastEligibleIndex Last index of the given eligibility range.
    /// @return True if eligible. False otherwise.
    function isEligible(
        /* solhint-disable-next-line no-unused-vars */
        Data storage self,
        uint256 _submitterIndex,
        uint256 _firstEligibleIndex,
        uint256 _lastEligibleIndex
    ) internal view returns (bool) {
        if (_firstEligibleIndex <= _lastEligibleIndex) {
            // First eligible index is equal or smaller than the last.
            // We just need to make sure the submitter index is in range
            // <firstEligibleIndex, lastEligibleIndex>.
            return
                _firstEligibleIndex <= _submitterIndex &&
                _submitterIndex <= _lastEligibleIndex;
        } else {
            // First eligible index is bigger than the last. We need to deal
            // with wrapped range and check whether the submitter index is
            // either in range <1, lastEligibleIndex> or
            // <firstEligibleIndex, groupSize>.
            return
                _submitterIndex <= _lastEligibleIndex ||
                _firstEligibleIndex <= _submitterIndex;
        }
    }

    /// @notice Determines a list of members which should be considered as
    ///         inactive due to not submitting a relay entry on their turn.
    ///         Inactive members are determined using the eligibility queue and
    ///         are taken from the <firstEligibleIndex, submitterIndex) range.
    ///         It also handles the `submitterIndex < firstEligibleIndex` case
    ///         and wraps the queue accordingly.
    /// @param _submitterIndex Index of the relay entry submitter.
    /// @param _firstEligibleIndex First index of the given eligibility range.
    /// @param _groupMembers IDs of the group members.
    /// @return An array of members IDs which should be  inactive due
    ///         to not submitting a relay entry on their turn.
    function getInactiveMembers(
        /* solhint-disable-next-line no-unused-vars */
        Data storage self,
        uint256 _submitterIndex,
        uint256 _firstEligibleIndex,
        uint32[] memory _groupMembers
    ) internal view returns (uint32[] memory) {
        uint256 _groupSize = _groupMembers.length;

        uint256 inactiveMembersCount = _submitterIndex >= _firstEligibleIndex
            ? _submitterIndex - _firstEligibleIndex
            : _groupSize - (_firstEligibleIndex - _submitterIndex);

        uint32[] memory inactiveMembersIDs = new uint32[](inactiveMembersCount);

        for (uint256 i = 0; i < inactiveMembersCount; i++) {
            uint256 memberIndex = _firstEligibleIndex + i;

            if (memberIndex > _groupSize) {
                memberIndex = memberIndex - _groupSize;
            }

            inactiveMembersIDs[i] = _groupMembers[memberIndex - 1];
        }

        return inactiveMembersIDs;
    }

    /// @notice Computes the slashing factor which should be used during
    ///         slashing of the group which exceeded the soft timeout.
    /// @dev This function doesn't use the constant `groupSize` directly and
    ///      use a `_groupSize` parameter instead to facilitate testing.
    ///      Big group sizes in tests make readability worse and dramatically
    ///      increase the time of execution.
    /// @param _groupSize _groupSize Group size.
    /// @return A slashing factor represented as a fraction multiplied by 1e18
    ///         to avoid precision loss. When using this factor during slashing
    ///         amount computations, the final result should be divided by
    ///         1e18 to obtain a proper result. The slashing factor is
    ///         always in range <0, 1e18>.
    function getSlashingFactor(Data storage self, uint256 _groupSize)
        internal
        view
        returns (uint256)
    {
        uint256 softTimeoutBlock = self.currentRequest.startBlock +
            (_groupSize * self.relayEntrySubmissionEligibilityDelay);

        if (block.number > softTimeoutBlock) {
            uint256 submissionDelay = block.number - softTimeoutBlock;
            uint256 slashingFactor = (submissionDelay * 1e18) /
                self.relayEntryHardTimeout;
            return slashingFactor > 1e18 ? 1e18 : slashingFactor;
        }

        return 0;
    }
}<|MERGE_RESOLUTION|>--- conflicted
+++ resolved
@@ -39,11 +39,8 @@
         bytes previousEntry;
         // Data of current request.
         Request currentRequest;
-<<<<<<< HEAD
-=======
         // Address of the Sortition Pool contract.
         ISortitionPool sortitionPool;
->>>>>>> 3070a88f
         // Address of the T token contract.
         IERC20 tToken;
         // Address of the staking contract.
@@ -92,8 +89,6 @@
         self.previousEntry = relaySeed;
     }
 
-<<<<<<< HEAD
-=======
     /// @notice Initializes the sortitionPool parameter. Can be performed
     ///         only once.
     /// @param _sortitionPool Value of the parameter.
@@ -108,7 +103,6 @@
         self.sortitionPool = _sortitionPool;
     }
 
->>>>>>> 3070a88f
     /// @notice Initializes the tToken parameter. Can be performed only once.
     /// @param _tToken Value of the parameter.
     function initTToken(Data storage self, IERC20 _tToken) internal {
@@ -164,14 +158,14 @@
     /// @param submitterIndex Index of the entry submitter.
     /// @param entry Group BLS signature over the previous entry.
     /// @param group Group data.
-    /// @return punishedMembers Array of members addresses which should be
-    ///         punished for not submitting relay entry on their turn.
+    /// @return inactiveMembers Array of members IDs which should be considered
+    ///         inactive  for not submitting relay entry on their turn.
     function submitEntry(
         Data storage self,
         uint256 submitterIndex,
         bytes calldata entry,
         Groups.Group memory group
-    ) internal returns (address[] memory punishedMembers) {
+    ) internal returns (uint32[] memory inactiveMembers) {
         require(isRequestInProgress(self), "No relay request in progress");
         require(!hasRequestTimedOut(self), "Relay request timed out");
 
@@ -207,24 +201,14 @@
             "Invalid entry"
         );
 
-<<<<<<< HEAD
-        // Get the list of members addresses which should be punished due to
-        // not submitting the entry on their turn.
-        punishedMembers = getPunishedMembers(
-=======
         // Get the list of members IDs which should be considered inactive due
         // to not submitting the entry on their turn.
-        uint32[] memory inactiveMembers = getInactiveMembers(
->>>>>>> 3070a88f
+        inactiveMembers = getInactiveMembers(
             self,
             submitterIndex,
             firstEligibleIndex,
             group.members
         );
-<<<<<<< HEAD
-=======
-        self.sortitionPool.removeOperators(inactiveMembers);
->>>>>>> 3070a88f
 
         // If the soft timeout has been exceeded apply stake slashing for
         // all group members. Note that `getSlashingFactor` returns the
@@ -247,7 +231,7 @@
 
         emit RelayEntrySubmitted(self.requestCount, entry);
 
-        return punishedMembers;
+        return inactiveMembers;
     }
 
     /// @notice Set relayRequestFee parameter.
