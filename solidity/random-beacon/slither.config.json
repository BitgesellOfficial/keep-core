{
  "detectors_to_exclude": "assembly,timestamp,solc-version",
<<<<<<< HEAD
  "hardhat_artifacts_directory": "./build"
=======
  "hardhat_artifacts_directory": "./build",
  "filter_paths": "test"
>>>>>>> b916117d
}<|MERGE_RESOLUTION|>--- conflicted
+++ resolved
@@ -1,9 +1,5 @@
 {
   "detectors_to_exclude": "assembly,timestamp,solc-version",
-<<<<<<< HEAD
-  "hardhat_artifacts_directory": "./build"
-=======
   "hardhat_artifacts_directory": "./build",
   "filter_paths": "test"
->>>>>>> b916117d
 }