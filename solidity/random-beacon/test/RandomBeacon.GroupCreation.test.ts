--- conflicted
+++ resolved
@@ -566,31 +566,15 @@
             await mineBlocksTo(startBlock + constants.offchainDkgTime)
           })
 
-<<<<<<< HEAD
-          it("should revert with less than threshold signers", async () => {
-            const filteredSigners = signers.slice(
-              0,
-              constants.signatureThreshold - 1
-            )
-
-            await expect(
-              signAndSubmitArbitraryDkgResult(
-                randomBeacon,
-                groupPublicKey,
-                filteredSigners,
-                startBlock,
-                noMisbehaved
-=======
           context("with less signatures on the result than required", () => {
             it("should revert", async () => {
               const filteredSigners = signers.slice(
                 0,
                 constants.signatureThreshold - 1
->>>>>>> 54d74416
               )
 
               await expect(
-                signAndSubmitDkgResult(
+                signAndSubmitArbitraryDkgResult(
                   randomBeacon,
                   groupPublicKey,
                   filteredSigners,
@@ -629,14 +613,7 @@
               ))
             })
 
-<<<<<<< HEAD
-            it("should succeed with threshold signers", async () => {
-=======
             it("should succeed", async () => {
-              const submitterIndex = 1
-              const expectedSubmitter = signers[submitterIndex - 1].address
-
->>>>>>> 54d74416
               await expect(tx)
                 .to.emit(randomBeacon, "DkgResultSubmitted")
                 .withArgs(
@@ -1087,10 +1064,10 @@
 
             it("should revert", async () => {
               await expect(
-                signAndSubmitDkgResult(
+                signAndSubmitCorrectDkgResult(
                   randomBeacon,
                   groupPublicKey,
-                  signers,
+                  genesisSeed,
                   startBlock,
                   misbehavedIndices
                 )
