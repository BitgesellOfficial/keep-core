--- conflicted
+++ resolved
@@ -16,13 +16,9 @@
   DkgResultSubmittedEvent,
 } from "../../typechain/BeaconDkg"
 
-<<<<<<< HEAD
 const { provider } = waffle
 
-export const noMisbehaved = []
-=======
 export const noMisbehaved: number[] = []
->>>>>>> a8e9cf6d
 
 export async function genesis(
   randomBeacon: RandomBeacon
@@ -131,14 +127,10 @@
     )
   )
 
-<<<<<<< HEAD
-  const submitter = await ethers.getSigner(signers[submitterIndex - 1].address)
+  const submitter = signers[submitterIndex - 1].signer
   const submitterInitialBalance = await provider.getBalance(
     await submitter.getAddress()
   )
-=======
-  const submitter = signers[submitterIndex - 1].signer
->>>>>>> a8e9cf6d
 
   const transaction = await randomBeacon
     .connect(submitter)
