const delegateStakeFromGrant = require('../helpers/delegateStakeFromGrant')
const {contract, accounts, web3} = require("@openzeppelin/test-environment")
const { duration, increaseTimeTo, increaseTime } = require('../helpers/increaseTime');
const latestTime = require('../helpers/latestTime');
const expectThrowWithMessage = require('../helpers/expectThrowWithMessage');
const grantTokens = require('../helpers/grantTokens');
const { createSnapshot, restoreSnapshot } = require('../helpers/snapshot');

const BN = web3.utils.BN
const chai = require('chai')
chai.use(require('bn-chai')(BN))
const expect = chai.expect

// Depending on test network increaseTimeTo can be inconsistent and add
// extra time. As a workaround we subtract timeRoundMargin in all cases
// that test times before initialization/undelegation periods end.
const timeRoundMargin = duration.minutes(1)

<<<<<<< HEAD
const KeepToken = contract.fromArtifact('KeepToken');
const TokenStaking = contract.fromArtifact('TokenStaking');
const TokenGrant = contract.fromArtifact('TokenGrant');
const Registry = contract.fromArtifact("Registry");
=======
const KeepToken = artifacts.require('./KeepToken.sol');
const TokenStaking = artifacts.require('./TokenStaking.sol');
const TokenGrant = artifacts.require('./TokenGrant.sol');
const Registry = artifacts.require("./Registry.sol");
const PermissiveStakingPolicy = artifacts.require('./PermissiveStakingPolicy.sol');
const GuaranteedMinimumStakingPolicy = artifacts.require('./GuaranteedMinimumStakingPolicy.sol');
const EvilStakingPolicy = artifacts.require('./EvilStakingPolicy.sol');
>>>>>>> cff997f1

describe('TokenGrant/Stake', function() {

  let tokenContract, registryContract, grantContract, stakingContract,
    permissivePolicy, minimumPolicy, evilPolicy,
    minimumStake, grantAmount;

  const tokenOwner = accounts[0],
    grantee = accounts[1],
    operatorOne = accounts[2],
    operatorTwo = accounts[3],
    magpie = accounts[4],
    authorizer = accounts[5],
    revocableGrantee = accounts[6],
    evilGrantee = accounts[7];

  let grantId;
  let revocableGrantId;
  let evilGrantId;
  let grantStart;

  const grantUnlockingDuration = duration.days(60);
  const grantCliff = duration.days(10);

  const initializationPeriod = duration.minutes(10);
  const undelegationPeriod = duration.minutes(30);

  before(async () => {
    tokenContract = await KeepToken.new({from: accounts[0]});
    registryContract = await Registry.new({from: accounts[0]});
    stakingContract = await TokenStaking.new(
<<<<<<< HEAD
      tokenContract.address, 
      registryContract.address, 
      initializationPeriod, 
      undelegationPeriod,
      {from: accounts[0]}
    );

    grantContract = await TokenGrant.new(tokenContract.address, {from: accounts[0]});
    
    await grantContract.authorizeStakingContract(stakingContract.address, {from: accounts[0]});
    
=======
      tokenContract.address,
      registryContract.address,
      initializationPeriod,
      undelegationPeriod
    );

    grantContract = await TokenGrant.new(tokenContract.address);

    await grantContract.authorizeStakingContract(stakingContract.address);


>>>>>>> cff997f1
    grantStart = await latestTime();
    minimumStake = await stakingContract.minimumStake()

    permissivePolicy = await PermissiveStakingPolicy.new()
    minimumPolicy = await GuaranteedMinimumStakingPolicy.new(stakingContract.address);
    evilPolicy = await EvilStakingPolicy.new()
    grantAmount = minimumStake.muln(10),

    // Grant tokens
    grantId = await grantTokens(
      grantContract,
      tokenContract,
      grantAmount,
      tokenOwner,
      grantee,
      grantUnlockingDuration,
      grantStart,
      grantCliff,
<<<<<<< HEAD
      grantRevocable,
      {from: accounts[0]}
=======
      false,
      permissivePolicy.address,
    );

    revocableGrantId = await grantTokens(
      grantContract,
      tokenContract,
      grantAmount,
      tokenOwner,
      revocableGrantee,
      grantUnlockingDuration,
      grantStart,
      grantCliff,
      true,
      minimumPolicy.address,
    );

    evilGrantId = await grantTokens(
      grantContract,
      tokenContract,
      grantAmount,
      tokenOwner,
      evilGrantee,
      grantUnlockingDuration,
      grantStart,
      grantCliff,
      false,
      evilPolicy.address,
>>>>>>> cff997f1
    );
  });

  beforeEach(async () => {
    await createSnapshot()
  })

  afterEach(async () => {
    await restoreSnapshot()
  })

  async function delegate(grantee, operator, amount) {
    return await delegateStakeFromGrant(
      grantContract,
      stakingContract.address,
      grantee,
      operator,
      magpie,
      authorizer,
      amount,
      grantId
    )
  }

  async function delegateRevocable(grantee, operator, amount) {
    return await delegateStakeFromGrant(
      grantContract,
      stakingContract.address,
      grantee,
      operator,
      magpie,
      authorizer,
      amount,
      revocableGrantId
    )
  }

  async function delegateEvil(grantee, operator, amount) {
    return await delegateStakeFromGrant(
      grantContract,
      stakingContract.address,
      grantee,
      operator,
      magpie,
      authorizer,
      amount,
      evilGrantId
    )
  }

  it("should update balances when delegating", async () => {
    let amountToDelegate = minimumStake.muln(5);
    let remaining = grantAmount.sub(amountToDelegate)

    await delegate(grantee, operatorOne, amountToDelegate);

    let availableForStaking = await grantContract.availableToStake.call(grantId)
    let operatorBalance = await stakingContract.balanceOf.call(operatorOne);

    expect(availableForStaking).to.eq.BN(
      remaining,
      "All granted tokens delegated, should be nothing more available"
    )
    expect(operatorBalance).to.eq.BN(
      amountToDelegate,
      "Staking amount should be added to the operator balance"
    );
  })

  it("should allow to delegate, undelegate, and recover grant", async () => {
    let tx = await delegate(grantee, operatorOne, grantAmount)
    let createdAt = (await web3.eth.getBlock(tx.receipt.blockNumber)).timestamp

    await increaseTimeTo(createdAt + initializationPeriod + 1)
    tx = await grantContract.undelegate(operatorOne, {from: grantee})
    let undelegatedAt = (await web3.eth.getBlock(tx.receipt.blockNumber)).timestamp
    await increaseTimeTo(undelegatedAt + undelegationPeriod + 1)
    await grantContract.recoverStake(operatorOne);

    let availableForStaking = await grantContract.availableToStake.call(grantId)
    let operatorBalance = await stakingContract.balanceOf.call(operatorOne);

    expect(availableForStaking).to.eq.BN(
      grantAmount,
      "All granted tokens should be again available for staking"
    )
    expect(operatorBalance).to.eq.BN(
      0,
      "Staking amount should be removed from operator balance"
    );
  })

  it("should allow to cancel delegation right away", async () => {
    await delegate(grantee, operatorOne, grantAmount);

    await grantContract.cancelStake(operatorOne, {from: grantee});

    let availableForStaking = await grantContract.availableToStake.call(grantId)
    let operatorBalance = await stakingContract.balanceOf.call(operatorOne);

    expect(availableForStaking).to.eq.BN(
      grantAmount,
      "All granted tokens should be again available for staking"
    )
    expect(operatorBalance).to.eq.BN(
      0,
      "Staking amount should be removed from operator balance"
    );
  })

  it("should allow to cancel delegation just before initialization period is over", async () => {
    let tx = await delegate(grantee, operatorOne, grantAmount)
    let createdAt = (await web3.eth.getBlock(tx.receipt.blockNumber)).timestamp

    await increaseTimeTo(createdAt + initializationPeriod - timeRoundMargin)

    await grantContract.cancelStake(operatorOne, {from: grantee});

    let availableForStaking = await grantContract.availableToStake.call(grantId)
    let operatorBalance = await stakingContract.balanceOf.call(operatorOne);

    expect(availableForStaking).to.eq.BN(
      grantAmount,
      "All granted tokens should be again available for staking"
    )
    expect(operatorBalance).to.eq.BN(
      0,
      "Staking amount should be removed from operator balance"
    );
  })

  it("should not allow to cancel delegation after initialization period is over", async () => {
    let tx = await delegate(grantee, operatorOne, grantAmount)
    let createdAt = (await web3.eth.getBlock(tx.receipt.blockNumber)).timestamp

    await increaseTimeTo(createdAt + initializationPeriod + 1)

    await expectThrowWithMessage(
      grantContract.cancelStake(operatorOne, {from: grantee}),
      "Initialization period is over"
    );
  })

  it("should not allow to recover stake before undelegation period is over", async () => {
    let tx = await delegate(grantee, operatorOne, grantAmount)
    let createdAt = (await web3.eth.getBlock(tx.receipt.blockNumber)).timestamp

    await increaseTimeTo(createdAt + initializationPeriod + 1)
    tx = await grantContract.undelegate(operatorOne, {from: grantee})
    let undelegatedAt = (await web3.eth.getBlock(tx.receipt.blockNumber)).timestamp
    await increaseTimeTo(undelegatedAt + undelegationPeriod - timeRoundMargin);

    await expectThrowWithMessage(
      stakingContract.recoverStake(operatorOne),
      "Can not recover stake before undelegation period is over"
    )
  })

  it("should not allow to delegate to the same operator twice", async () => {
    let amountToDelegate = minimumStake.muln(5);
    await delegate(grantee, operatorOne, amountToDelegate);

    await expectThrowWithMessage(
      delegate(grantee, operatorOne, amountToDelegate, grantId),
      "Operator address is already in use"
    )
  })

  it("should not allow to delegate to the same operator even after recovering stake", async () => {
    let tx = await delegate(grantee, operatorOne, grantAmount)
    let createdAt = (await web3.eth.getBlock(tx.receipt.blockNumber)).timestamp
    await increaseTimeTo(createdAt + initializationPeriod + 1)
    tx = await grantContract.undelegate(operatorOne, {from: grantee})
    let undelegatedAt = (await web3.eth.getBlock(tx.receipt.blockNumber)).timestamp
    await increaseTimeTo(undelegatedAt + undelegationPeriod + 1)
    await grantContract.recoverStake(operatorOne, {from: grantee});

    await expectThrowWithMessage(
      delegate(grantee, operatorOne, grantAmount),
      "Operator address is already in use."
    )
  })

  it("should allow to delegate to two different operators", async () => {
    let amountToDelegate = minimumStake.muln(5);

    await delegate(grantee, operatorOne, amountToDelegate);
    await delegate(grantee, operatorTwo, amountToDelegate);

    let availableForStaking = await grantContract.availableToStake.call(grantId)
    let operatorOneBalance = await stakingContract.balanceOf.call(operatorOne);
    let operatorTwoBalance = await stakingContract.balanceOf.call(operatorTwo);

    expect(availableForStaking).to.eq.BN(
      grantAmount.sub(amountToDelegate).sub(amountToDelegate),
      "All granted tokens delegated, should be nothing more available"
    )
    expect(operatorOneBalance).to.eq.BN(
      amountToDelegate,
      "Staking amount should be added to the operator balance"
    );
    expect(operatorTwoBalance).to.eq.BN(
      amountToDelegate,
      "Staking amount should be added to the operator balance"
    );
  })

  it("should not allow to delegate to not authorized staking contract", async () => {
    const delegation = Buffer.concat([
      Buffer.from(magpie.substr(2), 'hex'),
      Buffer.from(operatorOne.substr(2), 'hex'),
      Buffer.from(authorizer.substr(2), 'hex')
    ]);

    const notAuthorizedContract = "0x9E8E3487dCCd6a50045792fAfe8Ac71600B649a9"

    await expectThrowWithMessage(
      grantContract.stake(
        grantId,
        notAuthorizedContract,
        grantAmount,
        delegation,
        {from: grantee}
      ),
      "Provided staking contract is not authorized"
    )
  })

  it("should not allow anyone but grantee to delegate", async () => {
    await expectThrowWithMessage(
      delegate(operatorOne, operatorOne, grantAmount),
      "Only grantee of the grant can stake it."
    );
  })

  it("should let operator cancel delegation", async () => {
    await delegate(grantee, operatorOne, grantAmount, grantId);

    await grantContract.cancelStake(operatorOne, {from: operatorOne})
    // ok, no exception
  })

  it("should not allow third party to cancel delegation", async () => {
    await delegate(grantee, operatorOne, grantAmount);

    await expectThrowWithMessage(
      grantContract.cancelStake(operatorOne, {from: operatorTwo}),
      "Only operator or grantee can cancel the delegation."
    );
  })

  it("should let operator undelegate", async () => {
    let tx = await delegate(grantee, operatorOne, grantAmount)
    let createdAt = (await web3.eth.getBlock(tx.receipt.blockNumber)).timestamp

    await increaseTimeTo(createdAt + initializationPeriod + 1)
    await grantContract.undelegate(operatorOne, {from: operatorOne})
    // ok, no exceptions
  })

  it("should not allow third party to undelegate", async () => {
    let tx = await delegate(grantee, operatorOne, grantAmount)
    let createdAt = (await web3.eth.getBlock(tx.receipt.blockNumber)).timestamp

    await increaseTimeTo(createdAt + initializationPeriod + 1)
    await expectThrowWithMessage(
      grantContract.undelegate(operatorOne, {from: operatorTwo}),
      "Only operator or grantee can undelegate"
    )
  })

  it("should recover tokens recovered outside the grant contract", async () => {
    let tx = await delegate(grantee, operatorOne, grantAmount)
    let createdAt = (await web3.eth.getBlock(tx.receipt.blockNumber)).timestamp

    await increaseTimeTo(createdAt + initializationPeriod + 1)
    tx = await grantContract.undelegate(operatorOne, {from: grantee})
    let undelegatedAt = (await web3.eth.getBlock(tx.receipt.blockNumber)).timestamp
    await increaseTimeTo(undelegatedAt + undelegationPeriod + 1)
    await stakingContract.recoverStake(operatorOne);
    let availablePre = await grantContract.availableToStake(grantId);

    expect(availablePre).to.eq.BN(
      0,
      "Staked tokens should be displaced"
    );

    await grantContract.recoverStake(operatorOne);
    let availablePost = await grantContract.availableToStake(grantId);

    expect(availablePost).to.eq.BN(
      grantAmount,
      "Staked tokens should be recovered safely"
    );
  })

  it("should allow delegation of revocable grants", async () => {
    await delegateRevocable(revocableGrantee, operatorTwo, minimumStake);
    // ok, no exceptions
  })

  it("should not allow delegation of more than permitted", async () => {
    await expectThrowWithMessage(
      delegateRevocable(revocableGrantee, operatorTwo, minimumStake.addn(1)),
      "Must have available granted amount to stake."
    );
  })

  it("should allow delegation of evil grants", async () => {
    await delegateEvil(evilGrantee, operatorTwo, grantAmount);
    // ok, no exceptions
  })

  it("should not allow delegation of more than in the grant", async () => {
    await expectThrowWithMessage(
      delegateEvil(evilGrantee, operatorTwo, grantAmount.addn(1)),
      "Must have available granted amount to stake."
    );
  })
});<|MERGE_RESOLUTION|>--- conflicted
+++ resolved
@@ -16,20 +16,13 @@
 // that test times before initialization/undelegation periods end.
 const timeRoundMargin = duration.minutes(1)
 
-<<<<<<< HEAD
 const KeepToken = contract.fromArtifact('KeepToken');
 const TokenStaking = contract.fromArtifact('TokenStaking');
 const TokenGrant = contract.fromArtifact('TokenGrant');
 const Registry = contract.fromArtifact("Registry");
-=======
-const KeepToken = artifacts.require('./KeepToken.sol');
-const TokenStaking = artifacts.require('./TokenStaking.sol');
-const TokenGrant = artifacts.require('./TokenGrant.sol');
-const Registry = artifacts.require("./Registry.sol");
-const PermissiveStakingPolicy = artifacts.require('./PermissiveStakingPolicy.sol');
-const GuaranteedMinimumStakingPolicy = artifacts.require('./GuaranteedMinimumStakingPolicy.sol');
-const EvilStakingPolicy = artifacts.require('./EvilStakingPolicy.sol');
->>>>>>> cff997f1
+const PermissiveStakingPolicy = contract.fromArtifact("PermissiveStakingPolicy");
+const GuaranteedMinimumStakingPolicy = contract.fromArtifact("GuaranteedMinimumStakingPolicy");
+const EvilStakingPolicy = contract.fromArtifact("EvilStakingPolicy");
 
 describe('TokenGrant/Stake', function() {
 
@@ -61,31 +54,17 @@
     tokenContract = await KeepToken.new({from: accounts[0]});
     registryContract = await Registry.new({from: accounts[0]});
     stakingContract = await TokenStaking.new(
-<<<<<<< HEAD
-      tokenContract.address, 
-      registryContract.address, 
-      initializationPeriod, 
-      undelegationPeriod,
-      {from: accounts[0]}
-    );
-
-    grantContract = await TokenGrant.new(tokenContract.address, {from: accounts[0]});
-    
-    await grantContract.authorizeStakingContract(stakingContract.address, {from: accounts[0]});
-    
-=======
       tokenContract.address,
       registryContract.address,
       initializationPeriod,
-      undelegationPeriod
-    );
-
-    grantContract = await TokenGrant.new(tokenContract.address);
-
-    await grantContract.authorizeStakingContract(stakingContract.address);
-
-
->>>>>>> cff997f1
+      undelegationPeriod,
+      {from: accounts[0]}
+    );
+
+    grantContract = await TokenGrant.new(tokenContract.address, {from: accounts[0]});
+
+    await grantContract.authorizeStakingContract(stakingContract.address, {from: accounts[0]});
+
     grantStart = await latestTime();
     minimumStake = await stakingContract.minimumStake()
 
@@ -104,12 +83,9 @@
       grantUnlockingDuration,
       grantStart,
       grantCliff,
-<<<<<<< HEAD
-      grantRevocable,
-      {from: accounts[0]}
-=======
       false,
       permissivePolicy.address,
+      {from: accounts[0]}
     );
 
     revocableGrantId = await grantTokens(
@@ -123,6 +99,7 @@
       grantCliff,
       true,
       minimumPolicy.address,
+      {from: accounts[0]}
     );
 
     evilGrantId = await grantTokens(
@@ -136,7 +113,7 @@
       grantCliff,
       false,
       evilPolicy.address,
->>>>>>> cff997f1
+      {from: accounts[0]}
     );
   });
 
